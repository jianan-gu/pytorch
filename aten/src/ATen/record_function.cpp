--- conflicted
+++ resolved
@@ -163,12 +163,8 @@
     // note: monotonically increasing callbacks_unique_id keeps
     // sorted_tls_callbacks_ sorted
     auto handle = next_unique_callback_handle();
-<<<<<<< HEAD
-    rf_tls().sorted_tls_callbacks_.emplace_back(cb, handle);
+    rf_tls().sorted_tls_callbacks_.emplace_back(std::move(cb), handle);
     sync_with_generic_tls();
-=======
-    rf_tls().sorted_tls_callbacks_.emplace_back(std::move(cb), handle);
->>>>>>> 94cc681f
     return handle;
   }
 
