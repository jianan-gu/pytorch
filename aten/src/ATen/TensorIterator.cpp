--- conflicted
+++ resolved
@@ -666,18 +666,9 @@
 }
 
 StrideVector TensorIteratorBase::get_strides() const {
-<<<<<<< HEAD
-  StrideVector strides;
-  for (int dim = 0; dim < ndim(); dim++) {
-    for (int arg = 0; arg < ntensors(); arg++) {
-      strides.push_back(operands_[arg].stride_bytes[dim]);
-    }
-  }
-=======
   const auto dim = ndim();
   StrideVector strides(std::max(dim, 2) * ntensors());
   at::get_strides(strides.data(), operands_, dim);
->>>>>>> cab48494
   return strides;
 }
 
@@ -686,21 +677,6 @@
     return;
   }
 
-<<<<<<< HEAD
-  auto base_ptrs = get_base_ptrs();
-  if (ndim() <= 1) {
-    auto ptrs = get_data_ptrs(base_ptrs, { range.begin });
-    loop(ptrs.data(), strides.data(), range.size(), 1);
-  } else {
-    auto counter = DimCounter(shape_, range);
-    while (!counter.is_done()) {
-      auto ptrs = get_data_ptrs(base_ptrs, counter.values);
-      auto step = counter.max_2d_step();
-      loop(ptrs.data(), strides.data(), step[0], step[1]);
-      counter.increment(step);
-    }
-  }
-=======
   const auto ntensors = this->ntensors();
   const auto ndim = this->ndim();
 
@@ -711,7 +687,6 @@
   at::get_strides(strides.data(), operands_, ndim);
   at::internal::serial_for_each(
       shape_, strides, ptrs.data(), ptrs.size(), loop, range);
->>>>>>> cab48494
 }
 
 bool TensorIteratorBase::is_trivial_1d() const {
@@ -923,15 +898,14 @@
   return iter;
 }
 
+#define NULLARY_OP_CONFIG()                                     \
+  TensorIteratorConfig()                                        \
+    .set_check_mem_overlap(true)                                \
+    .check_all_same_dtype(false)                                \
+  /* FIXME: workaround for bug: https://github.com/pytorch/pytorch/issues/20342 */ \
+    .resize_outputs(false)
+
 TensorIterator TensorIterator::nullary_op(Tensor& out) {
-<<<<<<< HEAD
-  return TensorIteratorConfig()
-    .set_check_mem_overlap(true)
-    .check_all_same_dtype(false)
-    .add_output(out)
-    // FIXME: workaround for bug: https://github.com/pytorch/pytorch/issues/20342
-    .resize_outputs(false)
-=======
   return NULLARY_OP_CONFIG()
     .add_owned_output(out)
     .build();
@@ -940,7 +914,6 @@
 TensorIterator TensorIterator::borrowing_nullary_op(const Tensor& out) {
   return NULLARY_OP_CONFIG()
     .add_output(out)
->>>>>>> cab48494
     .build();
 }
 
@@ -1043,7 +1016,9 @@
     assert_no_internal_overlap(*output);
     for (int j = num_outputs_; j < ntensors(); j++) {
       const auto& input = operands_[j].tensor;
-      assert_no_partial_overlap(*output, *input);
+      if (input->unsafeGetTensorImpl()!=output->unsafeGetTensorImpl()) {
+        assert_no_partial_overlap(*output, *input);
+      }
     }
   }
 }
