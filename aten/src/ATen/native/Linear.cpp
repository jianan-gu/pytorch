--- conflicted
+++ resolved
@@ -162,18 +162,12 @@
 // 2. Unsqueeze missing dimensions from input operands and permute to align them
 // 3. Compute result by multiplying input operands and summing contraction
 //    dimensions We do the last part by reducing to bmm.
-<<<<<<< HEAD
 Tensor einsum(
     std::string equation,
     TensorList operands,
     c10::optional<IntArrayRef> optimize) {
   TORCH_CHECK(!operands.empty(), "einsum() must provide at least one operand");
-  checkDeviceType("einsum()", operands, operands[0].device().type());
-=======
-Tensor einsum(std::string equation, TensorList operands) {
-  TORCH_CHECK(!operands.empty(), "einsum(): must provide at least one operand");
   checkDeviceType("einsum():", operands, operands[0].device().type());
->>>>>>> 201ad938
 
   // Code used to identify ELLIPSIS ("...")
   constexpr int ELLIPSIS = '.';
@@ -446,13 +440,8 @@
       const auto dim_size = permuted_operands[i].size(dim);
       if (broadcast_size != dim_size && broadcast_size != 1 && dim_size != 1) {
         std::ostringstream msg;
-<<<<<<< HEAD
-        msg << "einsum() operands do not broadcast with remapped shapes [original->remapped]:";
+        msg << "einsum(): operands do not broadcast with remapped shapes [original->remapped]:";
         for (const auto j : c10::irange(num_ops)) {
-=======
-        msg << "einsum(): operands do not broadcast with remapped shapes [original->remapped]:";
-        for (const auto j: c10::irange(num_ops)) {
->>>>>>> 201ad938
           msg << " " << operands[j].sizes() << "->"
               << permuted_operands[j].sizes();
         }
