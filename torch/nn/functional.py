# -*- coding: utf-8 -*-
r"""Functional interface"""
from typing import Callable, List, Optional, Tuple
import math
import warnings

import torch
from torch import _VF
from torch._C import _infer_size, _add_docstr
from torch._torch_docs import reproducibility_notes, tf32_notes

from .._jit_internal import boolean_dispatch, _overload, BroadcastingList1, BroadcastingList2, BroadcastingList3
from ..overrides import (
    has_torch_function, has_torch_function_unary, has_torch_function_variadic,
    handle_torch_function)
from . import _reduction as _Reduction
from . import grad  # noqa: F401
from .modules import utils
from .modules.utils import _single, _pair, _triple, _list_with_default


Tensor = torch.Tensor

conv1d = _add_docstr(
    torch.conv1d,
    r"""
conv1d(input, weight, bias=None, stride=1, padding=0, dilation=1, groups=1) -> Tensor

Applies a 1D convolution over an input signal composed of several input
planes.

{tf32_note}

See :class:`~torch.nn.Conv1d` for details and output shape.

Note:
    {cudnn_reproducibility_note}
""".format(
        **reproducibility_notes, **tf32_notes
    )
    + r"""

Args:
    input: input tensor of shape :math:`(\text{minibatch} , \text{in\_channels} , iW)`
    weight: filters of shape :math:`(\text{out\_channels} , \frac{\text{in\_channels}}{\text{groups}} , kW)`
    bias: optional bias of shape :math:`(\text{out\_channels})`. Default: ``None``
    stride: the stride of the convolving kernel. Can be a single number or
      a one-element tuple `(sW,)`. Default: 1
    padding: implicit paddings on both sides of the input. Can be a string {'valid', 'same'},
      single number or a one-element tuple `(padW,)`. Default: 0
      ``padding='valid'`` is the same as no padding. ``padding='same'`` pads
      the input so the output has the shape as the input. However, this mode
      doesn't support any stride values other than 1.

      .. warning::
          For ``padding='same'``, if the ``weight`` is even-length and
          ``dilation`` is odd in any dimension, a full :func:`pad` operation
          may be needed internally. Lowering performance.
    dilation: the spacing between kernel elements. Can be a single number or
      a one-element tuple `(dW,)`. Default: 1
    groups: split input into groups, :math:`\text{in\_channels}` should be divisible by
      the number of groups. Default: 1

Examples::

    >>> inputs = torch.randn(33, 16, 30)
    >>> filters = torch.randn(20, 16, 5)
    >>> F.conv1d(inputs, filters)
""",
)

conv2d = _add_docstr(
    torch.conv2d,
    r"""
conv2d(input, weight, bias=None, stride=1, padding=0, dilation=1, groups=1) -> Tensor

Applies a 2D convolution over an input image composed of several input
planes.

{tf32_note}

See :class:`~torch.nn.Conv2d` for details and output shape.

Note:
    {cudnn_reproducibility_note}
""".format(
        **reproducibility_notes, **tf32_notes
    )
    + r"""

Args:
    input: input tensor of shape :math:`(\text{minibatch} , \text{in\_channels} , iH , iW)`
    weight: filters of shape :math:`(\text{out\_channels} , \frac{\text{in\_channels}}{\text{groups}} , kH , kW)`
    bias: optional bias tensor of shape :math:`(\text{out\_channels})`. Default: ``None``
    stride: the stride of the convolving kernel. Can be a single number or a
      tuple `(sH, sW)`. Default: 1
    padding: implicit paddings on both sides of the input. Can be a string {'valid', 'same'},
      single number or a tuple `(padH, padW)`. Default: 0
      ``padding='valid'`` is the same as no padding. ``padding='same'`` pads
      the input so the output has the shape as the input. However, this mode
      doesn't support any stride values other than 1.

      .. warning::
          For ``padding='same'``, if the ``weight`` is even-length and
          ``dilation`` is odd in any dimension, a full :func:`pad` operation
          may be needed internally. Lowering performance.

    dilation: the spacing between kernel elements. Can be a single number or
      a tuple `(dH, dW)`. Default: 1
    groups: split input into groups, :math:`\text{in\_channels}` should be divisible by the
      number of groups. Default: 1

Examples::

    >>> # With square kernels and equal stride
    >>> filters = torch.randn(8, 4, 3, 3)
    >>> inputs = torch.randn(1, 4, 5, 5)
    >>> F.conv2d(inputs, filters, padding=1)
""",
)  # noqa: E501

conv3d = _add_docstr(
    torch.conv3d,
    r"""
conv3d(input, weight, bias=None, stride=1, padding=0, dilation=1, groups=1) -> Tensor

Applies a 3D convolution over an input image composed of several input
planes.

{tf32_note}

See :class:`~torch.nn.Conv3d` for details and output shape.

Note:
    {cudnn_reproducibility_note}
""".format(
        **reproducibility_notes, **tf32_notes
    )
    + r"""

Args:
    input: input tensor of shape :math:`(\text{minibatch} , \text{in\_channels} , iT , iH , iW)`
    weight: filters of shape :math:`(\text{out\_channels} , \frac{\text{in\_channels}}{\text{groups}} , kT , kH , kW)`
    bias: optional bias tensor of shape :math:`(\text{out\_channels})`. Default: None
    stride: the stride of the convolving kernel. Can be a single number or a
      tuple `(sT, sH, sW)`. Default: 1
    padding: implicit paddings on both sides of the input. Can be a string {'valid', 'same'},
      single number or a tuple `(padT, padH, padW)`. Default: 0
      ``padding='valid'`` is the same as no padding. ``padding='same'`` pads
      the input so the output has the shape as the input. However, this mode
      doesn't support any stride values other than 1.

      .. warning::
          For ``padding='same'``, if the ``weight`` is even-length and
          ``dilation`` is odd in any dimension, a full :func:`pad` operation
          may be needed internally. Lowering performance.

    dilation: the spacing between kernel elements. Can be a single number or
      a tuple `(dT, dH, dW)`. Default: 1
    groups: split input into groups, :math:`\text{in\_channels}` should be divisible by
      the number of groups. Default: 1

Examples::

    >>> filters = torch.randn(33, 16, 3, 3, 3)
    >>> inputs = torch.randn(20, 16, 50, 10, 20)
    >>> F.conv3d(inputs, filters)
""",
)  # noqa: E501

conv_transpose1d = _add_docstr(
    torch.conv_transpose1d,
    r"""
conv_transpose1d(input, weight, bias=None, stride=1, padding=0, output_padding=0, groups=1, dilation=1) -> Tensor

Applies a 1D transposed convolution operator over an input signal
composed of several input planes, sometimes also called "deconvolution".

{tf32_note}

See :class:`~torch.nn.ConvTranspose1d` for details and output shape.

Note:
    {cudnn_reproducibility_note}
""".format(
        **reproducibility_notes, **tf32_notes
    )
    + r"""

Args:
    input: input tensor of shape :math:`(\text{minibatch} , \text{in\_channels} , iW)`
    weight: filters of shape :math:`(\text{in\_channels} , \frac{\text{out\_channels}}{\text{groups}} , kW)`
    bias: optional bias of shape :math:`(\text{out\_channels})`. Default: None
    stride: the stride of the convolving kernel. Can be a single number or a
      tuple ``(sW,)``. Default: 1
    padding: ``dilation * (kernel_size - 1) - padding`` zero-padding will be added to both
      sides of each dimension in the input. Can be a single number or a tuple
      ``(padW,)``. Default: 0
    output_padding: additional size added to one side of each dimension in the
      output shape. Can be a single number or a tuple ``(out_padW)``. Default: 0
    groups: split input into groups, :math:`\text{in\_channels}` should be divisible by the
      number of groups. Default: 1
    dilation: the spacing between kernel elements. Can be a single number or
      a tuple ``(dW,)``. Default: 1

Examples::

    >>> inputs = torch.randn(20, 16, 50)
    >>> weights = torch.randn(16, 33, 5)
    >>> F.conv_transpose1d(inputs, weights)
""",
)

conv_transpose2d = _add_docstr(
    torch.conv_transpose2d,
    r"""
conv_transpose2d(input, weight, bias=None, stride=1, padding=0, output_padding=0, groups=1, dilation=1) -> Tensor

Applies a 2D transposed convolution operator over an input image
composed of several input planes, sometimes also called "deconvolution".

{tf32_note}

See :class:`~torch.nn.ConvTranspose2d` for details and output shape.

Note:
    {cudnn_reproducibility_note}
""".format(
        **reproducibility_notes, **tf32_notes
    )
    + r"""

Args:
    input: input tensor of shape :math:`(\text{minibatch} , \text{in\_channels} , iH , iW)`
    weight: filters of shape :math:`(\text{in\_channels} , \frac{\text{out\_channels}}{\text{groups}} , kH , kW)`
    bias: optional bias of shape :math:`(\text{out\_channels})`. Default: None
    stride: the stride of the convolving kernel. Can be a single number or a
      tuple ``(sH, sW)``. Default: 1
    padding: ``dilation * (kernel_size - 1) - padding`` zero-padding will be added to both
      sides of each dimension in the input. Can be a single number or a tuple
      ``(padH, padW)``. Default: 0
    output_padding: additional size added to one side of each dimension in the
      output shape. Can be a single number or a tuple ``(out_padH, out_padW)``.
      Default: 0
    groups: split input into groups, :math:`\text{in\_channels}` should be divisible by the
      number of groups. Default: 1
    dilation: the spacing between kernel elements. Can be a single number or
      a tuple ``(dH, dW)``. Default: 1

Examples::

    >>> # With square kernels and equal stride
    >>> inputs = torch.randn(1, 4, 5, 5)
    >>> weights = torch.randn(4, 8, 3, 3)
    >>> F.conv_transpose2d(inputs, weights, padding=1)
""",
)  # noqa: E501

conv_transpose3d = _add_docstr(
    torch.conv_transpose3d,
    r"""
conv_transpose3d(input, weight, bias=None, stride=1, padding=0, output_padding=0, groups=1, dilation=1) -> Tensor

Applies a 3D transposed convolution operator over an input image
composed of several input planes, sometimes also called "deconvolution"

{tf32_note}

See :class:`~torch.nn.ConvTranspose3d` for details and output shape.

Note:
    {cudnn_reproducibility_note}
""".format(
        **reproducibility_notes, **tf32_notes
    )
    + r"""

Args:
    input: input tensor of shape :math:`(\text{minibatch} , \text{in\_channels} , iT , iH , iW)`
    weight: filters of shape :math:`(\text{in\_channels} , \frac{\text{out\_channels}}{\text{groups}} , kT , kH , kW)`
    bias: optional bias of shape :math:`(\text{out\_channels})`. Default: None
    stride: the stride of the convolving kernel. Can be a single number or a
      tuple ``(sT, sH, sW)``. Default: 1
    padding: ``dilation * (kernel_size - 1) - padding`` zero-padding will be added to both
      sides of each dimension in the input. Can be a single number or a tuple
      ``(padT, padH, padW)``. Default: 0
    output_padding: additional size added to one side of each dimension in the
      output shape. Can be a single number or a tuple
      ``(out_padT, out_padH, out_padW)``. Default: 0
    groups: split input into groups, :math:`\text{in\_channels}` should be divisible by the
      number of groups. Default: 1
    dilation: the spacing between kernel elements. Can be a single number or
      a tuple `(dT, dH, dW)`. Default: 1

Examples::

    >>> inputs = torch.randn(20, 16, 50, 10, 20)
    >>> weights = torch.randn(16, 33, 3, 3, 3)
    >>> F.conv_transpose3d(inputs, weights)
""",
)  # noqa: E501

conv_tbc = _add_docstr(
    torch.conv_tbc,
    r"""
Applies a 1-dimensional sequence convolution over an input sequence.
Input and output dimensions are (Time, Batch, Channels) - hence TBC.

Args:
    input: input tensor of shape :math:`(\text{sequence length} \times batch \times \text{in\_channels})`
    weight: filter of shape (:math:`\text{kernel width} \times \text{in\_channels} \times \text{out\_channels}`)
    bias: bias of shape (:math:`\text{out\_channels}`)
    pad: number of timesteps to pad. Default: 0
""",
)


# Pooling
avg_pool1d = _add_docstr(
    torch.avg_pool1d,
    r"""
avg_pool1d(input, kernel_size, stride=None, padding=0, ceil_mode=False, count_include_pad=True) -> Tensor

Applies a 1D average pooling over an input signal composed of several
input planes.

See :class:`~torch.nn.AvgPool1d` for details and output shape.

Args:
    input: input tensor of shape :math:`(\text{minibatch} , \text{in\_channels} , iW)`
    kernel_size: the size of the window. Can be a single number or a
      tuple `(kW,)`
    stride: the stride of the window. Can be a single number or a tuple
      `(sW,)`. Default: :attr:`kernel_size`
    padding: implicit zero paddings on both sides of the input. Can be a
      single number or a tuple `(padW,)`. Default: 0
    ceil_mode: when True, will use `ceil` instead of `floor` to compute the
        output shape. Default: ``False``
    count_include_pad: when True, will include the zero-padding in the
        averaging calculation. Default: ``True``

Examples::

    >>> # pool of square window of size=3, stride=2
    >>> input = torch.tensor([[[1, 2, 3, 4, 5, 6, 7]]], dtype=torch.float32)
    >>> F.avg_pool1d(input, kernel_size=3, stride=2)
    tensor([[[ 2.,  4.,  6.]]])

""",
)


avg_pool2d = _add_docstr(
    torch._C._nn.avg_pool2d,
    r"""
avg_pool2d(input, kernel_size, stride=None, padding=0, ceil_mode=False, count_include_pad=True, divisor_override=None) -> Tensor

Applies 2D average-pooling operation in :math:`kH \times kW` regions by step size
:math:`sH \times sW` steps. The number of output features is equal to the number of
input planes.

See :class:`~torch.nn.AvgPool2d` for details and output shape.

Args:
    input: input tensor :math:`(\text{minibatch} , \text{in\_channels} , iH , iW)`
    kernel_size: size of the pooling region. Can be a single number or a
      tuple `(kH, kW)`
    stride: stride of the pooling operation. Can be a single number or a
      tuple `(sH, sW)`. Default: :attr:`kernel_size`
    padding: implicit zero paddings on both sides of the input. Can be a
      single number or a tuple `(padH, padW)`. Default: 0
    ceil_mode: when True, will use `ceil` instead of `floor` in the formula
        to compute the output shape. Default: ``False``
    count_include_pad: when True, will include the zero-padding in the
        averaging calculation. Default: ``True``
    divisor_override: if specified, it will be used as divisor, otherwise
         size of the pooling region will be used. Default: None
""",
)

avg_pool3d = _add_docstr(
    torch._C._nn.avg_pool3d,
    r"""
avg_pool3d(input, kernel_size, stride=None, padding=0, ceil_mode=False, count_include_pad=True, divisor_override=None) -> Tensor

Applies 3D average-pooling operation in :math:`kT \times kH \times kW` regions by step
size :math:`sT \times sH \times sW` steps. The number of output features is equal to
:math:`\lfloor\frac{\text{input planes}}{sT}\rfloor`.

See :class:`~torch.nn.AvgPool3d` for details and output shape.

Args:
    input: input tensor :math:`(\text{minibatch} , \text{in\_channels} , iT \times iH , iW)`
    kernel_size: size of the pooling region. Can be a single number or a
      tuple `(kT, kH, kW)`
    stride: stride of the pooling operation. Can be a single number or a
      tuple `(sT, sH, sW)`. Default: :attr:`kernel_size`
    padding: implicit zero paddings on both sides of the input. Can be a
      single number or a tuple `(padT, padH, padW)`, Default: 0
    ceil_mode: when True, will use `ceil` instead of `floor` in the formula
        to compute the output shape
    count_include_pad: when True, will include the zero-padding in the
        averaging calculation
    divisor_override: if specified, it will be used as divisor, otherwise
        size of the pooling region will be used. Default: None
""",
)


def fractional_max_pool2d_with_indices(
    input: Tensor, kernel_size: BroadcastingList2[int],
    output_size: Optional[BroadcastingList2[int]] = None,
    output_ratio: Optional[BroadcastingList2[float]] = None,
    return_indices: bool = False,
    _random_samples: Optional[Tensor] = None
) -> Tuple[Tensor, Tensor]:
    r"""Applies 2D fractional max pooling over an input signal composed of several input planes.

    Fractional MaxPooling is described in detail in the paper `Fractional MaxPooling`_ by Ben Graham

    The max-pooling operation is applied in :math:`kH \times kW` regions by a stochastic
    step size determined by the target output size.
    The number of output features is equal to the number of input planes.

    Args:
        kernel_size: the size of the window to take a max over.
                     Can be a single number :math:`k` (for a square kernel of :math:`k \times k`)
                     or a tuple `(kH, kW)`
        output_size: the target output size of the image of the form :math:`oH \times oW`.
                     Can be a tuple `(oH, oW)` or a single number :math:`oH` for a square image :math:`oH \times oH`
        output_ratio: If one wants to have an output size as a ratio of the input size, this option can be given.
                      This has to be a number or tuple in the range (0, 1)
        return_indices: if ``True``, will return the indices along with the outputs.
                        Useful to pass to :func:`~torch.nn.functional.max_unpool2d`.

    Examples::
        >>> input = torch.randn(20, 16, 50, 32)
        >>> # pool of square window of size=3, and target output size 13x12
        >>> F.fractional_max_pool2d(input, 3, output_size=(13, 12))
        >>> # pool of square window and target output size being half of input image size
        >>> F.fractional_max_pool2d(input, 3, output_ratio=(0.5, 0.5))

    .. _Fractional MaxPooling:
        http://arxiv.org/abs/1412.6071
    """
    if has_torch_function_unary(input):
        return handle_torch_function(
            fractional_max_pool2d_with_indices,
            (input,),
            input,
            kernel_size,
            output_size=output_size,
            output_ratio=output_ratio,
            return_indices=return_indices,
            _random_samples=_random_samples,
        )
    if output_size is None and output_ratio is None:
        raise ValueError("fractional_max_pool2d requires specifying either " "an output_size or an output_ratio")
    if output_size is None:
        assert output_ratio is not None
        _output_ratio = _pair(output_ratio)
        output_size = [int(input.size(2) * _output_ratio[0]), int(input.size(3) * _output_ratio[1])]

    if _random_samples is None:
        _random_samples = torch.rand(input.size(0), input.size(1), 2, dtype=input.dtype, device=input.device)
    return torch._C._nn.fractional_max_pool2d(input, kernel_size, output_size, _random_samples)


def _fractional_max_pool2d(
    input: Tensor, kernel_size: BroadcastingList2[int],
    output_size: Optional[BroadcastingList2[int]] = None,
    output_ratio: Optional[BroadcastingList2[float]] = None,
    return_indices: bool = False,
    _random_samples: Optional[Tensor] = None
) -> Tensor:
    if has_torch_function_unary(input):
        return handle_torch_function(
            fractional_max_pool2d,
            (input,),
            input,
            kernel_size,
            output_size=output_size,
            output_ratio=output_ratio,
            return_indices=return_indices,
            _random_samples=_random_samples,
        )
    return fractional_max_pool2d_with_indices(
        input, kernel_size, output_size, output_ratio, return_indices, _random_samples
    )[0]


fractional_max_pool2d = boolean_dispatch(
    arg_name="return_indices",
    arg_index=4,
    default=False,
    if_true=fractional_max_pool2d_with_indices,
    if_false=_fractional_max_pool2d,
    module_name=__name__,
    func_name="fractional_max_pool2d",
)


def fractional_max_pool3d_with_indices(
    input: Tensor, kernel_size: BroadcastingList3[int],
    output_size: Optional[BroadcastingList3[int]] = None,
    output_ratio: Optional[BroadcastingList3[float]] = None,
    return_indices: bool = False,
    _random_samples: Optional[Tensor] = None
) -> Tuple[Tensor, Tensor]:
    r"""Applies 3D fractional max pooling over an input signal composed of several input planes.

    Fractional MaxPooling is described in detail in the paper `Fractional MaxPooling`_ by Ben Graham

    The max-pooling operation is applied in :math:`kT \times kH \times kW` regions by a stochastic
    step size determined by the target output size.
    The number of output features is equal to the number of input planes.

    Args:
        kernel_size: the size of the window to take a max over.
                     Can be a single number :math:`k` (for a square kernel of :math:`k \times k \times k`)
                     or a tuple `(kT, kH, kW)`
        output_size: the target output size of the form :math:`oT \times oH \times oW`.
                     Can be a tuple `(oT, oH, oW)` or a single number :math:`oH` for a cubic output
                     :math:`oH \times oH \times oH`
        output_ratio: If one wants to have an output size as a ratio of the input size, this option can be given.
                      This has to be a number or tuple in the range (0, 1)
        return_indices: if ``True``, will return the indices along with the outputs.
                        Useful to pass to :func:`~torch.nn.functional.max_unpool3d`.

    Examples::
        >>> input = torch.randn(20, 16, 50, 32, 16)
        >>> # pool of cubic window of size=3, and target output size 13x12x11
        >>> F.fractional_max_pool3d(input, 3, output_size=(13, 12, 11))
        >>> # pool of cubic window and target output size being half of input size
        >>> F.fractional_max_pool3d(input, 3, output_ratio=(0.5, 0.5, 0.5))

    .. _Fractional MaxPooling:
        http://arxiv.org/abs/1412.6071
    """
    if has_torch_function_unary(input):
        return handle_torch_function(
            fractional_max_pool3d_with_indices,
            (input,),
            input,
            kernel_size,
            output_size=output_size,
            output_ratio=output_ratio,
            return_indices=return_indices,
            _random_samples=_random_samples,
        )
    if output_size is None and output_ratio is None:
        raise ValueError("fractional_max_pool3d requires specifying either " "an output_size or an output_ratio")
    if output_size is None:
        assert output_ratio is not None
        _output_ratio = _triple(output_ratio)
        output_size = [
            int(input.size(2) * _output_ratio[0]),
            int(input.size(3) * _output_ratio[1]),
            int(input.size(4) * _output_ratio[2]),
        ]

    if _random_samples is None:
        _random_samples = torch.rand(input.size(0), input.size(1), 3, dtype=input.dtype, device=input.device)
    return torch._C._nn.fractional_max_pool3d(input, kernel_size, output_size, _random_samples)


def _fractional_max_pool3d(
    input: Tensor, kernel_size: BroadcastingList3[int],
    output_size: Optional[BroadcastingList3[int]] = None,
    output_ratio: Optional[BroadcastingList3[float]] = None,
    return_indices: bool = False,
    _random_samples: Optional[Tensor] = None
) -> Tensor:
    if has_torch_function_unary(input):
        return handle_torch_function(
            fractional_max_pool3d,
            (input,),
            input,
            kernel_size,
            output_size=output_size,
            output_ratio=output_ratio,
            return_indices=return_indices,
            _random_samples=_random_samples,
        )
    return fractional_max_pool3d_with_indices(
        input, kernel_size, output_size, output_ratio, return_indices, _random_samples
    )[0]


fractional_max_pool3d = boolean_dispatch(
    arg_name="return_indices",
    arg_index=4,
    default=False,
    if_true=fractional_max_pool3d_with_indices,
    if_false=_fractional_max_pool3d,
    module_name=__name__,
    func_name="fractional_max_pool3d",
)


def max_pool1d_with_indices(
    input: Tensor, kernel_size: BroadcastingList1[int],
    stride: Optional[BroadcastingList1[int]] = None,
    padding: BroadcastingList1[int] = 0,
    dilation: BroadcastingList1[int] = 1,
    ceil_mode: bool = False,
    return_indices: bool = False
) -> Tuple[Tensor, Tensor]:
    r"""Applies a 1D max pooling over an input signal composed of several input
    planes.

    See :class:`~torch.nn.MaxPool1d` for details.
    """
    if has_torch_function_unary(input):
        return handle_torch_function(
            max_pool1d_with_indices,
            (input,),
            input,
            kernel_size,
            stride=stride,
            padding=padding,
            dilation=dilation,
            ceil_mode=ceil_mode,
            return_indices=return_indices,
        )
    if stride is None:
        stride = torch.jit.annotate(List[int], [])
    return torch.max_pool1d_with_indices(input, kernel_size, stride, padding, dilation, ceil_mode)


def _max_pool1d(
    input: Tensor, kernel_size: BroadcastingList1[int],
    stride: Optional[BroadcastingList1[int]] = None,
    padding: BroadcastingList1[int] = 0,
    dilation: BroadcastingList1[int] = 1,
    ceil_mode: bool = False,
    return_indices: bool = False
) -> Tensor:
    if has_torch_function_unary(input):
        return handle_torch_function(
            max_pool1d,
            (input,),
            input,
            kernel_size,
            stride=stride,
            padding=padding,
            dilation=dilation,
            ceil_mode=ceil_mode,
            return_indices=return_indices,
        )
    if stride is None:
        stride = torch.jit.annotate(List[int], [])
    return torch.max_pool1d(input, kernel_size, stride, padding, dilation, ceil_mode)


max_pool1d = boolean_dispatch(
    arg_name="return_indices",
    arg_index=6,
    default=False,
    if_true=max_pool1d_with_indices,
    if_false=_max_pool1d,
    module_name=__name__,
    func_name="max_pool1d",
)


def max_pool2d_with_indices(
    input: Tensor, kernel_size: BroadcastingList2[int],
    stride: Optional[BroadcastingList2[int]] = None,
    padding: BroadcastingList2[int] = 0,
    dilation: BroadcastingList2[int] = 1,
    ceil_mode: bool = False,
    return_indices: bool = False
) -> Tuple[Tensor, Tensor]:
    r"""Applies a 2D max pooling over an input signal composed of several input
    planes.

    See :class:`~torch.nn.MaxPool2d` for details.
    """
    if has_torch_function_unary(input):
        return handle_torch_function(
            max_pool2d_with_indices,
            (input,),
            input,
            kernel_size,
            stride=stride,
            padding=padding,
            dilation=dilation,
            ceil_mode=ceil_mode,
            return_indices=return_indices,
        )
    if stride is None:
        stride = torch.jit.annotate(List[int], [])
    return torch._C._nn.max_pool2d_with_indices(input, kernel_size, stride, padding, dilation, ceil_mode)


def _max_pool2d(
    input: Tensor, kernel_size: BroadcastingList2[int],
    stride: Optional[BroadcastingList2[int]] = None,
    padding: BroadcastingList2[int] = 0,
    dilation: BroadcastingList2[int] = 1,
    ceil_mode: bool = False,
    return_indices: bool = False
) -> Tensor:
    if has_torch_function_unary(input):
        return handle_torch_function(
            max_pool2d,
            (input,),
            input,
            kernel_size,
            stride=stride,
            padding=padding,
            dilation=dilation,
            ceil_mode=ceil_mode,
            return_indices=return_indices,
        )
    if stride is None:
        stride = torch.jit.annotate(List[int], [])
    return torch.max_pool2d(input, kernel_size, stride, padding, dilation, ceil_mode)


max_pool2d = boolean_dispatch(
    arg_name="return_indices",
    arg_index=6,
    default=False,
    if_true=max_pool2d_with_indices,
    if_false=_max_pool2d,
    module_name=__name__,
    func_name="max_pool2d",
)


def max_pool3d_with_indices(
    input: Tensor, kernel_size: BroadcastingList3[int],
    stride: Optional[BroadcastingList3[int]] = None,
    padding: BroadcastingList3[int] = 0,
    dilation: BroadcastingList3[int] = 1,
    ceil_mode: bool = False,
    return_indices: bool = False
) -> Tuple[Tensor, Tensor]:
    r"""Applies a 3D max pooling over an input signal composed of several input
    planes.

    See :class:`~torch.nn.MaxPool3d` for details.
    """
    if has_torch_function_unary(input):
        return handle_torch_function(
            max_pool3d_with_indices,
            (input,),
            input,
            kernel_size,
            stride=stride,
            padding=padding,
            dilation=dilation,
            ceil_mode=ceil_mode,
            return_indices=return_indices,
        )
    if stride is None:
        stride = torch.jit.annotate(List[int], [])
    return torch._C._nn.max_pool3d_with_indices(input, kernel_size, stride, padding, dilation, ceil_mode)


def _max_pool3d(
    input: Tensor, kernel_size: BroadcastingList3[int],
    stride: Optional[BroadcastingList3[int]] = None,
    padding: BroadcastingList3[int] = 0,
    dilation: BroadcastingList3[int] = 1,
    ceil_mode: bool = False,
    return_indices: bool = False
) -> Tensor:
    if has_torch_function_unary(input):
        return handle_torch_function(
            max_pool3d,
            (input,),
            input,
            kernel_size,
            stride=stride,
            padding=padding,
            dilation=dilation,
            ceil_mode=ceil_mode,
            return_indices=return_indices,
        )
    if stride is None:
        stride = torch.jit.annotate(List[int], [])
    return torch.max_pool3d(input, kernel_size, stride, padding, dilation, ceil_mode)


max_pool3d = boolean_dispatch(
    arg_name="return_indices",
    arg_index=6,
    default=False,
    if_true=max_pool3d_with_indices,
    if_false=_max_pool3d,
    module_name=__name__,
    func_name="max_pool3d",
)


def _unpool_output_size(
    input: Tensor, kernel_size: List[int], stride: List[int], padding: List[int], output_size: Optional[List[int]]
) -> List[int]:
    input_size = input.size()
    default_size = torch.jit.annotate(List[int], [])
    for d in range(len(kernel_size)):
        default_size.append((input_size[d + 2] - 1) * stride[d] + kernel_size[d] - 2 * padding[d])
    if output_size is None:
        ret = default_size
    else:
        if len(output_size) == len(kernel_size) + 2:
            output_size = output_size[2:]
        if len(output_size) != len(kernel_size):
            raise ValueError(
                "output_size should be a sequence containing "
                "{} or {} elements, but it has a length of '{}'".format(
                    len(kernel_size), len(kernel_size) + 2, len(output_size)
                )
            )
        for d in range(len(kernel_size)):
            min_size = default_size[d] - stride[d]
            max_size = default_size[d] + stride[d]
            if not (min_size < output_size[d] < max_size):
                raise ValueError(
                    'invalid output_size "{}" (dim {} must be between {} and {})'.format(
                        output_size, d, min_size, max_size
                    )
                )

        ret = output_size
    return ret


def max_unpool1d(
    input: Tensor, indices: Tensor,
    kernel_size: BroadcastingList1[int],
    stride: Optional[BroadcastingList1[int]] = None,
    padding: BroadcastingList1[int] = 0,
    output_size: Optional[BroadcastingList1[int]] = None
) -> Tensor:
    r"""Computes a partial inverse of :class:`MaxPool1d`.

    See :class:`~torch.nn.MaxUnpool1d` for details.
    """
    if has_torch_function_unary(input):
        return handle_torch_function(
            max_unpool1d,
            (input,),
            input,
            indices,
            kernel_size,
            stride=stride,
            padding=padding,
            output_size=output_size,
        )
    kernel_size = _single(kernel_size)
    if stride is not None:
        _stride = _single(stride)
    else:
        _stride = kernel_size
    padding = _single(padding)
    output_size = _unpool_output_size(input, kernel_size, _stride, padding, output_size)
    if isinstance(output_size, list):
        output_size = output_size + [1]
    else:
        output_size = output_size + (1,)
    return torch._C._nn.max_unpool2d(input.unsqueeze(3), indices.unsqueeze(3), output_size).squeeze(3)


def max_unpool2d(
    input: Tensor, indices: Tensor,
    kernel_size: BroadcastingList2[int],
    stride: Optional[BroadcastingList2[int]] = None,
    padding: BroadcastingList2[int] = 0,
    output_size: Optional[BroadcastingList2[int]] = None
) -> Tensor:
    r"""Computes a partial inverse of :class:`MaxPool2d`.

    See :class:`~torch.nn.MaxUnpool2d` for details.
    """
    if has_torch_function_unary(input):
        return handle_torch_function(
            max_unpool2d,
            (input,),
            input,
            indices,
            kernel_size,
            stride=stride,
            padding=padding,
            output_size=output_size,
        )
    kernel_size = _pair(kernel_size)
    if stride is not None:
        _stride = _pair(stride)
    else:
        _stride = kernel_size
    padding = _pair(padding)
    output_size = _unpool_output_size(input, kernel_size, _stride, padding, output_size)
    return torch._C._nn.max_unpool2d(input, indices, output_size)


def max_unpool3d(
    input: Tensor, indices: Tensor,
    kernel_size: BroadcastingList3[int],
    stride: Optional[BroadcastingList3[int]] = None,
    padding: BroadcastingList3[int] = 0,
    output_size: Optional[BroadcastingList3[int]] = None
) -> Tensor:
    r"""Computes a partial inverse of :class:`MaxPool3d`.

    See :class:`~torch.nn.MaxUnpool3d` for details.
    """
    if has_torch_function_unary(input):
        return handle_torch_function(
            max_unpool3d,
            (input,),
            input,
            indices,
            kernel_size,
            stride=stride,
            padding=padding,
            output_size=output_size,
        )
    kernel_size = _triple(kernel_size)
    if stride is not None:
        _stride = _triple(stride)
    else:
        _stride = kernel_size
    padding = _triple(padding)
    output_size = _unpool_output_size(input, kernel_size, _stride, padding, output_size)
    return torch._C._nn.max_unpool3d(input, indices, output_size, _stride, padding)


def lp_pool2d(
    input: Tensor, norm_type: float,
    kernel_size: int,
    stride: Optional[BroadcastingList2[int]] = None,
    ceil_mode: bool = False
) -> Tensor:
    r"""Applies a 2D power-average pooling over an input signal composed of
    several input planes. If the sum of all inputs to the power of `p` is
    zero, the gradient is set to zero as well.

    See :class:`~torch.nn.LPPool2d` for details.
    """
    if has_torch_function_unary(input):
        return handle_torch_function(
            lp_pool2d, (input,), input, norm_type, kernel_size, stride=stride, ceil_mode=ceil_mode
        )
    kw, kh = utils._pair(kernel_size)
    if stride is not None:
        out = avg_pool2d(input.pow(norm_type), kernel_size, stride, 0, ceil_mode)
    else:
        out = avg_pool2d(input.pow(norm_type), kernel_size, padding=0, ceil_mode=ceil_mode)

    return (torch.sign(out) * relu(torch.abs(out))).mul(kw * kh).pow(1.0 / norm_type)


def lp_pool1d(
    input: Tensor, norm_type: float,
    kernel_size: int,
    stride: Optional[BroadcastingList1[int]] = None,
    ceil_mode: bool = False
) -> Tensor:
    r"""Applies a 1D power-average pooling over an input signal composed of
    several input planes. If the sum of all inputs to the power of `p` is
    zero, the gradient is set to zero as well.

    See :class:`~torch.nn.LPPool1d` for details.
    """
    if has_torch_function_unary(input):
        return handle_torch_function(
            lp_pool1d, (input,), input, norm_type, kernel_size, stride=stride, ceil_mode=ceil_mode
        )
    if stride is not None:
        out = avg_pool1d(input.pow(norm_type), kernel_size, stride, 0, ceil_mode)
    else:
        out = avg_pool1d(input.pow(norm_type), kernel_size, padding=0, ceil_mode=ceil_mode)

    return (torch.sign(out) * relu(torch.abs(out))).mul(kernel_size).pow(1.0 / norm_type)


def adaptive_max_pool1d_with_indices(
    input: Tensor, output_size: BroadcastingList1[int], return_indices: bool = False
) -> Tuple[Tensor, Tensor]:
    r"""Applies a 1D adaptive max pooling over an input signal composed of
    several input planes.

    See :class:`~torch.nn.AdaptiveMaxPool1d` for details and output shape.

    Args:
        output_size: the target output size (single integer)
        return_indices: whether to return pooling indices. Default: ``False``
    """
    if has_torch_function_unary(input):
        return handle_torch_function(
            adaptive_max_pool1d_with_indices, (input,), input, output_size, return_indices=return_indices
        )
    return torch.adaptive_max_pool1d(input, output_size)


def _adaptive_max_pool1d(input: Tensor, output_size: BroadcastingList1[int], return_indices: bool = False) -> Tensor:
    if has_torch_function_unary(input):
        return handle_torch_function(
            adaptive_max_pool1d, (input,), input, output_size, return_indices=return_indices
        )
    return adaptive_max_pool1d_with_indices(input, output_size)[0]


adaptive_max_pool1d = boolean_dispatch(
    arg_name="return_indices",
    arg_index=2,
    default=False,
    if_true=adaptive_max_pool1d_with_indices,
    if_false=_adaptive_max_pool1d,
    module_name=__name__,
    func_name="adaptive_max_pool1d",
)


def adaptive_max_pool2d_with_indices(
    input: Tensor, output_size: BroadcastingList2[int],
    return_indices: bool = False
) -> Tuple[Tensor, Tensor]:
    r"""Applies a 2D adaptive max pooling over an input signal composed of
    several input planes.

    See :class:`~torch.nn.AdaptiveMaxPool2d` for details and output shape.

    Args:
        output_size: the target output size (single integer or
            double-integer tuple)
        return_indices: whether to return pooling indices. Default: ``False``
    """
    if has_torch_function_unary(input):
        return handle_torch_function(
            adaptive_max_pool2d_with_indices, (input,), input, output_size, return_indices=return_indices
        )
    output_size = _list_with_default(output_size, input.size())
    return torch._C._nn.adaptive_max_pool2d(input, output_size)


def _adaptive_max_pool2d(input: Tensor, output_size: BroadcastingList2[int], return_indices: bool = False) -> Tensor:
    if has_torch_function_unary(input):
        return handle_torch_function(
            adaptive_max_pool2d, (input,), input, output_size, return_indices=return_indices
        )
    return adaptive_max_pool2d_with_indices(input, output_size)[0]


adaptive_max_pool2d = boolean_dispatch(
    arg_name="return_indices",
    arg_index=2,
    default=False,
    if_true=adaptive_max_pool2d_with_indices,
    if_false=_adaptive_max_pool2d,
    module_name=__name__,
    func_name="adaptive_max_pool2d",
)


def adaptive_max_pool3d_with_indices(
    input: Tensor, output_size: BroadcastingList3[int],
    return_indices: bool = False
) -> Tuple[Tensor, Tensor]:
    r"""Applies a 3D adaptive max pooling over an input signal composed of
    several input planes.

    See :class:`~torch.nn.AdaptiveMaxPool3d` for details and output shape.

    Args:
        output_size: the target output size (single integer or
            triple-integer tuple)
        return_indices: whether to return pooling indices. Default: ``False``
    """
    if has_torch_function_unary(input):
        return handle_torch_function(
            adaptive_max_pool3d_with_indices, (input,), input, output_size, return_indices=return_indices
        )
    output_size = _list_with_default(output_size, input.size())
    return torch._C._nn.adaptive_max_pool3d(input, output_size)


def _adaptive_max_pool3d(input: Tensor, output_size: BroadcastingList3[int], return_indices: bool = False) -> Tensor:
    if has_torch_function_unary(input):
        return handle_torch_function(
            adaptive_max_pool3d, (input,), input, output_size, return_indices=return_indices
        )
    return adaptive_max_pool3d_with_indices(input, output_size)[0]


adaptive_max_pool3d = boolean_dispatch(
    arg_name="return_indices",
    arg_index=2,
    default=False,
    if_true=adaptive_max_pool3d_with_indices,
    if_false=_adaptive_max_pool3d,
    module_name=__name__,
    func_name="adaptive_max_pool3d",
)


adaptive_avg_pool1d = _add_docstr(
    torch.adaptive_avg_pool1d,
    r"""
adaptive_avg_pool1d(input, output_size) -> Tensor

Applies a 1D adaptive average pooling over an input signal composed of
several input planes.

See :class:`~torch.nn.AdaptiveAvgPool1d` for details and output shape.

Args:
    output_size: the target output size (single integer)
""",
)


def adaptive_avg_pool2d(input: Tensor, output_size: BroadcastingList2[int]) -> Tensor:
    r"""
    Applies a 2D adaptive average pooling over an input signal composed of
    several input planes.

    See :class:`~torch.nn.AdaptiveAvgPool2d` for details and output shape.

    Args:
        output_size: the target output size (single integer or
            double-integer tuple)
    """
    if has_torch_function_unary(input):
        return handle_torch_function(adaptive_avg_pool2d, (input,), input, output_size)
    _output_size = _list_with_default(output_size, input.size())
    return torch._C._nn.adaptive_avg_pool2d(input, _output_size)


def adaptive_avg_pool3d(input: Tensor, output_size: BroadcastingList3[int]) -> Tensor:
    r"""
    Applies a 3D adaptive average pooling over an input signal composed of
    several input planes.

    See :class:`~torch.nn.AdaptiveAvgPool3d` for details and output shape.

    Args:
        output_size: the target output size (single integer or
            triple-integer tuple)
    """
    if has_torch_function_unary(input):
        return handle_torch_function(adaptive_avg_pool3d, (input,), input, output_size)
    _output_size = _list_with_default(output_size, input.size())
    return torch._C._nn.adaptive_avg_pool3d(input, _output_size)


# Activation functions
def dropout(input: Tensor, p: float = 0.5, training: bool = True, inplace: bool = False) -> Tensor:
    r"""
    During training, randomly zeroes some of the elements of the input
    tensor with probability :attr:`p` using samples from a Bernoulli
    distribution.

    See :class:`~torch.nn.Dropout` for details.

    Args:
        p: probability of an element to be zeroed. Default: 0.5
        training: apply dropout if is ``True``. Default: ``True``
        inplace: If set to ``True``, will do this operation in-place. Default: ``False``
    """
    if has_torch_function_unary(input):
        return handle_torch_function(dropout, (input,), input, p=p, training=training, inplace=inplace)
    if p < 0.0 or p > 1.0:
        raise ValueError("dropout probability has to be between 0 and 1, " "but got {}".format(p))
    return _VF.dropout_(input, p, training) if inplace else _VF.dropout(input, p, training)


def alpha_dropout(input: Tensor, p: float = 0.5, training: bool = False, inplace: bool = False) -> Tensor:
    r"""Applies alpha dropout to the input.

    See :class:`~torch.nn.AlphaDropout` for details.
    """
    if has_torch_function_unary(input):
        return handle_torch_function(alpha_dropout, (input,), input, p=p, training=training, inplace=inplace)
    if p < 0.0 or p > 1.0:
        raise ValueError("dropout probability has to be between 0 and 1, " "but got {}".format(p))
    return _VF.alpha_dropout_(input, p, training) if inplace else _VF.alpha_dropout(input, p, training)


def dropout2d(input: Tensor, p: float = 0.5, training: bool = True, inplace: bool = False) -> Tensor:
    r"""
    Randomly zero out entire channels (a channel is a 2D feature map,
    e.g., the :math:`j`-th channel of the :math:`i`-th sample in the
    batched input is a 2D tensor :math:`\text{input}[i, j]`) of the input tensor).
    Each channel will be zeroed out independently on every forward call with
    probability :attr:`p` using samples from a Bernoulli distribution.

    See :class:`~torch.nn.Dropout2d` for details.

    Args:
        p: probability of a channel to be zeroed. Default: 0.5
        training: apply dropout if is ``True``. Default: ``True``
        inplace: If set to ``True``, will do this operation in-place. Default: ``False``
    """
    if has_torch_function_unary(input):
        return handle_torch_function(dropout2d, (input,), input, p=p, training=training, inplace=inplace)
    if p < 0.0 or p > 1.0:
        raise ValueError("dropout probability has to be between 0 and 1, " "but got {}".format(p))
    return _VF.feature_dropout_(input, p, training) if inplace else _VF.feature_dropout(input, p, training)


def dropout3d(input: Tensor, p: float = 0.5, training: bool = True, inplace: bool = False) -> Tensor:
    r"""
    Randomly zero out entire channels (a channel is a 3D feature map,
    e.g., the :math:`j`-th channel of the :math:`i`-th sample in the
    batched input is a 3D tensor :math:`\text{input}[i, j]`) of the input tensor).
    Each channel will be zeroed out independently on every forward call with
    probability :attr:`p` using samples from a Bernoulli distribution.

    See :class:`~torch.nn.Dropout3d` for details.

    Args:
        p: probability of a channel to be zeroed. Default: 0.5
        training: apply dropout if is ``True``. Default: ``True``
        inplace: If set to ``True``, will do this operation in-place. Default: ``False``
    """
    # This is 100% the same code as dropout2d. We duplicate this code so that
    # stack traces are not confusing.
    if has_torch_function_unary(input):
        return handle_torch_function(dropout3d, (input,), input, p=p, training=training, inplace=inplace)
    if p < 0.0 or p > 1.0:
        raise ValueError("dropout probability has to be between 0 and 1, " "but got {}".format(p))
    return _VF.feature_dropout_(input, p, training) if inplace else _VF.feature_dropout(input, p, training)


def feature_alpha_dropout(input: Tensor, p: float = 0.5, training: bool = False, inplace: bool = False) -> Tensor:
    r"""
    Randomly masks out entire channels (a channel is a feature map,
    e.g. the :math:`j`-th channel of the :math:`i`-th sample in the batch input
    is a tensor :math:`\text{input}[i, j]`) of the input tensor). Instead of
    setting activations to zero, as in regular Dropout, the activations are set
    to the negative saturation value of the SELU activation function.

    Each element will be masked independently on every forward call with
    probability :attr:`p` using samples from a Bernoulli distribution.
    The elements to be masked are randomized on every forward call, and scaled
    and shifted to maintain zero mean and unit variance.

    See :class:`~torch.nn.FeatureAlphaDropout` for details.

    Args:
        p: dropout probability of a channel to be zeroed. Default: 0.5
        training: apply dropout if is ``True``. Default: ``True``
        inplace: If set to ``True``, will do this operation in-place. Default: ``False``
    """
    if has_torch_function_unary(input):
        return handle_torch_function(
            feature_alpha_dropout, (input,), input, p=p, training=training, inplace=inplace
        )
    if p < 0.0 or p > 1.0:
        raise ValueError("dropout probability has to be between 0 and 1, " "but got {}".format(p))
    return _VF.feature_alpha_dropout_(input, p, training) if inplace else _VF.feature_alpha_dropout(input, p, training)


def _threshold(input: Tensor, threshold: float, value: float, inplace: bool = False) -> Tensor:
    r"""Thresholds each element of the input Tensor.

    See :class:`~torch.nn.Threshold` for more details.
    """
    if has_torch_function_unary(input):
        return handle_torch_function(_threshold, (input,), input, threshold, value, inplace=inplace)
    if inplace:
        result = _VF.threshold_(input, threshold, value)
    else:
        result = _VF.threshold(input, threshold, value)
    return result


# We define this function as _threshold because it takes an argument
# named threshold, which clobbers the recursive reference to the
# function needed for __torch_function__ support
threshold = _threshold

threshold_ = _add_docstr(
    _VF.threshold_,
    r"""
threshold_(input, threshold, value) -> Tensor

In-place version of :func:`~threshold`.
""",
)


def relu(input: Tensor, inplace: bool = False) -> Tensor:
    r"""relu(input, inplace=False) -> Tensor

    Applies the rectified linear unit function element-wise. See
    :class:`~torch.nn.ReLU` for more details.
    """
    if has_torch_function_unary(input):
        return handle_torch_function(relu, (input,), input, inplace=inplace)
    if inplace:
        result = torch.relu_(input)
    else:
        result = torch.relu(input)
    return result


relu_ = _add_docstr(
    torch.relu_,
    r"""
relu_(input) -> Tensor

In-place version of :func:`~relu`.
""",
)


def glu(input: Tensor, dim: int = -1) -> Tensor:
    r"""
    glu(input, dim=-1) -> Tensor

    The gated linear unit. Computes:

    .. math ::
        \text{GLU}(a, b) = a \otimes \sigma(b)

    where `input` is split in half along `dim` to form `a` and `b`, :math:`\sigma`
    is the sigmoid function and :math:`\otimes` is the element-wise product between matrices.

    See `Language Modeling with Gated Convolutional Networks <https://arxiv.org/abs/1612.08083>`_.

    Args:
        input (Tensor): input tensor
        dim (int): dimension on which to split the input. Default: -1
    """
    if has_torch_function_unary(input):
        return handle_torch_function(glu, (input,), input, dim=dim)
    if input.dim() == 0:
        raise RuntimeError("glu does not support scalars because halving size must be even")
    return torch._C._nn.glu(input, dim)


def hardtanh(input: Tensor, min_val: float = -1.0, max_val: float = 1.0, inplace: bool = False) -> Tensor:
    r"""
    hardtanh(input, min_val=-1., max_val=1., inplace=False) -> Tensor

    Applies the HardTanh function element-wise. See :class:`~torch.nn.Hardtanh` for more
    details.
    """
    if has_torch_function_unary(input):
        return handle_torch_function(hardtanh, (input,), input, min_val=min_val, max_val=max_val, inplace=inplace)
    if inplace:
        result = torch._C._nn.hardtanh_(input, min_val, max_val)
    else:
        result = torch._C._nn.hardtanh(input, min_val, max_val)
    return result


hardtanh_ = _add_docstr(
    torch._C._nn.hardtanh_,
    r"""
hardtanh_(input, min_val=-1., max_val=1.) -> Tensor

In-place version of :func:`~hardtanh`.
""",
)


def relu6(input: Tensor, inplace: bool = False) -> Tensor:
    r"""relu6(input, inplace=False) -> Tensor

    Applies the element-wise function :math:`\text{ReLU6}(x) = \min(\max(0,x), 6)`.

    See :class:`~torch.nn.ReLU6` for more details.
    """
    if has_torch_function_unary(input):
        return handle_torch_function(relu6, (input,), input, inplace=inplace)
    if inplace:
        result = torch._C._nn.relu6_(input)
    else:
        result = torch._C._nn.relu6(input)
    return result


def elu(input: Tensor, alpha: float = 1.0, inplace: bool = False) -> Tensor:
    r"""Applies element-wise,
    :math:`\text{ELU}(x) = \max(0,x) + \min(0, \alpha * (\exp(x) - 1))`.

    See :class:`~torch.nn.ELU` for more details.
    """
    if has_torch_function_unary(input):
        return handle_torch_function(elu, (input,), input, alpha=alpha, inplace=inplace)
    if inplace:
        result = torch._C._nn.elu_(input, alpha)
    else:
        result = torch._C._nn.elu(input, alpha)
    return result


elu_ = _add_docstr(
    torch._C._nn.elu_,
    r"""
elu_(input, alpha=1.) -> Tensor

In-place version of :func:`~elu`.
""",
)


def selu(input: Tensor, inplace: bool = False) -> Tensor:
    r"""selu(input, inplace=False) -> Tensor

    Applies element-wise,
    :math:`\text{SELU}(x) = scale * (\max(0,x) + \min(0, \alpha * (\exp(x) - 1)))`,
    with :math:`\alpha=1.6732632423543772848170429916717` and
    :math:`scale=1.0507009873554804934193349852946`.

    See :class:`~torch.nn.SELU` for more details.
    """
    if has_torch_function_unary(input):
        return handle_torch_function(selu, (input,), input, inplace=inplace)
    if inplace:
        result = torch.selu_(input)
    else:
        result = torch.selu(input)
    return result


selu_ = _add_docstr(
    torch.selu_,
    r"""
selu_(input) -> Tensor

In-place version of :func:`~selu`.
""",
)


def celu(input: Tensor, alpha: float = 1.0, inplace: bool = False) -> Tensor:
    r"""celu(input, alpha=1., inplace=False) -> Tensor

    Applies element-wise,
    :math:`\text{CELU}(x) = \max(0,x) + \min(0, \alpha * (\exp(x/\alpha) - 1))`.

    See :class:`~torch.nn.CELU` for more details.
    """
    if has_torch_function_unary(input):
        return handle_torch_function(celu, (input,), input, alpha=alpha, inplace=inplace)
    if inplace:
        result = torch.celu_(input, alpha)
    else:
        result = torch.celu(input, alpha)
    return result


celu_ = _add_docstr(
    torch.celu_,
    r"""
celu_(input, alpha=1.) -> Tensor

In-place version of :func:`~celu`.
""",
)


def leaky_relu(input: Tensor, negative_slope: float = 0.01, inplace: bool = False) -> Tensor:
    r"""
    leaky_relu(input, negative_slope=0.01, inplace=False) -> Tensor

    Applies element-wise,
    :math:`\text{LeakyReLU}(x) = \max(0, x) + \text{negative\_slope} * \min(0, x)`

    See :class:`~torch.nn.LeakyReLU` for more details.
    """
    if has_torch_function_unary(input):
        return handle_torch_function(leaky_relu, (input,), input, negative_slope=negative_slope, inplace=inplace)
    if inplace:
        result = torch._C._nn.leaky_relu_(input, negative_slope)
    else:
        result = torch._C._nn.leaky_relu(input, negative_slope)
    return result


leaky_relu_ = _add_docstr(
    torch._C._nn.leaky_relu_,
    r"""
leaky_relu_(input, negative_slope=0.01) -> Tensor

In-place version of :func:`~leaky_relu`.
""",
)


def prelu(input: Tensor, weight: Tensor) -> Tensor:
    r"""prelu(input, weight) -> Tensor

    Applies element-wise the function
    :math:`\text{PReLU}(x) = \max(0,x) + \text{weight} * \min(0,x)` where weight is a
    learnable parameter.

    See :class:`~torch.nn.PReLU` for more details.
    """
    if has_torch_function_unary(input):
        return handle_torch_function(prelu, (input,), input, weight)
    return torch.prelu(input, weight)


def rrelu(
    input: Tensor, lower: float = 1.0 / 8, upper: float = 1.0 / 3, training: bool = False, inplace: bool = False
) -> Tensor:
    r"""rrelu(input, lower=1./8, upper=1./3, training=False, inplace=False) -> Tensor

    Randomized leaky ReLU.

    See :class:`~torch.nn.RReLU` for more details.
    """
    if has_torch_function_unary(input):
        return handle_torch_function(
            rrelu, (input,), input, lower=lower, upper=upper, training=training, inplace=inplace
        )
    if inplace:
        result = torch.rrelu_(input, lower, upper, training)
    else:
        result = torch.rrelu(input, lower, upper, training)
    return result


rrelu_ = _add_docstr(
    torch.rrelu_,
    r"""
rrelu_(input, lower=1./8, upper=1./3, training=False) -> Tensor

In-place version of :func:`~rrelu`.
""",
)

logsigmoid = _add_docstr(
    torch._C._nn.log_sigmoid,
    r"""
logsigmoid(input) -> Tensor

Applies element-wise :math:`\text{LogSigmoid}(x_i) = \log \left(\frac{1}{1 + \exp(-x_i)}\right)`

See :class:`~torch.nn.LogSigmoid` for more details.
""",
)


def gelu(input):
    r"""gelu(input) -> Tensor

    Applies element-wise the function
    :math:`\text{GELU}(x) = x * \Phi(x)`

    where :math:`\Phi(x)` is the Cumulative Distribution Function for Gaussian Distribution.

    See `Gaussian Error Linear Units (GELUs) <https://arxiv.org/abs/1606.08415>`_.
    """
    if has_torch_function_unary(input):
        return handle_torch_function(gelu, (input,), input)
    return torch._C._nn.gelu(input)


def hardshrink(input: Tensor, lambd: float = 0.5) -> Tensor:
    r"""
    hardshrink(input, lambd=0.5) -> Tensor

    Applies the hard shrinkage function element-wise

    See :class:`~torch.nn.Hardshrink` for more details.
    """
    if has_torch_function_unary(input):
        return handle_torch_function(hardshrink, (input,), input, lambd=lambd)
    return torch.hardshrink(input, lambd)


def tanhshrink(input):
    r"""tanhshrink(input) -> Tensor

    Applies element-wise, :math:`\text{Tanhshrink}(x) = x - \text{Tanh}(x)`

    See :class:`~torch.nn.Tanhshrink` for more details.
    """
    if has_torch_function_unary(input):
        return handle_torch_function(tanhshrink, (input,), input)
    return input - input.tanh()


def softsign(input):
    r"""softsign(input) -> Tensor

    Applies element-wise, the function :math:`\text{SoftSign}(x) = \frac{x}{1 + |x|}`

    See :class:`~torch.nn.Softsign` for more details.
    """
    if has_torch_function_unary(input):
        return handle_torch_function(softsign, (input,), input)
    return input / (input.abs() + 1)


softplus = _add_docstr(
    torch._C._nn.softplus,
    r"""
softplus(input, beta=1, threshold=20) -> Tensor

Applies element-wise, the function :math:`\text{Softplus}(x) = \frac{1}{\beta} * \log(1 + \exp(\beta * x))`.

For numerical stability the implementation reverts to the linear function
when :math:`input \times \beta > threshold`.

See :class:`~torch.nn.Softplus` for more details.
""",
)


def _get_softmax_dim(name: str, ndim: int, stacklevel: int) -> int:
    warnings.warn(
        "Implicit dimension choice for {} has been deprecated. "
        "Change the call to include dim=X as an argument.".format(name),
        stacklevel=stacklevel,
    )
    if ndim == 0 or ndim == 1 or ndim == 3:
        ret = 0
    else:
        ret = 1
    return ret


def softmin(input: Tensor, dim: Optional[int] = None, _stacklevel: int = 3, dtype: Optional[int] = None) -> Tensor:
    r"""Applies a softmin function.

    Note that :math:`\text{Softmin}(x) = \text{Softmax}(-x)`. See softmax definition for mathematical formula.

    See :class:`~torch.nn.Softmin` for more details.

    Args:
        input (Tensor): input
        dim (int): A dimension along which softmin will be computed (so every slice
            along dim will sum to 1).
        dtype (:class:`torch.dtype`, optional): the desired data type of returned tensor.
          If specified, the input tensor is casted to :attr:`dtype` before the operation
          is performed. This is useful for preventing data type overflows. Default: None.
    """
    if has_torch_function_unary(input):
        return handle_torch_function(softmin, (input,), input, dim=dim, _stacklevel=_stacklevel, dtype=dtype)
    if dim is None:
        dim = _get_softmax_dim("softmin", input.dim(), _stacklevel)
    if dtype is None:
        ret = (-input).softmax(dim)
    else:
        ret = (-input).softmax(dim, dtype=dtype)
    return ret


def softmax(input: Tensor, dim: Optional[int] = None, _stacklevel: int = 3, dtype: Optional[int] = None) -> Tensor:
    r"""Applies a softmax function.

    Softmax is defined as:

    :math:`\text{Softmax}(x_{i}) = \frac{\exp(x_i)}{\sum_j \exp(x_j)}`

    It is applied to all slices along dim, and will re-scale them so that the elements
    lie in the range `[0, 1]` and sum to 1.

    See :class:`~torch.nn.Softmax` for more details.

    Args:
        input (Tensor): input
        dim (int): A dimension along which softmax will be computed.
        dtype (:class:`torch.dtype`, optional): the desired data type of returned tensor.
          If specified, the input tensor is casted to :attr:`dtype` before the operation
          is performed. This is useful for preventing data type overflows. Default: None.

    .. note::
        This function doesn't work directly with NLLLoss,
        which expects the Log to be computed between the Softmax and itself.
        Use log_softmax instead (it's faster and has better numerical properties).

    """
    if has_torch_function_unary(input):
        return handle_torch_function(softmax, (input,), input, dim=dim, _stacklevel=_stacklevel, dtype=dtype)
    if dim is None:
        dim = _get_softmax_dim("softmax", input.dim(), _stacklevel)
    if dtype is None:
        ret = input.softmax(dim)
    else:
        ret = input.softmax(dim, dtype=dtype)
    return ret


def gumbel_softmax(logits: Tensor, tau: float = 1, hard: bool = False, eps: float = 1e-10, dim: int = -1) -> Tensor:
    r"""
    Samples from the Gumbel-Softmax distribution (`Link 1`_  `Link 2`_) and optionally discretizes.

    Args:
      logits: `[..., num_features]` unnormalized log probabilities
      tau: non-negative scalar temperature
      hard: if ``True``, the returned samples will be discretized as one-hot vectors,
            but will be differentiated as if it is the soft sample in autograd
      dim (int): A dimension along which softmax will be computed. Default: -1.

    Returns:
      Sampled tensor of same shape as `logits` from the Gumbel-Softmax distribution.
      If ``hard=True``, the returned samples will be one-hot, otherwise they will
      be probability distributions that sum to 1 across `dim`.

    .. note::
      This function is here for legacy reasons, may be removed from nn.Functional in the future.

    .. note::
      The main trick for `hard` is to do  `y_hard - y_soft.detach() + y_soft`

      It achieves two things:
      - makes the output value exactly one-hot
      (since we add then subtract y_soft value)
      - makes the gradient equal to y_soft gradient
      (since we strip all other gradients)

    Examples::
        >>> logits = torch.randn(20, 32)
        >>> # Sample soft categorical using reparametrization trick:
        >>> F.gumbel_softmax(logits, tau=1, hard=False)
        >>> # Sample hard categorical using "Straight-through" trick:
        >>> F.gumbel_softmax(logits, tau=1, hard=True)

    .. _Link 1:
        https://arxiv.org/abs/1611.00712
    .. _Link 2:
        https://arxiv.org/abs/1611.01144
    """
    if has_torch_function_unary(logits):
        return handle_torch_function(gumbel_softmax, (logits,), logits, tau=tau, hard=hard, eps=eps, dim=dim)
    if eps != 1e-10:
        warnings.warn("`eps` parameter is deprecated and has no effect.")

    gumbels = (
        -torch.empty_like(logits, memory_format=torch.legacy_contiguous_format).exponential_().log()
    )  # ~Gumbel(0,1)
    gumbels = (logits + gumbels) / tau  # ~Gumbel(logits,tau)
    y_soft = gumbels.softmax(dim)

    if hard:
        # Straight through.
        index = y_soft.max(dim, keepdim=True)[1]
        y_hard = torch.zeros_like(logits, memory_format=torch.legacy_contiguous_format).scatter_(dim, index, 1.0)
        ret = y_hard - y_soft.detach() + y_soft
    else:
        # Reparametrization trick.
        ret = y_soft
    return ret


def log_softmax(input: Tensor, dim: Optional[int] = None, _stacklevel: int = 3, dtype: Optional[int] = None) -> Tensor:
    r"""Applies a softmax followed by a logarithm.

    While mathematically equivalent to log(softmax(x)), doing these two
    operations separately is slower, and numerically unstable. This function
    uses an alternative formulation to compute the output and gradient correctly.

    See :class:`~torch.nn.LogSoftmax` for more details.

    Args:
        input (Tensor): input
        dim (int): A dimension along which log_softmax will be computed.
        dtype (:class:`torch.dtype`, optional): the desired data type of returned tensor.
          If specified, the input tensor is casted to :attr:`dtype` before the operation
          is performed. This is useful for preventing data type overflows. Default: None.
    """
    if has_torch_function_unary(input):
        return handle_torch_function(log_softmax, (input,), input, dim=dim, _stacklevel=_stacklevel, dtype=dtype)
    if dim is None:
        dim = _get_softmax_dim("log_softmax", input.dim(), _stacklevel)
    if dtype is None:
        ret = input.log_softmax(dim)
    else:
        ret = input.log_softmax(dim, dtype=dtype)
    return ret


softshrink = _add_docstr(
    torch._C._nn.softshrink,
    r"""
softshrink(input, lambd=0.5) -> Tensor

Applies the soft shrinkage function elementwise

See :class:`~torch.nn.Softshrink` for more details.
""",
)


def tanh(input):
    r"""tanh(input) -> Tensor

    Applies element-wise,
    :math:`\text{Tanh}(x) = \tanh(x) = \frac{\exp(x) - \exp(-x)}{\exp(x) + \exp(-x)}`

    See :class:`~torch.nn.Tanh` for more details.
    """
    warnings.warn("nn.functional.tanh is deprecated. Use torch.tanh instead.")
    return input.tanh()


def sigmoid(input):
    r"""sigmoid(input) -> Tensor

    Applies the element-wise function :math:`\text{Sigmoid}(x) = \frac{1}{1 + \exp(-x)}`

    See :class:`~torch.nn.Sigmoid` for more details.
    """
    warnings.warn("nn.functional.sigmoid is deprecated. Use torch.sigmoid instead.")
    return input.sigmoid()


def hardsigmoid(input: Tensor, inplace: bool = False) -> Tensor:
    r"""Applies the element-wise function

    .. math::
        \text{Hardsigmoid}(x) = \begin{cases}
            0 & \text{if~} x \le -3, \\
            1 & \text{if~} x \ge +3, \\
            x / 6 + 1 / 2 & \text{otherwise}
        \end{cases}

    Args:
        inplace: If set to ``True``, will do this operation in-place. Default: ``False``

    See :class:`~torch.nn.Hardsigmoid` for more details.
    """
    if has_torch_function_unary(input):
        return handle_torch_function(hardsigmoid, (input,), input, inplace=inplace)
    if inplace:
        return torch._C._nn.hardsigmoid_(input)
    return torch._C._nn.hardsigmoid(input)


def linear(input: Tensor, weight: Tensor, bias: Optional[Tensor] = None) -> Tensor:
    r"""
    Applies a linear transformation to the incoming data: :math:`y = xA^T + b`.

    This operator supports :ref:`TensorFloat32<tf32_on_ampere>`.

    Shape:

        - Input: :math:`(N, *, in\_features)` N is the batch size, `*` means any number of
          additional dimensions
        - Weight: :math:`(out\_features, in\_features)`
        - Bias: :math:`(out\_features)`
        - Output: :math:`(N, *, out\_features)`
    """
    if has_torch_function_variadic(input, weight):
        return handle_torch_function(linear, (input, weight), input, weight, bias=bias)
    return torch._C._nn.linear(input, weight, bias)


def bilinear(input1: Tensor, input2: Tensor, weight: Tensor, bias: Optional[Tensor] = None) -> Tensor:
    r"""
    Applies a bilinear transformation to the incoming data:
    :math:`y = x_1^T A x_2 + b`

    Shape:

        - input1: :math:`(N, *, H_{in1})` where :math:`H_{in1}=\text{in1\_features}`
          and :math:`*` means any number of additional dimensions.
          All but the last dimension of the inputs should be the same.
        - input2: :math:`(N, *, H_{in2})` where :math:`H_{in2}=\text{in2\_features}`
        - weight: :math:`(\text{out\_features}, \text{in1\_features},
          \text{in2\_features})`
        - bias: :math:`(\text{out\_features})`
        - output: :math:`(N, *, H_{out})` where :math:`H_{out}=\text{out\_features}`
          and all but the last dimension are the same shape as the input.
    """
    if has_torch_function_variadic(input1, input2, weight):
        return handle_torch_function(
            bilinear,
            (input1, input2, weight),
            input1, input2, weight,
            bias=bias
        )
    return torch.bilinear(input1, input2, weight, bias)


def silu(input: Tensor, inplace: bool = False) -> Tensor:
    r"""Applies the Sigmoid Linear Unit (SiLU) function, element-wise.
    The SiLU function is also known as the swish function.

    .. math::
        \text{silu}(x) = x * \sigma(x), \text{where } \sigma(x) \text{ is the logistic sigmoid.}

    .. note::
        See `Gaussian Error Linear Units (GELUs) <https://arxiv.org/abs/1606.08415>`_
        where the SiLU (Sigmoid Linear Unit) was originally coined, and see
        `Sigmoid-Weighted Linear Units for Neural Network Function Approximation
        in Reinforcement Learning <https://arxiv.org/abs/1702.03118>`_ and `Swish:
        a Self-Gated Activation Function <https://arxiv.org/abs/1710.05941v1>`_
        where the SiLU was experimented with later.

    See :class:`~torch.nn.SiLU` for more details.
    """
    if has_torch_function_unary(input):
        return handle_torch_function(silu, (input,), input, inplace=inplace)
    if inplace:
        return torch._C._nn.silu_(input)
    return torch._C._nn.silu(input)


def hardswish(input: Tensor, inplace: bool = False) -> Tensor:
    r"""Applies the hardswish function, element-wise, as described in the paper:

    `Searching for MobileNetV3`_.

    .. math::
        \text{Hardswish}(x) = \begin{cases}
            0 & \text{if~} x \le -3, \\
            x & \text{if~} x \ge +3, \\
            x \cdot (x + 3) /6 & \text{otherwise}
        \end{cases}

    See :class:`~torch.nn.Hardswish` for more details.

    .. _`Searching for MobileNetV3`:
        https://arxiv.org/abs/1905.02244
    """
    if has_torch_function_unary(input):
        return handle_torch_function(hardswish, (input,), input, inplace=inplace)
    if inplace:
        return torch._C._nn.hardswish_(input)
    return torch._C._nn.hardswish(input)


def _no_grad_embedding_renorm_(weight: Tensor, input: Tensor, max_norm: float, norm_type: float) -> Tensor:
    with torch.no_grad():
        torch.embedding_renorm_(weight, input, max_norm, norm_type)


def embedding(
    input: Tensor,
    weight: Tensor,
    padding_idx: Optional[int] = None,
    max_norm: Optional[float] = None,
    norm_type: float = 2.0,
    scale_grad_by_freq: bool = False,
    sparse: bool = False,
) -> Tensor:
    r"""A simple lookup table that looks up embeddings in a fixed dictionary and size.

    This module is often used to retrieve word embeddings using indices.
    The input to the module is a list of indices, and the embedding matrix,
    and the output is the corresponding word embeddings.

    See :class:`torch.nn.Embedding` for more details.

    Args:
        input (LongTensor): Tensor containing indices into the embedding matrix
        weight (Tensor): The embedding matrix with number of rows equal to the maximum possible index + 1,
            and number of columns equal to the embedding size
        padding_idx (int, optional): If specified, the entries at :attr:`padding_idx` do not contribute to the gradient;
                                     therefore, the embedding vector at :attr:`padding_idx` is not updated during training,
                                     i.e. it remains as a fixed "pad".
        max_norm (float, optional): If given, each embedding vector with norm larger than :attr:`max_norm`
                                    is renormalized to have norm :attr:`max_norm`.
                                    Note: this will modify :attr:`weight` in-place.
        norm_type (float, optional): The p of the p-norm to compute for the :attr:`max_norm` option. Default ``2``.
        scale_grad_by_freq (boolean, optional): If given, this will scale gradients by the inverse of frequency of
                                                the words in the mini-batch. Default ``False``.
        sparse (bool, optional): If ``True``, gradient w.r.t. :attr:`weight` will be a sparse tensor. See Notes under
                                 :class:`torch.nn.Embedding` for more details regarding sparse gradients.

    Shape:
        - Input: LongTensor of arbitrary shape containing the indices to extract
        - Weight: Embedding matrix of floating point type with shape `(V, embedding_dim)`,
          where V = maximum index + 1 and embedding_dim = the embedding size
        - Output: `(*, embedding_dim)`, where `*` is the input shape

    Examples::

        >>> # a batch of 2 samples of 4 indices each
        >>> input = torch.tensor([[1,2,4,5],[4,3,2,9]])
        >>> # an embedding matrix containing 10 tensors of size 3
        >>> embedding_matrix = torch.rand(10, 3)
        >>> F.embedding(input, embedding_matrix)
        tensor([[[ 0.8490,  0.9625,  0.6753],
                 [ 0.9666,  0.7761,  0.6108],
                 [ 0.6246,  0.9751,  0.3618],
                 [ 0.4161,  0.2419,  0.7383]],

                [[ 0.6246,  0.9751,  0.3618],
                 [ 0.0237,  0.7794,  0.0528],
                 [ 0.9666,  0.7761,  0.6108],
                 [ 0.3385,  0.8612,  0.1867]]])

        >>> # example with padding_idx
        >>> weights = torch.rand(10, 3)
        >>> weights[0, :].zero_()
        >>> embedding_matrix = weights
        >>> input = torch.tensor([[0,2,0,5]])
        >>> F.embedding(input, embedding_matrix, padding_idx=0)
        tensor([[[ 0.0000,  0.0000,  0.0000],
                 [ 0.5609,  0.5384,  0.8720],
                 [ 0.0000,  0.0000,  0.0000],
                 [ 0.6262,  0.2438,  0.7471]]])
    """

    if has_torch_function_variadic(input, weight):
        return handle_torch_function(
            embedding, (input, weight),
            input, weight, padding_idx, max_norm, norm_type,
            scale_grad_by_freq, sparse
        )
    if padding_idx is not None:
        if padding_idx > 0:
            assert padding_idx < weight.size(0), "Padding_idx must be within num_embeddings"
        elif padding_idx < 0:
            assert padding_idx >= -weight.size(0), "Padding_idx must be within num_embeddings"
            padding_idx = weight.size(0) + padding_idx
    else:
        padding_idx = -1
    if max_norm is not None:
        # Note [embedding_renorm contiguous]
        # `embedding_renorm_` will call .contiguous() on input anyways, so we
        # call it here and take advantage of the improved locality in the
        # `embedding` call below too.
        input = input.contiguous()
        # Note [embedding_renorm set_grad_enabled]
        # XXX: equivalent to
        # with torch.no_grad():
        #   torch.embedding_renorm_
        # remove once script supports set_grad_enabled
        _no_grad_embedding_renorm_(weight, input, max_norm, norm_type)
    return torch.embedding(weight, input, padding_idx, scale_grad_by_freq, sparse)


def embedding_bag(
    input: Tensor,
    weight: Tensor,
    offsets: Optional[Tensor] = None,
    max_norm: Optional[float] = None,
    norm_type: float = 2,
    scale_grad_by_freq: bool = False,
    mode: str = "mean",
    sparse: bool = False,
    per_sample_weights: Optional[Tensor] = None,
    include_last_offset: bool = False,
    padding_idx: Optional[int] = None,
) -> Tensor:
    r"""Computes sums, means or maxes of `bags` of embeddings, without instantiating the
    intermediate embeddings.

    See :class:`torch.nn.EmbeddingBag` for more details.

    Note:
        {backward_reproducibility_note}

    Args:
        input (LongTensor): Tensor containing bags of indices into the embedding matrix
        weight (Tensor): The embedding matrix with number of rows equal to the maximum possible index + 1,
            and number of columns equal to the embedding size
        offsets (LongTensor, optional): Only used when :attr:`input` is 1D. :attr:`offsets` determines
                             the starting index position of each bag (sequence) in :attr:`input`.
        max_norm (float, optional): If given, each embedding vector with norm larger than :attr:`max_norm`
                                    is renormalized to have norm :attr:`max_norm`.
                                    Note: this will modify :attr:`weight` in-place.
        norm_type (float, optional): The ``p`` in the ``p``-norm to compute for the :attr:`max_norm` option.
                                     Default ``2``.
        scale_grad_by_freq (boolean, optional): if given, this will scale gradients by the inverse of frequency of
                                                the words in the mini-batch. Default ``False``.
                                                Note: this option is not supported when ``mode="max"``.
        mode (string, optional): ``"sum"``, ``"mean"`` or ``"max"``. Specifies the way to reduce the bag.
                                 Default: ``"mean"``
        sparse (bool, optional): if ``True``, gradient w.r.t. :attr:`weight` will be a sparse tensor. See Notes under
                                 :class:`torch.nn.Embedding` for more details regarding sparse gradients.
                                 Note: this option is not supported when ``mode="max"``.
        per_sample_weights (Tensor, optional): a tensor of float / double weights, or None
            to indicate all weights should be taken to be 1. If specified, :attr:`per_sample_weights`
            must have exactly the same shape as input and is treated as having the same
            :attr:`offsets`, if those are not None.

        include_last_offset (bool, optional): if ``True``, the size of offsets is equal to the number of bags + 1.
            The last element is the size of the input, or the ending index position of the last bag (sequence).

        padding_idx (int, optional): If specified, the entries at :attr:`padding_idx` do not contribute to the
                                     gradient; therefore, the embedding vector at :attr:`padding_idx` is not updated
<<<<<<< HEAD
                                     during training, i.e. it remains as a fixed “pad”. Note that the embedding
=======
                                     during training, i.e. it remains as a fixed "pad". Note that the embedding
>>>>>>> ea75b1ee
                                     vector at :attr:`padding_idx` is excluded from the reduction.

    Shape:
        - :attr:`input` (LongTensor) and :attr:`offsets` (LongTensor, optional)

          - If :attr:`input` is 2D of shape `(B, N)`, it will be treated as ``B`` bags (sequences)
            each of fixed length ``N``, and this will return ``B`` values aggregated in a way
            depending on the :attr:`mode`. :attr:`offsets` is ignored and required to be ``None`` in this case.

          - If :attr:`input` is 1D of shape `(N)`, it will be treated as a concatenation of
            multiple bags (sequences). :attr:`offsets` is required to be a 1D tensor containing
            the starting index positions of each bag in :attr:`input`. Therefore, for :attr:`offsets`
            of shape `(B)`, :attr:`input` will be viewed as having ``B`` bags.
            Empty bags (i.e., having 0-length) will have returned vectors filled by zeros.

        - :attr:`weight` (Tensor): the learnable weights of the module of shape `(num_embeddings, embedding_dim)`

        - :attr:`per_sample_weights` (Tensor, optional). Has the same shape as :attr:`input`.

        - :attr:`output`: aggregated embedding values of shape `(B, embedding_dim)`

    Examples::

        >>> # an Embedding module containing 10 tensors of size 3
        >>> embedding_matrix = torch.rand(10, 3)
        >>> # a batch of 2 samples of 4 indices each
        >>> input = torch.tensor([1,2,4,5,4,3,2,9])
        >>> offsets = torch.tensor([0,4])
        >>> F.embedding_bag(input, embedding_matrix, offsets)
        tensor([[ 0.3397,  0.3552,  0.5545],
                [ 0.5893,  0.4386,  0.5882]])

        >>> # example with padding_idx
        >>> embedding_matrix = torch.rand(10, 3)
        >>> input = torch.tensor([2, 2, 2, 2, 4, 3, 2, 9])
        >>> offsets = torch.tensor([0,4])
        >>> F.embedding_bag(input, embedding_matrix, offsets, padding_idx=2, mode='sum')
        tensor([[ 0.0000,  0.0000,  0.0000],
                [-0.7082,  3.2145, -2.6251]])
    """
    if has_torch_function_variadic(input, weight):
        return handle_torch_function(
            embedding_bag,
            (input, weight),
            input,
            weight,
            offsets=offsets,
            max_norm=max_norm,
            norm_type=norm_type,
            scale_grad_by_freq=scale_grad_by_freq,
            mode=mode,
            sparse=sparse,
            per_sample_weights=per_sample_weights,
            include_last_offset=include_last_offset,
            padding_idx=padding_idx,
        )
    # Check for backward compatibility.
    # Used to be embedding_bag(weight, input, ...)
    # Now is     embedding_bag(input, weight, ...)
    if weight.dtype == torch.long and input.is_floating_point():
        warnings.warn(
            "Argument order of nn.functional.embedding_bag was changed. "
            "Usage `embedding_bag(weight, input, ...)` is deprecated, "
            "and should now be `embedding_bag(input, weight, ...)`."
        )
        weight, input = input, weight

    if per_sample_weights is not None and input.size() != per_sample_weights.size():
        raise ValueError(
            "embedding_bag: If per_sample_weights ({}) is not None, "
            "then it must have the same shape as the input ({})".format(per_sample_weights.shape, input.shape)
        )

    if input.dim() == 2:
        if offsets is not None:
            type_str = "<unknown>"
            # TODO: Remove this once script supports type() calls
            if not torch.jit.is_scripting():
                type_str = str(type(offsets))
            raise ValueError(
                "if input is 2D, then offsets has to be None"
                ", as input is treated is a mini-batch of"
                " fixed length sequences. However, found "
                "offsets of type {}".format(type_str)
            )
        offsets = torch.arange(0, input.numel(), input.size(1), dtype=input.dtype, device=input.device)

        input = input.reshape(-1)
        if per_sample_weights is not None:
            per_sample_weights = per_sample_weights.reshape(-1)
    elif input.dim() == 1:
        if offsets is None:
            raise ValueError("offsets has to be a 1D Tensor but got None")
        if offsets.dim() != 1:
            raise ValueError("offsets has to be a 1D Tensor")
    else:
        raise ValueError("input has to be 1D or 2D Tensor," " but got Tensor of dimension {}".format(input.dim()))
    if mode == "sum":
        mode_enum = 0
    elif mode == "mean":
        mode_enum = 1
    elif mode == "max":
        mode_enum = 2

        if scale_grad_by_freq:
            raise ValueError("max mode does not support scaling the gradient by the frequency")

        if sparse:
            raise ValueError("max mode does not support sparse weights")

    else:
        raise ValueError("mode has to be one of sum, mean or max")

    if max_norm is not None:
        # XXX: equivalent to
        # with torch.no_grad():
        #   torch.nembedding_renorm_
        # remove once script supports set_grad_enabled
        _no_grad_embedding_renorm_(weight, input, max_norm, norm_type)

    if per_sample_weights is not None and mode != "sum":
        raise NotImplementedError(
            "embedding_bag: per_sample_weights was not None. "
            "per_sample_weights is only supported for mode='sum' "
            "(got mode='{}'). Please open a feature request on GitHub.".format(mode)
        )

    ret, _, _, _ = torch.embedding_bag(
        weight, input, offsets, scale_grad_by_freq, mode_enum, sparse, per_sample_weights, include_last_offset, padding_idx
    )
    return ret


embedding_bag.__doc__ = embedding_bag.__doc__.format(**reproducibility_notes)


def _verify_batch_size(size: List[int]) -> None:
    # XXX: JIT script does not support the reduce from functools, and mul op is a
    # builtin, which cannot be used as a value to a func yet, so rewrite this size
    # check to a simple equivalent for loop
    #
    # TODO: make use of reduce like below when JIT is ready with the missing features:
    # from operator import mul
    # from functools import reduce
    #
    #   if reduce(mul, size[2:], size[0]) == 1
    size_prods = size[0]
    for i in range(len(size) - 2):
        size_prods *= size[i + 2]
    if size_prods == 1:
        raise ValueError("Expected more than 1 value per channel when training, got input size {}".format(size))


def batch_norm(
    input: Tensor,
    running_mean: Optional[Tensor],
    running_var: Optional[Tensor],
    weight: Optional[Tensor] = None,
    bias: Optional[Tensor] = None,
    training: bool = False,
    momentum: float = 0.1,
    eps: float = 1e-5,
) -> Tensor:
    r"""Applies Batch Normalization for each channel across a batch of data.

    See :class:`~torch.nn.BatchNorm1d`, :class:`~torch.nn.BatchNorm2d`,
    :class:`~torch.nn.BatchNorm3d` for details.
    """
    if has_torch_function_unary(input):
        return handle_torch_function(
            batch_norm,
            (input,),
            input,
            running_mean,
            running_var,
            weight=weight,
            bias=bias,
            training=training,
            momentum=momentum,
            eps=eps,
        )
    if training:
        _verify_batch_size(input.size())

    return torch.batch_norm(
        input, weight, bias, running_mean, running_var, training, momentum, eps, torch.backends.cudnn.enabled
    )


def _verify_spatial_size(size: List[int]) -> None:
    # Verify that there is > 1 spatial element for instance norm calculation.
    size_prods = 1
    for i in range(2, len(size)):
        size_prods *= size[i]
    if size_prods == 1:
        raise ValueError("Expected more than 1 spatial element when training, got input size {}".format(size))


def instance_norm(
    input: Tensor,
    running_mean: Optional[Tensor] = None,
    running_var: Optional[Tensor] = None,
    weight: Optional[Tensor] = None,
    bias: Optional[Tensor] = None,
    use_input_stats: bool = True,
    momentum: float = 0.1,
    eps: float = 1e-5,
) -> Tensor:
    r"""Applies Instance Normalization for each channel in each data sample in a
    batch.

    See :class:`~torch.nn.InstanceNorm1d`, :class:`~torch.nn.InstanceNorm2d`,
    :class:`~torch.nn.InstanceNorm3d` for details.
    """
    if has_torch_function_unary(input):
        return handle_torch_function(
            instance_norm,
            (input,),
            input,
            running_mean=running_mean,
            running_var=running_var,
            weight=weight,
            bias=bias,
            use_input_stats=use_input_stats,
            momentum=momentum,
            eps=eps,
        )
    if use_input_stats:
        _verify_spatial_size(input.size())
    return torch.instance_norm(
        input, weight, bias, running_mean, running_var, use_input_stats, momentum, eps, torch.backends.cudnn.enabled
    )


def layer_norm(
    input: Tensor,
    normalized_shape: List[int],
    weight: Optional[Tensor] = None,
    bias: Optional[Tensor] = None,
    eps: float = 1e-5,
) -> Tensor:
    r"""Applies Layer Normalization for last certain number of dimensions.

    See :class:`~torch.nn.LayerNorm` for details.
    """
    if has_torch_function_unary(input):
        return handle_torch_function(
            layer_norm, (input,), input, normalized_shape, weight=weight, bias=bias, eps=eps
        )
    return torch.layer_norm(input, normalized_shape, weight, bias, eps, torch.backends.cudnn.enabled)


def group_norm(
    input: Tensor, num_groups: int, weight: Optional[Tensor] = None, bias: Optional[Tensor] = None, eps: float = 1e-5
) -> Tensor:
    r"""Applies Group Normalization for last certain number of dimensions.

    See :class:`~torch.nn.GroupNorm` for details.
    """
    if has_torch_function_unary(input):
        return handle_torch_function(group_norm, (input,), input, num_groups, weight=weight, bias=bias, eps=eps)
    _verify_batch_size([input.size(0) * input.size(1) // num_groups, num_groups] + list(input.size()[2:]))
    return torch.group_norm(input, num_groups, weight, bias, eps, torch.backends.cudnn.enabled)


def local_response_norm(input: Tensor, size: int, alpha: float = 1e-4, beta: float = 0.75, k: float = 1.0) -> Tensor:
    r"""Applies local response normalization over an input signal composed of
    several input planes, where channels occupy the second dimension.
    Applies normalization across channels.

    See :class:`~torch.nn.LocalResponseNorm` for details.
    """
    if has_torch_function_unary(input):
        return handle_torch_function(local_response_norm, (input,), input, size, alpha=alpha, beta=beta, k=k)
    dim = input.dim()
    if dim < 3:
        raise ValueError(
            "Expected 3D or higher dimensionality \
                         input (got {} dimensions)".format(
                dim
            )
        )
    div = input.mul(input).unsqueeze(1)
    if dim == 3:
        div = pad(div, (0, 0, size // 2, (size - 1) // 2))
        div = avg_pool2d(div, (size, 1), stride=1).squeeze(1)
    else:
        sizes = input.size()
        div = div.view(sizes[0], 1, sizes[1], sizes[2], -1)
        div = pad(div, (0, 0, 0, 0, size // 2, (size - 1) // 2))
        div = avg_pool3d(div, (size, 1, 1), stride=1).squeeze(1)
        div = div.view(sizes)
    div = div.mul(alpha).add(k).pow(beta)
    return input / div


# loss


def ctc_loss(
    log_probs: Tensor,
    targets: Tensor,
    input_lengths: Tensor,
    target_lengths: Tensor,
    blank: int = 0,
    reduction: str = "mean",
    zero_infinity: bool = False,
) -> Tensor:
    r"""The Connectionist Temporal Classification loss.

    See :class:`~torch.nn.CTCLoss` for details.

    Note:
        {cudnn_reproducibility_note}

    Note:
        {backward_reproducibility_note}

    Args:
        log_probs: :math:`(T, N, C)` where `C = number of characters in alphabet including blank`,
            `T = input length`, and `N = batch size`.
            The logarithmized probabilities of the outputs
            (e.g. obtained with :func:`torch.nn.functional.log_softmax`).
        targets: :math:`(N, S)` or `(sum(target_lengths))`.
            Targets cannot be blank. In the second form, the targets are assumed to be concatenated.
        input_lengths: :math:`(N)`.
            Lengths of the inputs (must each be :math:`\leq T`)
        target_lengths: :math:`(N)`.
            Lengths of the targets
        blank (int, optional):
            Blank label. Default :math:`0`.
        reduction (string, optional): Specifies the reduction to apply to the output:
            ``'none'`` | ``'mean'`` | ``'sum'``. ``'none'``: no reduction will be applied,
            ``'mean'``: the output losses will be divided by the target lengths and
            then the mean over the batch is taken, ``'sum'``: the output will be
            summed. Default: ``'mean'``
        zero_infinity (bool, optional):
            Whether to zero infinite losses and the associated gradients.
            Default: ``False``
            Infinite losses mainly occur when the inputs are too short
            to be aligned to the targets.

    Example::

        >>> log_probs = torch.randn(50, 16, 20).log_softmax(2).detach().requires_grad_()
        >>> targets = torch.randint(1, 20, (16, 30), dtype=torch.long)
        >>> input_lengths = torch.full((16,), 50, dtype=torch.long)
        >>> target_lengths = torch.randint(10,30,(16,), dtype=torch.long)
        >>> loss = F.ctc_loss(log_probs, targets, input_lengths, target_lengths)
        >>> loss.backward()
    """
    if has_torch_function_variadic(log_probs, targets, input_lengths, target_lengths):
        return handle_torch_function(
            ctc_loss,
            (log_probs, targets, input_lengths, target_lengths),
            log_probs, targets, input_lengths, target_lengths,
            blank=blank, reduction=reduction, zero_infinity=zero_infinity
        )
    return torch.ctc_loss(
        log_probs, targets, input_lengths, target_lengths, blank, _Reduction.get_enum(reduction), zero_infinity
    )


ctc_loss.__doc__ = ctc_loss.__doc__.format(**reproducibility_notes)


def nll_loss(
    input: Tensor,
    target: Tensor,
    weight: Optional[Tensor] = None,
    size_average: Optional[bool] = None,
    ignore_index: int = -100,
    reduce: Optional[bool] = None,
    reduction: str = "mean",
) -> Tensor:
    r"""The negative log likelihood loss.

    See :class:`~torch.nn.NLLLoss` for details.

    Args:
        input: :math:`(N, C)` where `C = number of classes` or :math:`(N, C, H, W)`
            in case of 2D Loss, or :math:`(N, C, d_1, d_2, ..., d_K)` where :math:`K \geq 1`
            in the case of K-dimensional loss.
        target: :math:`(N)` where each value is :math:`0 \leq \text{targets}[i] \leq C-1`,
            or :math:`(N, d_1, d_2, ..., d_K)` where :math:`K \geq 1` for
            K-dimensional loss.
        weight (Tensor, optional): a manual rescaling weight given to each
            class. If given, has to be a Tensor of size `C`
        size_average (bool, optional): Deprecated (see :attr:`reduction`). By default,
            the losses are averaged over each loss element in the batch. Note that for
            some losses, there multiple elements per sample. If the field :attr:`size_average`
            is set to ``False``, the losses are instead summed for each minibatch. Ignored
            when reduce is ``False``. Default: ``True``
        ignore_index (int, optional): Specifies a target value that is ignored
            and does not contribute to the input gradient. When :attr:`size_average` is
            ``True``, the loss is averaged over non-ignored targets. Default: -100
        reduce (bool, optional): Deprecated (see :attr:`reduction`). By default, the
            losses are averaged or summed over observations for each minibatch depending
            on :attr:`size_average`. When :attr:`reduce` is ``False``, returns a loss per
            batch element instead and ignores :attr:`size_average`. Default: ``True``
        reduction (string, optional): Specifies the reduction to apply to the output:
            ``'none'`` | ``'mean'`` | ``'sum'``. ``'none'``: no reduction will be applied,
            ``'mean'``: the sum of the output will be divided by the number of
            elements in the output, ``'sum'``: the output will be summed. Note: :attr:`size_average`
            and :attr:`reduce` are in the process of being deprecated, and in the meantime,
            specifying either of those two args will override :attr:`reduction`. Default: ``'mean'``

    Example::

        >>> # input is of size N x C = 3 x 5
        >>> input = torch.randn(3, 5, requires_grad=True)
        >>> # each element in target has to have 0 <= value < C
        >>> target = torch.tensor([1, 0, 4])
        >>> output = F.nll_loss(F.log_softmax(input), target)
        >>> output.backward()
    """
    if has_torch_function_variadic(input, target):
        return handle_torch_function(
            nll_loss,
            (input, target),
            input,
            target,
            weight=weight,
            size_average=size_average,
            ignore_index=ignore_index,
            reduce=reduce,
            reduction=reduction,
        )
    if size_average is not None or reduce is not None:
        reduction = _Reduction.legacy_get_string(size_average, reduce)
    return torch._C._nn.nll_loss_nd(input, target, weight, _Reduction.get_enum(reduction), ignore_index)


def poisson_nll_loss(
    input: Tensor,
    target: Tensor,
    log_input: bool = True,
    full: bool = False,
    size_average: Optional[bool] = None,
    eps: float = 1e-8,
    reduce: Optional[bool] = None,
    reduction: str = "mean",
) -> Tensor:
    r"""Poisson negative log likelihood loss.

    See :class:`~torch.nn.PoissonNLLLoss` for details.

    Args:
        input: expectation of underlying Poisson distribution.
        target: random sample :math:`target \sim \text{Poisson}(input)`.
        log_input: if ``True`` the loss is computed as
            :math:`\exp(\text{input}) - \text{target} * \text{input}`, if ``False`` then loss is
            :math:`\text{input} - \text{target} * \log(\text{input}+\text{eps})`. Default: ``True``
        full: whether to compute full loss, i. e. to add the Stirling
            approximation term. Default: ``False``
            :math:`\text{target} * \log(\text{target}) - \text{target} + 0.5 * \log(2 * \pi * \text{target})`.
        size_average (bool, optional): Deprecated (see :attr:`reduction`). By default,
            the losses are averaged over each loss element in the batch. Note that for
            some losses, there multiple elements per sample. If the field :attr:`size_average`
            is set to ``False``, the losses are instead summed for each minibatch. Ignored
            when reduce is ``False``. Default: ``True``
        eps (float, optional): Small value to avoid evaluation of :math:`\log(0)` when
            :attr:`log_input`=``False``. Default: 1e-8
        reduce (bool, optional): Deprecated (see :attr:`reduction`). By default, the
            losses are averaged or summed over observations for each minibatch depending
            on :attr:`size_average`. When :attr:`reduce` is ``False``, returns a loss per
            batch element instead and ignores :attr:`size_average`. Default: ``True``
        reduction (string, optional): Specifies the reduction to apply to the output:
            ``'none'`` | ``'mean'`` | ``'sum'``. ``'none'``: no reduction will be applied,
            ``'mean'``: the sum of the output will be divided by the number of
            elements in the output, ``'sum'``: the output will be summed. Note: :attr:`size_average`
            and :attr:`reduce` are in the process of being deprecated, and in the meantime,
            specifying either of those two args will override :attr:`reduction`. Default: ``'mean'``

    """
    if has_torch_function_variadic(input, target):
        return handle_torch_function(
            poisson_nll_loss,
            (input, target),
            input,
            target,
            log_input=log_input,
            full=full,
            size_average=size_average,
            eps=eps,
            reduce=reduce,
            reduction=reduction,
        )
    if size_average is not None or reduce is not None:
        reduction = _Reduction.legacy_get_string(size_average, reduce)
    if reduction != "none" and reduction != "mean" and reduction != "sum":
        ret = input
        raise ValueError(reduction + " is not valid")

    ret = torch.poisson_nll_loss(input, target, log_input, full, eps, _Reduction.get_enum(reduction))
    return ret


def gaussian_nll_loss(
    input: Tensor,
    target: Tensor,
    var: Tensor,
    full: bool = False,
    eps: float = 1e-6,
    reduction: str = "mean",
) -> Tensor:
    r"""Gaussian negative log likelihood loss.

    See :class:`~torch.nn.GaussianNLLLoss` for details.

    Args:
        input: expectation of the Gaussian distribution.
        target: sample from the Gaussian distribution.
        var: tensor of positive variance(s), one for each of the expectations
            in the input (heteroscedastic), or a single one (homoscedastic).
        full (bool, optional): include the constant term in the loss calculation. Default: ``False``.
        eps (float, optional): value added to var, for stability. Default: 1e-6.
        reduction (string, optional): specifies the reduction to apply to the output:
            ``'none'`` | ``'mean'`` | ``'sum'``. ``'none'``: no reduction will be applied,
            ``'mean'``: the output is the average of all batch member losses,
            ``'sum'``: the output is the sum of all batch member losses.
            Default: ``'mean'``.
    """
    if has_torch_function_variadic(input, target, var):
        return handle_torch_function(
            gaussian_nll_loss,
            (input, target, var),
            input,
            target,
            var,
            full=full,
            eps=eps,
            reduction=reduction,
        )

    # Check var size
    # If var.size == input.size, the case is heteroscedastic and no further checks are needed.
    # Otherwise:
    if var.size() != input.size():

        # If var is one dimension short of input, but the sizes match otherwise, then this is a homoscedastic case.
        # e.g. input.size = (10, 2, 3), var.size = (10, 2)
        # -> unsqueeze var so that var.shape = (10, 2, 1)
        # this is done so that broadcasting can happen in the loss calculation
        if input.size()[:-1] == var.size():
            var = torch.unsqueeze(var, -1)

        # This checks if the sizes match up to the final dimension, and the final dimension of var is of size 1.
        # This is also a homoscedastic case.
        # e.g. input.size = (10, 2, 3), var.size = (10, 2, 1)
        elif input.size()[:-1] == var.size()[:-1] and var.size(-1) == 1:  # Heteroscedastic case
            pass

        # If none of the above pass, then the size of var is incorrect.
        else:
            raise ValueError("var is of incorrect size")

    # Check validity of reduction mode
    if reduction != 'none' and reduction != 'mean' and reduction != 'sum':
        raise ValueError(reduction + " is not valid")

    # Entries of var must be non-negative
    if torch.any(var < 0):
        raise ValueError("var has negative entry/entries")

    # Clamp for stability
    var = var.clone()
    with torch.no_grad():
        var.clamp_(min=eps)

    # Calculate the loss
    loss = 0.5 * (torch.log(var) + (input - target)**2 / var)
    if full:
        loss += 0.5 * math.log(2 * math.pi)

    if reduction == 'mean':
        return loss.mean()
    elif reduction == 'sum':
        return loss.sum()
    else:
        return loss


def kl_div(
    input: Tensor,
    target: Tensor,
    size_average: Optional[bool] = None,
    reduce: Optional[bool] = None,
    reduction: str = "mean",
    log_target: bool = False,
) -> Tensor:
    r"""The `Kullback-Leibler divergence Loss
    <https://en.wikipedia.org/wiki/Kullback-Leibler_divergence>`__

    See :class:`~torch.nn.KLDivLoss` for details.

    Args:
        input: Tensor of arbitrary shape
        target: Tensor of the same shape as input
        size_average (bool, optional): Deprecated (see :attr:`reduction`). By default,
            the losses are averaged over each loss element in the batch. Note that for
            some losses, there multiple elements per sample. If the field :attr:`size_average`
            is set to ``False``, the losses are instead summed for each minibatch. Ignored
            when reduce is ``False``. Default: ``True``
        reduce (bool, optional): Deprecated (see :attr:`reduction`). By default, the
            losses are averaged or summed over observations for each minibatch depending
            on :attr:`size_average`. When :attr:`reduce` is ``False``, returns a loss per
            batch element instead and ignores :attr:`size_average`. Default: ``True``
        reduction (string, optional): Specifies the reduction to apply to the output:
            ``'none'`` | ``'batchmean'`` | ``'sum'`` | ``'mean'``.
            ``'none'``: no reduction will be applied
            ``'batchmean'``: the sum of the output will be divided by the batchsize
            ``'sum'``: the output will be summed
            ``'mean'``: the output will be divided by the number of elements in the output
            Default: ``'mean'``
        log_target (bool): A flag indicating whether ``target`` is passed in the log space.
            It is recommended to pass certain distributions (like ``softmax``)
            in the log space to avoid numerical issues caused by explicit ``log``.
            Default: ``False``

    .. note::
        :attr:`size_average` and :attr:`reduce` are in the process of being deprecated,
        and in the meantime, specifying either of those two args will override :attr:`reduction`.

    .. note::
        :attr:``reduction`` = ``'mean'`` doesn't return the true kl divergence value, please use
        :attr:``reduction`` = ``'batchmean'`` which aligns with KL math definition.
        In the next major release, ``'mean'`` will be changed to be the same as 'batchmean'.
    """
    if has_torch_function_variadic(input, target):
        return handle_torch_function(
            kl_div,
            (input, target),
            input,
            target,
            size_average=size_average,
            reduce=reduce,
            reduction=reduction,
            log_target=log_target,
        )
    if size_average is not None or reduce is not None:
        reduction_enum = _Reduction.legacy_get_enum(size_average, reduce)
    else:
        if reduction == "mean":
            warnings.warn(
                "reduction: 'mean' divides the total loss by both the batch size and the support size."
                "'batchmean' divides only by the batch size, and aligns with the KL div math definition."
                "'mean' will be changed to behave the same as 'batchmean' in the next major release."
            )

        # special case for batchmean
        if reduction == "batchmean":
            reduction_enum = _Reduction.get_enum("sum")
        else:
            reduction_enum = _Reduction.get_enum(reduction)

    reduced = torch.kl_div(input, target, reduction_enum, log_target=log_target)

    if reduction == "batchmean" and input.dim() != 0:
        reduced = reduced / input.size()[0]

    return reduced


def cross_entropy(
    input: Tensor,
    target: Tensor,
    weight: Optional[Tensor] = None,
    size_average: Optional[bool] = None,
    ignore_index: int = -100,
    reduce: Optional[bool] = None,
    reduction: str = "mean",
) -> Tensor:
    r"""This criterion combines `log_softmax` and `nll_loss` in a single
    function.

    See :class:`~torch.nn.CrossEntropyLoss` for details.

    Args:
        input (Tensor) : :math:`(N, C)` where `C = number of classes` or :math:`(N, C, H, W)`
            in case of 2D Loss, or :math:`(N, C, d_1, d_2, ..., d_K)` where :math:`K \geq 1`
            in the case of K-dimensional loss.
        target (Tensor) : :math:`(N)` where each value is :math:`0 \leq \text{targets}[i] \leq C-1`,
            or :math:`(N, d_1, d_2, ..., d_K)` where :math:`K \geq 1` for
            K-dimensional loss.
        weight (Tensor, optional): a manual rescaling weight given to each
            class. If given, has to be a Tensor of size `C`
        size_average (bool, optional): Deprecated (see :attr:`reduction`). By default,
            the losses are averaged over each loss element in the batch. Note that for
            some losses, there multiple elements per sample. If the field :attr:`size_average`
            is set to ``False``, the losses are instead summed for each minibatch. Ignored
            when reduce is ``False``. Default: ``True``
        ignore_index (int, optional): Specifies a target value that is ignored
            and does not contribute to the input gradient. When :attr:`size_average` is
            ``True``, the loss is averaged over non-ignored targets. Default: -100
        reduce (bool, optional): Deprecated (see :attr:`reduction`). By default, the
            losses are averaged or summed over observations for each minibatch depending
            on :attr:`size_average`. When :attr:`reduce` is ``False``, returns a loss per
            batch element instead and ignores :attr:`size_average`. Default: ``True``
        reduction (string, optional): Specifies the reduction to apply to the output:
            ``'none'`` | ``'mean'`` | ``'sum'``. ``'none'``: no reduction will be applied,
            ``'mean'``: the sum of the output will be divided by the number of
            elements in the output, ``'sum'``: the output will be summed. Note: :attr:`size_average`
            and :attr:`reduce` are in the process of being deprecated, and in the meantime,
            specifying either of those two args will override :attr:`reduction`. Default: ``'mean'``

    Examples::

        >>> input = torch.randn(3, 5, requires_grad=True)
        >>> target = torch.randint(5, (3,), dtype=torch.int64)
        >>> loss = F.cross_entropy(input, target)
        >>> loss.backward()
    """
    if has_torch_function_variadic(input, target):
        return handle_torch_function(
            cross_entropy,
            (input, target),
            input,
            target,
            weight=weight,
            size_average=size_average,
            ignore_index=ignore_index,
            reduce=reduce,
            reduction=reduction,
        )
    if size_average is not None or reduce is not None:
        reduction = _Reduction.legacy_get_string(size_average, reduce)
    return torch._C._nn.cross_entropy_loss(input, target, weight, _Reduction.get_enum(reduction), ignore_index)


def binary_cross_entropy(
    input: Tensor,
    target: Tensor,
    weight: Optional[Tensor] = None,
    size_average: Optional[bool] = None,
    reduce: Optional[bool] = None,
    reduction: str = "mean",
) -> Tensor:
    r"""Function that measures the Binary Cross Entropy
    between the target and the output.

    See :class:`~torch.nn.BCELoss` for details.

    Args:
        input: Tensor of arbitrary shape
        target: Tensor of the same shape as input
        weight (Tensor, optional): a manual rescaling weight
                if provided it's repeated to match input tensor shape
        size_average (bool, optional): Deprecated (see :attr:`reduction`). By default,
            the losses are averaged over each loss element in the batch. Note that for
            some losses, there multiple elements per sample. If the field :attr:`size_average`
            is set to ``False``, the losses are instead summed for each minibatch. Ignored
            when reduce is ``False``. Default: ``True``
        reduce (bool, optional): Deprecated (see :attr:`reduction`). By default, the
            losses are averaged or summed over observations for each minibatch depending
            on :attr:`size_average`. When :attr:`reduce` is ``False``, returns a loss per
            batch element instead and ignores :attr:`size_average`. Default: ``True``
        reduction (string, optional): Specifies the reduction to apply to the output:
            ``'none'`` | ``'mean'`` | ``'sum'``. ``'none'``: no reduction will be applied,
            ``'mean'``: the sum of the output will be divided by the number of
            elements in the output, ``'sum'``: the output will be summed. Note: :attr:`size_average`
            and :attr:`reduce` are in the process of being deprecated, and in the meantime,
            specifying either of those two args will override :attr:`reduction`. Default: ``'mean'``

    Examples::

        >>> input = torch.randn((3, 2), requires_grad=True)
        >>> target = torch.rand((3, 2), requires_grad=False)
        >>> loss = F.binary_cross_entropy(F.sigmoid(input), target)
        >>> loss.backward()
    """
    if has_torch_function_variadic(input, target):
        return handle_torch_function(
            binary_cross_entropy,
            (input, target),
            input,
            target,
            weight=weight,
            size_average=size_average,
            reduce=reduce,
            reduction=reduction,
        )
    if size_average is not None or reduce is not None:
        reduction_enum = _Reduction.legacy_get_enum(size_average, reduce)
    else:
        reduction_enum = _Reduction.get_enum(reduction)
    if target.size() != input.size():
        raise ValueError(
            "Using a target size ({}) that is different to the input size ({}) is deprecated. "
            "Please ensure they have the same size.".format(target.size(), input.size())
        )

    if weight is not None:
        new_size = _infer_size(target.size(), weight.size())
        weight = weight.expand(new_size)

    return torch._C._nn.binary_cross_entropy(input, target, weight, reduction_enum)


def binary_cross_entropy_with_logits(
    input: Tensor,
    target: Tensor,
    weight: Optional[Tensor] = None,
    size_average: Optional[bool] = None,
    reduce: Optional[bool] = None,
    reduction: str = "mean",
    pos_weight: Optional[Tensor] = None,
) -> Tensor:
    r"""Function that measures Binary Cross Entropy between target and output
    logits.

    See :class:`~torch.nn.BCEWithLogitsLoss` for details.

    Args:
        input: Tensor of arbitrary shape
        target: Tensor of the same shape as input
        weight (Tensor, optional): a manual rescaling weight
            if provided it's repeated to match input tensor shape
        size_average (bool, optional): Deprecated (see :attr:`reduction`). By default,
            the losses are averaged over each loss element in the batch. Note that for
            some losses, there multiple elements per sample. If the field :attr:`size_average`
            is set to ``False``, the losses are instead summed for each minibatch. Ignored
            when reduce is ``False``. Default: ``True``
        reduce (bool, optional): Deprecated (see :attr:`reduction`). By default, the
            losses are averaged or summed over observations for each minibatch depending
            on :attr:`size_average`. When :attr:`reduce` is ``False``, returns a loss per
            batch element instead and ignores :attr:`size_average`. Default: ``True``
        reduction (string, optional): Specifies the reduction to apply to the output:
            ``'none'`` | ``'mean'`` | ``'sum'``. ``'none'``: no reduction will be applied,
            ``'mean'``: the sum of the output will be divided by the number of
            elements in the output, ``'sum'``: the output will be summed. Note: :attr:`size_average`
            and :attr:`reduce` are in the process of being deprecated, and in the meantime,
            specifying either of those two args will override :attr:`reduction`. Default: ``'mean'``
        pos_weight (Tensor, optional): a weight of positive examples.
                Must be a vector with length equal to the number of classes.

    Examples::

         >>> input = torch.randn(3, requires_grad=True)
         >>> target = torch.empty(3).random_(2)
         >>> loss = F.binary_cross_entropy_with_logits(input, target)
         >>> loss.backward()
    """
    if has_torch_function_variadic(input, target):
        return handle_torch_function(
            binary_cross_entropy_with_logits,
            (input, target),
            input,
            target,
            weight=weight,
            size_average=size_average,
            reduce=reduce,
            reduction=reduction,
            pos_weight=pos_weight,
        )
    if size_average is not None or reduce is not None:
        reduction_enum = _Reduction.legacy_get_enum(size_average, reduce)
    else:
        reduction_enum = _Reduction.get_enum(reduction)

    if not (target.size() == input.size()):
        raise ValueError("Target size ({}) must be the same as input size ({})".format(target.size(), input.size()))

    return torch.binary_cross_entropy_with_logits(input, target, weight, pos_weight, reduction_enum)


def smooth_l1_loss(
    input: Tensor,
    target: Tensor,
    size_average: Optional[bool] = None,
    reduce: Optional[bool] = None,
    reduction: str = "mean",
    beta: float = 1.0,
) -> Tensor:
    r"""Function that uses a squared term if the absolute
    element-wise error falls below beta and an L1 term otherwise.

    See :class:`~torch.nn.SmoothL1Loss` for details.
    """
    if has_torch_function_variadic(input, target):
        return handle_torch_function(
            smooth_l1_loss,
            (input, target),
            input,
            target,
            size_average=size_average,
            reduce=reduce,
            reduction=reduction,
            beta=beta,
        )
    if not (target.size() == input.size()):
        warnings.warn(
            "Using a target size ({}) that is different to the input size ({}). "
            "This will likely lead to incorrect results due to broadcasting. "
            "Please ensure they have the same size.".format(target.size(), input.size()),
            stacklevel=2,
        )
    if size_average is not None or reduce is not None:
        reduction = _Reduction.legacy_get_string(size_average, reduce)

    expanded_input, expanded_target = torch.broadcast_tensors(input, target)
    return torch._C._nn.smooth_l1_loss(expanded_input, expanded_target, _Reduction.get_enum(reduction), beta)


def huber_loss(
    input: Tensor,
    target: Tensor,
    reduction: str = 'mean',
    delta: float = 1.0,
) -> Tensor:
    r"""Function that uses a squared term if the absolute
    element-wise error falls below delta and a delta-scaled L1 term otherwise.

    See :class:`~torch.nn.HuberLoss` for details.
    """
    if has_torch_function_variadic(input, target):
        return handle_torch_function(
            huber_loss,
            (input, target),
            input,
            target,
            reduction=reduction,
            delta=delta,
        )
    if not (target.size() == input.size()):
        warnings.warn("Using a target size ({}) that is different to the input size ({}). "
                      "This will likely lead to incorrect results due to broadcasting. "
                      "Please ensure they have the same size.".format(target.size(), input.size()),
                      stacklevel=2)

    expanded_input, expanded_target = torch.broadcast_tensors(input, target)
    return torch._C._nn.huber_loss(expanded_input, expanded_target, _Reduction.get_enum(reduction), delta)


def l1_loss(
    input: Tensor,
    target: Tensor,
    size_average: Optional[bool] = None,
    reduce: Optional[bool] = None,
    reduction: str = "mean",
) -> Tensor:
    r"""l1_loss(input, target, size_average=None, reduce=None, reduction='mean') -> Tensor

    Function that takes the mean element-wise absolute value difference.

    See :class:`~torch.nn.L1Loss` for details.
    """
    if has_torch_function_variadic(input, target):
        return handle_torch_function(
            l1_loss, (input, target), input, target, size_average=size_average, reduce=reduce, reduction=reduction
        )
    if not (target.size() == input.size()):
        warnings.warn(
            "Using a target size ({}) that is different to the input size ({}). "
            "This will likely lead to incorrect results due to broadcasting. "
            "Please ensure they have the same size.".format(target.size(), input.size()),
            stacklevel=2,
        )
    if size_average is not None or reduce is not None:
        reduction = _Reduction.legacy_get_string(size_average, reduce)

    expanded_input, expanded_target = torch.broadcast_tensors(input, target)
    return torch._C._nn.l1_loss(expanded_input, expanded_target, _Reduction.get_enum(reduction))


def mse_loss(
    input: Tensor,
    target: Tensor,
    size_average: Optional[bool] = None,
    reduce: Optional[bool] = None,
    reduction: str = "mean",
) -> Tensor:
    r"""mse_loss(input, target, size_average=None, reduce=None, reduction='mean') -> Tensor

    Measures the element-wise mean squared error.

    See :class:`~torch.nn.MSELoss` for details.
    """
    if has_torch_function_variadic(input, target):
        return handle_torch_function(
            mse_loss, (input, target), input, target, size_average=size_average, reduce=reduce, reduction=reduction
        )
    if not (target.size() == input.size()):
        warnings.warn(
            "Using a target size ({}) that is different to the input size ({}). "
            "This will likely lead to incorrect results due to broadcasting. "
            "Please ensure they have the same size.".format(target.size(), input.size()),
            stacklevel=2,
        )
    if size_average is not None or reduce is not None:
        reduction = _Reduction.legacy_get_string(size_average, reduce)

    expanded_input, expanded_target = torch.broadcast_tensors(input, target)
    return torch._C._nn.mse_loss(expanded_input, expanded_target, _Reduction.get_enum(reduction))


def margin_ranking_loss(
    input1: Tensor,
    input2: Tensor,
    target: Tensor,
    margin: float = 0,
    size_average: Optional[bool] = None,
    reduce: Optional[bool] = None,
    reduction: str = "mean",
) -> Tensor:
    r"""margin_ranking_loss(input1, input2, target, margin=0, size_average=None, reduce=None, reduction='mean') -> Tensor

    See :class:`~torch.nn.MarginRankingLoss` for details.
    """
    if has_torch_function_variadic(input1, input2, target):
        return handle_torch_function(
            margin_ranking_loss,
            (input1, input2, target),
            input1,
            input2,
            target,
            margin=margin,
            size_average=size_average,
            reduce=reduce,
            reduction=reduction,
        )
    if size_average is not None or reduce is not None:
        reduction_enum = _Reduction.legacy_get_enum(size_average, reduce)
    else:
        reduction_enum = _Reduction.get_enum(reduction)
    if input1.dim() == 0 or input2.dim() == 0 or target.dim() == 0:
        raise RuntimeError(
            (
                "margin_ranking_loss does not support scalars, got sizes: "
                "input1: {}, input2: {}, target: {} ".format(input1.size(), input2.size(), target.size())
            )
        )
    return torch.margin_ranking_loss(input1, input2, target, margin, reduction_enum)


def hinge_embedding_loss(
    input: Tensor,
    target: Tensor,
    margin: float = 1.0,
    size_average: Optional[bool] = None,
    reduce: Optional[bool] = None,
    reduction: str = "mean",
) -> Tensor:
    r"""hinge_embedding_loss(input, target, margin=1.0, size_average=None, reduce=None, reduction='mean') -> Tensor

    See :class:`~torch.nn.HingeEmbeddingLoss` for details.
    """
    if has_torch_function_variadic(input, target):
        return handle_torch_function(
            hinge_embedding_loss,
            (input, target),
            input,
            target,
            margin=margin,
            size_average=size_average,
            reduce=reduce,
            reduction=reduction,
        )
    if size_average is not None or reduce is not None:
        reduction_enum = _Reduction.legacy_get_enum(size_average, reduce)
    else:
        reduction_enum = _Reduction.get_enum(reduction)
    return torch.hinge_embedding_loss(input, target, margin, reduction_enum)


def multilabel_margin_loss(
    input: Tensor,
    target: Tensor,
    size_average: Optional[bool] = None,
    reduce: Optional[bool] = None,
    reduction: str = "mean",
) -> Tensor:
    r"""multilabel_margin_loss(input, target, size_average=None, reduce=None, reduction='mean') -> Tensor

    See :class:`~torch.nn.MultiLabelMarginLoss` for details.
    """
    if has_torch_function_variadic(input, target):
        return handle_torch_function(
            multilabel_margin_loss,
            (input, target),
            input,
            target,
            size_average=size_average,
            reduce=reduce,
            reduction=reduction,
        )
    if size_average is not None or reduce is not None:
        reduction_enum = _Reduction.legacy_get_enum(size_average, reduce)
    else:
        reduction_enum = _Reduction.get_enum(reduction)
    return torch._C._nn.multilabel_margin_loss(input, target, reduction_enum)


def soft_margin_loss(
    input: Tensor,
    target: Tensor,
    size_average: Optional[bool] = None,
    reduce: Optional[bool] = None,
    reduction: str = "mean",
) -> Tensor:
    r"""soft_margin_loss(input, target, size_average=None, reduce=None, reduction='mean') -> Tensor

    See :class:`~torch.nn.SoftMarginLoss` for details.
    """
    if has_torch_function_variadic(input, target):
        return handle_torch_function(
            soft_margin_loss, (input, target), input, target, size_average=size_average, reduce=reduce, reduction=reduction
        )
    if size_average is not None or reduce is not None:
        reduction_enum = _Reduction.legacy_get_enum(size_average, reduce)
    else:
        reduction_enum = _Reduction.get_enum(reduction)
    return torch._C._nn.soft_margin_loss(input, target, reduction_enum)


def multilabel_soft_margin_loss(
    input: Tensor,
    target: Tensor,
    weight: Optional[Tensor] = None,
    size_average: Optional[bool] = None,
    reduce: Optional[bool] = None,
    reduction: str = "mean",
) -> Tensor:
    r"""multilabel_soft_margin_loss(input, target, weight=None, size_average=None) -> Tensor

    See :class:`~torch.nn.MultiLabelSoftMarginLoss` for details.
    """
    if has_torch_function_variadic(input, target):
        return handle_torch_function(
            multilabel_soft_margin_loss,
            (input, target),
            input,
            target,
            weight=weight,
            size_average=size_average,
            reduce=reduce,
            reduction=reduction,
        )
    if size_average is not None or reduce is not None:
        reduction = _Reduction.legacy_get_string(size_average, reduce)

    loss = -(target * logsigmoid(input) + (1 - target) * logsigmoid(-input))

    if weight is not None:
        loss = loss * weight

    loss = loss.sum(dim=1) / input.size(1)  # only return N loss values

    if reduction == "none":
        ret = loss
    elif reduction == "mean":
        ret = loss.mean()
    elif reduction == "sum":
        ret = loss.sum()
    else:
        ret = input
        raise ValueError(reduction + " is not valid")
    return ret


def cosine_embedding_loss(
    input1: Tensor,
    input2: Tensor,
    target: Tensor,
    margin: float = 0,
    size_average: Optional[bool] = None,
    reduce: Optional[bool] = None,
    reduction: str = "mean",
) -> Tensor:
    r"""cosine_embedding_loss(input1, input2, target, margin=0, size_average=None, reduce=None, reduction='mean') -> Tensor

    See :class:`~torch.nn.CosineEmbeddingLoss` for details.
    """
    if has_torch_function_variadic(input1, input2, target):
        return handle_torch_function(
            cosine_embedding_loss,
            (input1, input2, target),
            input1,
            input2,
            target,
            margin=margin,
            size_average=size_average,
            reduce=reduce,
            reduction=reduction,
        )
    if size_average is not None or reduce is not None:
        reduction_enum = _Reduction.legacy_get_enum(size_average, reduce)
    else:
        reduction_enum = _Reduction.get_enum(reduction)
    return torch.cosine_embedding_loss(input1, input2, target, margin, reduction_enum)


def multi_margin_loss(
    input: Tensor,
    target: Tensor,
    p: int = 1,
    margin: float = 1.0,
    weight: Optional[Tensor] = None,
    size_average: Optional[bool] = None,
    reduce: Optional[bool] = None,
    reduction: str = "mean",
) -> Tensor:
    r"""multi_margin_loss(input, target, p=1, margin=1, weight=None, size_average=None,
                          reduce=None, reduction='mean') -> Tensor

    See :class:`~torch.nn.MultiMarginLoss` for details.
    """
    if has_torch_function_variadic(input, target):
        return handle_torch_function(
            multi_margin_loss,
            (input, target),
            input,
            target,
            p=p,
            margin=margin,
            weight=weight,
            size_average=size_average,
            reduce=reduce,
            reduction=reduction,
        )
    if size_average is not None or reduce is not None:
        reduction_enum = _Reduction.legacy_get_enum(size_average, reduce)
    else:
        reduction_enum = _Reduction.get_enum(reduction)
    if p != 1 and p != 2:
        raise ValueError("only p == 1 and p == 2 supported")
    if weight is not None:
        if weight.dim() != 1:
            raise ValueError("weight must be one-dimensional")

    return torch._C._nn.multi_margin_loss(input, target, p, margin, weight, reduction_enum)


pixel_shuffle = _add_docstr(
    torch.pixel_shuffle,
    r"""
pixel_shuffle(input, upscale_factor) -> Tensor

Rearranges elements in a tensor of shape :math:`(*, C \times r^2, H, W)` to a
tensor of shape :math:`(*, C, H \times r, W \times r)`, where r is the :attr:`upscale_factor`.

See :class:`~torch.nn.PixelShuffle` for details.

Args:
    input (Tensor): the input tensor
    upscale_factor (int): factor to increase spatial resolution by

Examples::

    >>> input = torch.randn(1, 9, 4, 4)
    >>> output = torch.nn.functional.pixel_shuffle(input, 3)
    >>> print(output.size())
    torch.Size([1, 1, 12, 12])
""",
)

pixel_unshuffle = _add_docstr(
    torch.pixel_unshuffle,
    r"""
pixel_unshuffle(input, downscale_factor) -> Tensor

Reverses the :class:`~torch.nn.PixelShuffle` operation by rearranging elements in a
tensor of shape :math:`(*, C, H \times r, W \times r)` to a tensor of shape
:math:`(*, C \times r^2, H, W)`, where r is the :attr:`downscale_factor`.

See :class:`~torch.nn.PixelUnshuffle` for details.

Args:
    input (Tensor): the input tensor
    downscale_factor (int): factor to increase spatial resolution by

Examples::

    >>> input = torch.randn(1, 1, 12, 12)
    >>> output = torch.nn.functional.pixel_unshuffle(input, 3)
    >>> print(output.size())
    torch.Size([1, 9, 4, 4])
""",
)

channel_shuffle = _add_docstr(
    torch.channel_shuffle,
    r"""
channel_shuffle(input, groups) -> Tensor

Divide the channels in a tensor of shape :math:`(*, C , H, W)`
into g groups and rearrange them as :math:`(*, C \frac g, g, H, W)`,
while keeping the original tensor shape.

See :class:`~torch.nn.ChannelShuffle` for details.

Args:
    input (Tensor): the input tensor
    groups (int): number of groups to divide channels in and rearrange.

Examples::

    >>> input = torch.randn(1, 4, 2, 2)
    >>> print(input)
    [[[[1, 2],
       [3, 4]],
      [[5, 6],
       [7, 8]],
      [[9, 10],
       [11, 12]],
      [[13, 14],
       [15, 16]],
     ]]
    >>> output = torch.nn.functional.channel_shuffle(input, 2)
    >>> print(output)
    [[[[1, 2],
       [3, 4]],
      [[9, 10],
       [11, 12]],
      [[5, 6],
       [7, 8]],
      [[13, 14],
       [15, 16]],
     ]]
""",
)


@_overload  # noqa: F811
def upsample(input: Tensor, size: Optional[int] = None, scale_factor: Optional[float] = None, mode: str = "nearest", align_corners: Optional[bool] = None) -> Tensor:  # noqa: F811
    pass


@_overload  # noqa: F811
def upsample(input: Tensor, size: Optional[List[int]] = None, scale_factor: Optional[float] = None, mode: str = "nearest", align_corners: Optional[bool] = None) -> Tensor:  # noqa: F811
    pass


def upsample(input, size=None, scale_factor=None, mode="nearest", align_corners=None):  # noqa: F811
    r"""Upsamples the input to either the given :attr:`size` or the given
    :attr:`scale_factor`

    .. warning::
        This function is deprecated in favor of :func:`torch.nn.functional.interpolate`.
        This is equivalent with ``nn.functional.interpolate(...)``.

    Note:
        {backward_reproducibility_note}

    The algorithm used for upsampling is determined by :attr:`mode`.

    Currently temporal, spatial and volumetric upsampling are supported, i.e.
    expected inputs are 3-D, 4-D or 5-D in shape.

    The input dimensions are interpreted in the form:
    `mini-batch x channels x [optional depth] x [optional height] x width`.

    The modes available for upsampling are: `nearest`, `linear` (3D-only),
    `bilinear`, `bicubic` (4D-only), `trilinear` (5D-only)

    Args:
        input (Tensor): the input tensor
        size (int or Tuple[int] or Tuple[int, int] or Tuple[int, int, int]):
            output spatial size.
        scale_factor (float or Tuple[float]): multiplier for spatial size. Has to match input size if it is a tuple.
        mode (string): algorithm used for upsampling:
            ``'nearest'`` | ``'linear'`` | ``'bilinear'`` | ``'bicubic'`` |
            ``'trilinear'``. Default: ``'nearest'``
        align_corners (bool, optional): Geometrically, we consider the pixels of the
            input and output as squares rather than points.
            If set to ``True``, the input and output tensors are aligned by the
            center points of their corner pixels, preserving the values at the corner pixels.
            If set to ``False``, the input and output tensors are aligned by the corner
            points of their corner pixels, and the interpolation uses edge value padding
            for out-of-boundary values, making this operation *independent* of input size
            when :attr:`scale_factor` is kept the same. This only has an effect when :attr:`mode`
            is ``'linear'``, ``'bilinear'``, ``'bicubic'`` or ``'trilinear'``.
            Default: ``False``

    .. note::
        With ``mode='bicubic'``, it's possible to cause overshoot, in other words it can produce
        negative values or values greater than 255 for images.
        Explicitly call ``result.clamp(min=0, max=255)`` if you want to reduce the overshoot
        when displaying the image.

    .. warning::
        With ``align_corners = True``, the linearly interpolating modes
        (`linear`, `bilinear`, and `trilinear`) don't proportionally align the
        output and input pixels, and thus the output values can depend on the
        input size. This was the default behavior for these modes up to version
        0.3.1. Since then, the default behavior is ``align_corners = False``.
        See :class:`~torch.nn.Upsample` for concrete examples on how this
        affects the outputs.

    """
    warnings.warn("nn.functional.upsample is deprecated. Use nn.functional.interpolate instead.")
    return interpolate(input, size, scale_factor, mode, align_corners)


upsample.__doc__ = upsample.__doc__.format(**reproducibility_notes)


@_overload  # noqa: F811
def interpolate(input: Tensor, size: Optional[int] = None, scale_factor: Optional[List[float]] = None, mode: str = 'nearest', align_corners: Optional[bool] = None, recompute_scale_factor: Optional[bool] = None) -> Tensor:  # noqa: F811
    pass


@_overload  # noqa: F811
def interpolate(input: Tensor, size: Optional[List[int]] = None, scale_factor: Optional[List[float]] = None, mode: str = 'nearest', align_corners: Optional[bool] = None, recompute_scale_factor: Optional[bool] = None) -> Tensor:  # noqa: F811
    pass


@_overload  # noqa: F811
def interpolate(input: Tensor, size: Optional[int] = None, scale_factor: Optional[float] = None, mode: str = 'nearest', align_corners: Optional[bool] = None, recompute_scale_factor: Optional[bool] = None) -> Tensor:  # noqa: F811
    pass


@_overload  # noqa: F811
def interpolate(  # noqa: F811
    input: Tensor,
    size: Optional[List[int]] = None,
    scale_factor: Optional[float] = None,
    mode: str = "nearest",
    align_corners: Optional[bool] = None,
    recompute_scale_factor: Optional[bool] = None,
) -> Tensor:  # noqa: F811
    pass

def interpolate(input: Tensor, size: Optional[int] = None, scale_factor: Optional[List[float]] = None, mode: str = 'nearest', align_corners: Optional[bool] = None, recompute_scale_factor: Optional[bool] = None) -> Tensor:  # noqa: F811
    r"""Down/up samples the input to either the given :attr:`size` or the given
    :attr:`scale_factor`

    The algorithm used for interpolation is determined by :attr:`mode`.

    Currently temporal, spatial and volumetric sampling are supported, i.e.
    expected inputs are 3-D, 4-D or 5-D in shape.

    The input dimensions are interpreted in the form:
    `mini-batch x channels x [optional depth] x [optional height] x width`.

    The modes available for resizing are: `nearest`, `linear` (3D-only),
    `bilinear`, `bicubic` (4D-only), `trilinear` (5D-only), `area`

    Args:
        input (Tensor): the input tensor
        size (int or Tuple[int] or Tuple[int, int] or Tuple[int, int, int]):
            output spatial size.
        scale_factor (float or Tuple[float]): multiplier for spatial size. Has to match input size if it is a tuple.
        mode (str): algorithm used for upsampling:
            ``'nearest'`` | ``'linear'`` | ``'bilinear'`` | ``'bicubic'`` |
            ``'trilinear'`` | ``'area'``. Default: ``'nearest'``
        align_corners (bool, optional): Geometrically, we consider the pixels of the
            input and output as squares rather than points.
            If set to ``True``, the input and output tensors are aligned by the
            center points of their corner pixels, preserving the values at the corner pixels.
            If set to ``False``, the input and output tensors are aligned by the corner
            points of their corner pixels, and the interpolation uses edge value padding
            for out-of-boundary values, making this operation *independent* of input size
            when :attr:`scale_factor` is kept the same. This only has an effect when :attr:`mode`
            is ``'linear'``, ``'bilinear'``, ``'bicubic'`` or ``'trilinear'``.
            Default: ``False``
        recompute_scale_factor (bool, optional): recompute the scale_factor for use in the
            interpolation calculation.  When `scale_factor` is passed as a parameter, it is used
            to compute the `output_size`.  If `recompute_scale_factor` is ``False`` or not specified,
            the passed-in `scale_factor` will be used in the interpolation computation.
            Otherwise, a new `scale_factor` will be computed based on the output and input sizes for
            use in the interpolation computation (i.e. the computation will be identical to if the computed
            `output_size` were passed-in explicitly).  Note that when `scale_factor` is floating-point,
            the recomputed scale_factor may differ from the one passed in due to rounding and precision
            issues.

    .. note::
        With ``mode='bicubic'``, it's possible to cause overshoot, in other words it can produce
        negative values or values greater than 255 for images.
        Explicitly call ``result.clamp(min=0, max=255)`` if you want to reduce the overshoot
        when displaying the image.

    .. warning::
        With ``align_corners = True``, the linearly interpolating modes
        (`linear`, `bilinear`, and `trilinear`) don't proportionally align the
        output and input pixels, and thus the output values can depend on the
        input size. This was the default behavior for these modes up to version
        0.3.1. Since then, the default behavior is ``align_corners = False``.
        See :class:`~torch.nn.Upsample` for concrete examples on how this
        affects the outputs.

    .. warning::
        When scale_factor is specified, if recompute_scale_factor=True,
        scale_factor is used to compute the output_size which will then
        be used to infer new scales for the interpolation.
        The default behavior for recompute_scale_factor changed to False
        in 1.6.0, and scale_factor is used in the interpolation
        calculation.

    Note:
        {backward_reproducibility_note}
    """
    if has_torch_function_unary(input):
        return handle_torch_function(
            interpolate,
            (input,),
            input,
            size=size,
            scale_factor=scale_factor,
            mode=mode,
            align_corners=align_corners,
            recompute_scale_factor=recompute_scale_factor,
        )

    if mode in ("nearest", "area"):
        if align_corners is not None:
            raise ValueError(
                "align_corners option can only be set with the "
                "interpolating modes: linear | bilinear | bicubic | trilinear"
            )
    else:
        if align_corners is None:
            warnings.warn(
                "Default upsampling behavior when mode={} is changed "
                "to align_corners=False since 0.4.0. Please specify "
                "align_corners=True if the old behavior is desired. "
                "See the documentation of nn.Upsample for details.".format(mode)
            )
            align_corners = False

    dim = input.dim() - 2  # Number of spatial dimensions.

    # Process size and scale_factor.  Validate that exactly one is set.
    # Validate its length if it is a list, or expand it if it is a scalar.
    # After this block, exactly one of output_size and scale_factors will
    # be non-None, and it will be a list (or tuple).
    if size is not None and scale_factor is not None:
        raise ValueError("only one of size or scale_factor should be defined")
    elif size is not None:
        assert scale_factor is None
        scale_factors = None
        if isinstance(size, (list, tuple)):
            if len(size) != dim:
                raise ValueError(
                    "size shape must match input shape. " "Input is {}D, size is {}".format(dim, len(size))
                )
            output_size = size
        else:
            output_size = [size for _ in range(dim)]
    elif scale_factor is not None:
        assert size is None
        output_size = None
        if isinstance(scale_factor, (list, tuple)):
            if len(scale_factor) != dim:
                raise ValueError(
                    "scale_factor shape must match input shape. "
                    "Input is {}D, scale_factor is {}".format(dim, len(scale_factor))
                )
            scale_factors = scale_factor
        else:
            scale_factors = [scale_factor for _ in range(dim)]
    else:
        raise ValueError("either size or scale_factor should be defined")

    if recompute_scale_factor is None:
        # only warn when the scales have floating values since
        # the result for ints is the same with/without recompute_scale_factor
        if scale_factors is not None:
            for scale in scale_factors:
                if math.floor(scale) != scale:
                    warnings.warn(
                        "The default behavior for interpolate/upsample with float scale_factor changed "
                        "in 1.6.0 to align with other frameworks/libraries, and now uses scale_factor directly, "
                        "instead of relying on the computed output size. "
                        "If you wish to restore the old behavior, please set recompute_scale_factor=True. "
                        "See the documentation of nn.Upsample for details. "
                    )
                    break
    elif recompute_scale_factor and size is not None:
        raise ValueError("recompute_scale_factor is not meaningful with an explicit size.")

    # "area" mode always requires an explicit size rather than scale factor.
    # Re-use the recompute_scale_factor code path.
    if mode == "area" and output_size is None:
        recompute_scale_factor = True

    if recompute_scale_factor is not None and recompute_scale_factor:
        # We compute output_size here, then un-set scale_factors.
        # The C++ code will recompute it based on the (integer) output size.
        if not torch.jit.is_scripting() and torch._C._get_tracing_state():
            # make scale_factor a tensor in tracing so constant doesn't get baked in
            output_size = [
                (torch.floor((input.size(i + 2).float() * torch.tensor(scale_factors[i], dtype=torch.float32)).float()))
                for i in range(dim)
            ]
        else:
            assert scale_factors is not None
            output_size = [int(math.floor(float(input.size(i + 2)) * scale_factors[i])) for i in range(dim)]
        scale_factors = None

    if input.dim() == 3 and mode == "nearest":
        return torch._C._nn.upsample_nearest1d(input, output_size, scale_factors)
    if input.dim() == 4 and mode == "nearest":
        return torch._C._nn.upsample_nearest2d(input, output_size, scale_factors)
    if input.dim() == 5 and mode == "nearest":
        return torch._C._nn.upsample_nearest3d(input, output_size, scale_factors)

    if input.dim() == 3 and mode == "area":
        assert output_size is not None
        return adaptive_avg_pool1d(input, output_size)
    if input.dim() == 4 and mode == "area":
        assert output_size is not None
        return adaptive_avg_pool2d(input, output_size)
    if input.dim() == 5 and mode == "area":
        assert output_size is not None
        return adaptive_avg_pool3d(input, output_size)

    if input.dim() == 3 and mode == "linear":
        assert align_corners is not None
        return torch._C._nn.upsample_linear1d(input, output_size, align_corners, scale_factors)
    if input.dim() == 4 and mode == "bilinear":
        assert align_corners is not None
        return torch._C._nn.upsample_bilinear2d(input, output_size, align_corners, scale_factors)
    if input.dim() == 5 and mode == "trilinear":
        assert align_corners is not None
        return torch._C._nn.upsample_trilinear3d(input, output_size, align_corners, scale_factors)
    if input.dim() == 4 and mode == "bicubic":
        assert align_corners is not None
        return torch._C._nn.upsample_bicubic2d(input, output_size, align_corners, scale_factors)

    if input.dim() == 3 and mode == "bilinear":
        raise NotImplementedError("Got 3D input, but bilinear mode needs 4D input")
    if input.dim() == 3 and mode == "trilinear":
        raise NotImplementedError("Got 3D input, but trilinear mode needs 5D input")
    if input.dim() == 4 and mode == "linear":
        raise NotImplementedError("Got 4D input, but linear mode needs 3D input")
    if input.dim() == 4 and mode == "trilinear":
        raise NotImplementedError("Got 4D input, but trilinear mode needs 5D input")
    if input.dim() == 5 and mode == "linear":
        raise NotImplementedError("Got 5D input, but linear mode needs 3D input")
    if input.dim() == 5 and mode == "bilinear":
        raise NotImplementedError("Got 5D input, but bilinear mode needs 4D input")

    raise NotImplementedError(
        "Input Error: Only 3D, 4D and 5D input Tensors supported"
        " (got {}D) for the modes: nearest | linear | bilinear | bicubic | trilinear"
        " (got {})".format(input.dim(), mode)
    )


interpolate.__doc__ = interpolate.__doc__.format(**reproducibility_notes)


@_overload  # noqa: F811
def upsample_nearest(input: Tensor, size: Optional[int] = None, scale_factor: Optional[float] = None) -> Tensor:  # noqa: F811
    pass


@_overload  # noqa: F811
def upsample_nearest(input: Tensor, size: Optional[List[int]] = None, scale_factor: Optional[float] = None) -> Tensor:  # noqa: F811
    pass


def upsample_nearest(input, size=None, scale_factor=None):  # noqa: F811
    r"""Upsamples the input, using nearest neighbours' pixel values.

    .. warning::
        This function is deprecated in favor of :func:`torch.nn.functional.interpolate`.
        This is equivalent with ``nn.functional.interpolate(..., mode='nearest')``.

    Currently spatial and volumetric upsampling are supported (i.e. expected
    inputs are 4 or 5 dimensional).

    Args:
        input (Tensor): input
        size (int or Tuple[int, int] or Tuple[int, int, int]): output spatia
            size.
        scale_factor (int): multiplier for spatial size. Has to be an integer.

    Note:
        {backward_reproducibility_note}
    """
    # DeprecationWarning is ignored by default
    warnings.warn("nn.functional.upsample_nearest is deprecated. Use nn.functional.interpolate instead.")
    return interpolate(input, size, scale_factor, mode="nearest")


upsample_nearest.__doc__ = upsample_nearest.__doc__.format(**reproducibility_notes)


@_overload  # noqa: F811
def upsample_bilinear(
    input: Tensor, size: Optional[int] = None, scale_factor: Optional[float] = None
) -> Tensor:  # noqa: F811
    pass


@_overload  # noqa: F811
def upsample_bilinear(  # noqa: F811
    input: Tensor, size: Optional[List[int]] = None, scale_factor: Optional[float] = None
) -> Tensor:  # noqa: F811
    pass


@_overload  # noqa: F811
def upsample_bilinear(  # noqa: F811
    input: Tensor, size: Optional[int] = None, scale_factor: Optional[List[float]] = None
) -> Tensor:  # noqa: F811
    pass


@_overload  # noqa: F811
def upsample_bilinear(  # noqa: F811
    input: Tensor, size: Optional[List[int]] = None, scale_factor: Optional[List[float]] = None
) -> Tensor:  # noqa: F811
    pass


def upsample_bilinear(input, size=None, scale_factor=None):  # noqa: F811
    r"""Upsamples the input, using bilinear upsampling.

    .. warning::
        This function is deprecated in favor of :func:`torch.nn.functional.interpolate`.
        This is equivalent with
        ``nn.functional.interpolate(..., mode='bilinear', align_corners=True)``.

    Expected inputs are spatial (4 dimensional). Use `upsample_trilinear` fo
    volumetric (5 dimensional) inputs.

    Args:
        input (Tensor): input
        size (int or Tuple[int, int]): output spatial size.
        scale_factor (int or Tuple[int, int]): multiplier for spatial size

    Note:
        {backward_reproducibility_note}
    """
    # DeprecationWarning is ignored by default
    warnings.warn("nn.functional.upsample_bilinear is deprecated. Use nn.functional.interpolate instead.")
    return interpolate(input, size, scale_factor, mode="bilinear", align_corners=True)


upsample_bilinear.__doc__ = upsample_bilinear.__doc__.format(**reproducibility_notes)

GRID_SAMPLE_INTERPOLATION_MODES = {
    "bilinear": 0,
    "nearest": 1,
    "bicubic": 2,
}

GRID_SAMPLE_PADDING_MODES = {
    "zeros": 0,
    "border": 1,
    "reflection": 2,
}


def grid_sample(
    input: Tensor,
    grid: Tensor,
    mode: str = "bilinear",
    padding_mode: str = "zeros",
    align_corners: Optional[bool] = None,
) -> Tensor:
    r"""Given an :attr:`input` and a flow-field :attr:`grid`, computes the
    ``output`` using :attr:`input` values and pixel locations from :attr:`grid`.

    Currently, only spatial (4-D) and volumetric (5-D) :attr:`input` are
    supported.

    In the spatial (4-D) case, for :attr:`input` with shape
    :math:`(N, C, H_\text{in}, W_\text{in})` and :attr:`grid` with shape
    :math:`(N, H_\text{out}, W_\text{out}, 2)`, the output will have shape
    :math:`(N, C, H_\text{out}, W_\text{out})`.

    For each output location ``output[n, :, h, w]``, the size-2 vector
    ``grid[n, h, w]`` specifies :attr:`input` pixel locations ``x`` and ``y``,
    which are used to interpolate the output value ``output[n, :, h, w]``.
    In the case of 5D inputs, ``grid[n, d, h, w]`` specifies the
    ``x``, ``y``, ``z`` pixel locations for interpolating
    ``output[n, :, d, h, w]``. :attr:`mode` argument specifies ``nearest`` or
    ``bilinear`` interpolation method to sample the input pixels.

    :attr:`grid` specifies the sampling pixel locations normalized by the
    :attr:`input` spatial dimensions. Therefore, it should have most values in
    the range of ``[-1, 1]``. For example, values ``x = -1, y = -1`` is the
    left-top pixel of :attr:`input`, and values  ``x = 1, y = 1`` is the
    right-bottom pixel of :attr:`input`.

    If :attr:`grid` has values outside the range of ``[-1, 1]``, the corresponding
    outputs are handled as defined by :attr:`padding_mode`. Options are

        * ``padding_mode="zeros"``: use ``0`` for out-of-bound grid locations,
        * ``padding_mode="border"``: use border values for out-of-bound grid locations,
        * ``padding_mode="reflection"``: use values at locations reflected by
          the border for out-of-bound grid locations. For location far away
          from the border, it will keep being reflected until becoming in bound,
          e.g., (normalized) pixel location ``x = -3.5`` reflects by border ``-1``
          and becomes ``x' = 1.5``, then reflects by border ``1`` and becomes
          ``x'' = -0.5``.

    Note:
        This function is often used in conjunction with :func:`affine_grid`
        to build `Spatial Transformer Networks`_ .

    Note:
        When using the CUDA backend, this operation may induce nondeterministic
        behaviour in its backward pass that is not easily switched off.
        Please see the notes on :doc:`/notes/randomness` for background.

    Note:
        NaN values in :attr:`grid` would be interpreted as ``-1``.

    Args:
        input (Tensor): input of shape :math:`(N, C, H_\text{in}, W_\text{in})` (4-D case)
                        or :math:`(N, C, D_\text{in}, H_\text{in}, W_\text{in})` (5-D case)
        grid (Tensor): flow-field of shape :math:`(N, H_\text{out}, W_\text{out}, 2)` (4-D case)
                       or :math:`(N, D_\text{out}, H_\text{out}, W_\text{out}, 3)` (5-D case)
        mode (str): interpolation mode to calculate output values
            ``'bilinear'`` | ``'nearest'`` | ``'bicubic'``. Default: ``'bilinear'``
            Note: ``mode='bicubic'`` supports only 4-D input.
            When ``mode='bilinear'`` and the input is 5-D, the interpolation mode
            used internally will actually be trilinear. However, when the input is 4-D,
            the interpolation mode will legitimately be bilinear.
        padding_mode (str): padding mode for outside grid values
            ``'zeros'`` | ``'border'`` | ``'reflection'``. Default: ``'zeros'``
        align_corners (bool, optional): Geometrically, we consider the pixels of the
            input  as squares rather than points.
            If set to ``True``, the extrema (``-1`` and ``1``) are considered as referring
            to the center points of the input's corner pixels. If set to ``False``, they
            are instead considered as referring to the corner points of the input's corner
            pixels, making the sampling more resolution agnostic.
            This option parallels the ``align_corners`` option in
            :func:`interpolate`, and so whichever option is used here
            should also be used there to resize the input image before grid sampling.
            Default: ``False``

    Returns:
        output (Tensor): output Tensor

    .. _`Spatial Transformer Networks`:
        https://arxiv.org/abs/1506.02025

    .. warning::
        When ``align_corners = True``, the grid positions depend on the pixel
        size relative to the input image size, and so the locations sampled by
        :func:`grid_sample` will differ for the same input given at different
        resolutions (that is, after being upsampled or downsampled).
        The default behavior up to version 1.2.0 was ``align_corners = True``.
        Since then, the default behavior has been changed to ``align_corners = False``,
        in order to bring it in line with the default for :func:`interpolate`.

    .. note::
        ``mode='bicubic'`` is implemented using the `cubic convolution algorithm`_ with :math:`\alpha=-0.75`.
        The constant :math:`\alpha` might be different from packages to packages.
        For example, `PIL`_ and `OpenCV`_ use -0.5 and -0.75 respectively.
        This algorithm may "overshoot" the range of values it's interpolating.
        For example, it may produce negative values or values greater than 255 when interpolating input in [0, 255].
        Clamp the results with :func: `torch.clamp` to ensure they are within the valid range.
    .. _`cubic convolution algorithm`: https://en.wikipedia.org/wiki/Bicubic_interpolation
    .. _`PIL`: https://github.com/python-pillow/Pillow/blob/4634eafe3c695a014267eefdce830b4a825beed7/src/libImaging/Resample.c#L51
    .. _`OpenCV`: https://github.com/opencv/opencv/blob/f345ed564a06178670750bad59526cfa4033be55/modules/imgproc/src/resize.cpp#L908
    """
    if has_torch_function_variadic(input, grid):
        return handle_torch_function(
            grid_sample, (input, grid), input, grid, mode=mode, padding_mode=padding_mode, align_corners=align_corners
        )
    if mode != "bilinear" and mode != "nearest" and mode != "bicubic":
        raise ValueError(
            "nn.functional.grid_sample(): expected mode to be "
            "'bilinear', 'nearest' or 'bicubic', but got: '{}'".format(mode)
        )
    if padding_mode != "zeros" and padding_mode != "border" and padding_mode != "reflection":
        raise ValueError(
            "nn.functional.grid_sample(): expected padding_mode "
            "to be 'zeros', 'border', or 'reflection', "
            "but got: '{}'".format(padding_mode)
        )

    if mode == "bilinear":
        mode_enum = 0
    elif mode == "nearest":
        mode_enum = 1
    else:  # mode == 'bicubic'
        mode_enum = 2

    if padding_mode == "zeros":
        padding_mode_enum = 0
    elif padding_mode == "border":
        padding_mode_enum = 1
    else:  # padding_mode == 'reflection'
        padding_mode_enum = 2

    if align_corners is None:
        warnings.warn(
            "Default grid_sample and affine_grid behavior has changed "
            "to align_corners=False since 1.3.0. Please specify "
            "align_corners=True if the old behavior is desired. "
            "See the documentation of grid_sample for details."
        )
        align_corners = False

    return torch.grid_sampler(input, grid, mode_enum, padding_mode_enum, align_corners)


def affine_grid(theta: Tensor, size: List[int], align_corners: Optional[bool] = None) -> Tensor:
    r"""Generates a 2D or 3D flow field (sampling grid), given a batch of
    affine matrices :attr:`theta`.

    .. note::
        This function is often used in conjunction with :func:`grid_sample`
        to build `Spatial Transformer Networks`_ .

    Args:
        theta (Tensor): input batch of affine matrices with shape
            (:math:`N \times 2 \times 3`) for 2D or
            (:math:`N \times 3 \times 4`) for 3D
        size (torch.Size): the target output image size.
            (:math:`N \times C \times H \times W` for 2D or
            :math:`N \times C \times D \times H \times W` for 3D)
            Example: torch.Size((32, 3, 24, 24))
        align_corners (bool, optional): if ``True``, consider ``-1`` and ``1``
            to refer to the centers of the corner pixels rather than the image corners.
            Refer to :func:`grid_sample` for a more complete description.
            A grid generated by :func:`affine_grid` should be passed to :func:`grid_sample`
            with the same setting for this option.
            Default: ``False``

    Returns:
        output (Tensor): output Tensor of size (:math:`N \times H \times W \times 2`)

    .. _`Spatial Transformer Networks`:
        https://arxiv.org/abs/1506.02025

    .. warning::
        When ``align_corners = True``, the grid positions depend on the pixel
        size relative to the input image size, and so the locations sampled by
        :func:`grid_sample` will differ for the same input given at different
        resolutions (that is, after being upsampled or downsampled).
        The default behavior up to version 1.2.0 was ``align_corners = True``.
        Since then, the default behavior has been changed to ``align_corners = False``,
        in order to bring it in line with the default for :func:`interpolate`.
    .. warning::
        When ``align_corners = True``, 2D affine transforms on 1D data and
        3D affine transforms on 2D data (that is, when one of the spatial
        dimensions has unit size) are ill-defined, and not an intended use case.
        This is not a problem when ``align_corners = False``.
        Up to version 1.2.0, all grid points along a unit dimension were
        considered arbitrarily to be at ``-1``.
        From version 1.3.0, under ``align_corners = True`` all grid points
        along a unit dimension are considered to be at ```0``
        (the center of the input image).
    """
    if has_torch_function_unary(theta):
        return handle_torch_function(affine_grid, (theta,), theta, size, align_corners=align_corners)
    if align_corners is None:
        warnings.warn(
            "Default grid_sample and affine_grid behavior has changed "
            "to align_corners=False since 1.3.0. Please specify "
            "align_corners=True if the old behavior is desired. "
            "See the documentation of grid_sample for details."
        )
        align_corners = False

    # enforce floating point dtype on theta
    if not theta.is_floating_point():
        raise ValueError("Expected theta to have floating point type, but got {}".format(theta.dtype))
    # check that shapes and sizes match
    if len(size) == 4:
        if theta.dim() != 3 or theta.shape[-2] != 2 or theta.shape[-1] != 3:
            raise ValueError(
                "Expected a batch of 2D affine matrices of shape Nx2x3 "
                "for size {}. Got {}.".format(size, theta.shape)
            )
        spatial_size = size[-2:]  # spatial dimension sizes
    elif len(size) == 5:
        if theta.dim() != 3 or theta.shape[-2] != 3 or theta.shape[-1] != 4:
            raise ValueError(
                "Expected a batch of 3D affine matrices of shape Nx3x4 "
                "for size {}. Got {}.".format(size, theta.shape)
            )
        spatial_size = size[-3:]  # spatial dimension sizes
    else:
        raise NotImplementedError(
            "affine_grid only supports 4D and 5D sizes, "
            "for 2D and 3D affine transforms, respectively. "
            "Got size {}.".format(size)
        )
    # check for empty span
    if align_corners and min(spatial_size) == 1:
        warnings.warn(
            "Since version 1.3.0, affine_grid behavior has changed "
            "for unit-size grids when align_corners=True. "
            "This is not an intended use case of affine_grid. "
            "See the documentation of affine_grid for details."
        )
    elif min(size) <= 0:
        raise ValueError("Expected non-zero, positive output size. Got {}".format(size))

    return torch.affine_grid_generator(theta, size, align_corners)


def _pad(input: Tensor, pad: List[int], mode: str = "constant", value: float = 0) -> Tensor:
    r"""Pads tensor.

    Padding size:
        The padding size by which to pad some dimensions of :attr:`input`
        are described starting from the last dimension and moving forward.
        :math:`\left\lfloor\frac{\text{len(pad)}}{2}\right\rfloor` dimensions
        of ``input`` will be padded.
        For example, to pad only the last dimension of the input tensor, then
        :attr:`pad` has the form
        :math:`(\text{padding\_left}, \text{padding\_right})`;
        to pad the last 2 dimensions of the input tensor, then use
        :math:`(\text{padding\_left}, \text{padding\_right},`
        :math:`\text{padding\_top}, \text{padding\_bottom})`;
        to pad the last 3 dimensions, use
        :math:`(\text{padding\_left}, \text{padding\_right},`
        :math:`\text{padding\_top}, \text{padding\_bottom}`
        :math:`\text{padding\_front}, \text{padding\_back})`.

    Padding mode:
        See :class:`torch.nn.ConstantPad2d`, :class:`torch.nn.ReflectionPad2d`, and
        :class:`torch.nn.ReplicationPad2d` for concrete examples on how each of the
        padding modes works. Constant padding is implemented for arbitrary dimensions.
        Replicate padding is implemented for padding the last 3 dimensions of 5D input
        tensor, or the last 2 dimensions of 4D input tensor, or the last dimension of
        3D input tensor. Reflect padding is only implemented for padding the last 2
        dimensions of 4D input tensor, or the last dimension of 3D input tensor.

    Note:
        When using the CUDA backend, this operation may induce nondeterministic
        behaviour in its backward pass that is not easily switched off.
        Please see the notes on :doc:`/notes/randomness` for background.

    Args:
        input (Tensor): N-dimensional tensor
        pad (tuple): m-elements tuple, where
            :math:`\frac{m}{2} \leq` input dimensions and :math:`m` is even.
        mode: ``'constant'``, ``'reflect'``, ``'replicate'`` or ``'circular'``.
            Default: ``'constant'``
        value: fill value for ``'constant'`` padding. Default: ``0``

    Examples::

        >>> t4d = torch.empty(3, 3, 4, 2)
        >>> p1d = (1, 1) # pad last dim by 1 on each side
        >>> out = F.pad(t4d, p1d, "constant", 0)  # effectively zero padding
        >>> print(out.size())
        torch.Size([3, 3, 4, 4])
        >>> p2d = (1, 1, 2, 2) # pad last dim by (1, 1) and 2nd to last by (2, 2)
        >>> out = F.pad(t4d, p2d, "constant", 0)
        >>> print(out.size())
        torch.Size([3, 3, 8, 4])
        >>> t4d = torch.empty(3, 3, 4, 2)
        >>> p3d = (0, 1, 2, 1, 3, 3) # pad by (0, 1), (2, 1), and (3, 3)
        >>> out = F.pad(t4d, p3d, "constant", 0)
        >>> print(out.size())
        torch.Size([3, 9, 7, 3])

    """
    if has_torch_function_unary(input):
        return handle_torch_function(_pad, (input,), input, pad, mode=mode, value=value)
    assert len(pad) % 2 == 0, "Padding length must be divisible by 2"
    assert len(pad) // 2 <= input.dim(), "Padding length too large"
    if mode == "constant":
        return _VF.constant_pad_nd(input, pad, value)
    else:
        assert value == 0, 'Padding mode "{}"" doesn\'t take in value argument'.format(mode)
        if input.dim() == 3:
            assert len(pad) == 2, "3D tensors expect 2 values for padding"
            if mode == "reflect":
                return torch._C._nn.reflection_pad1d(input, pad)
            elif mode == "replicate":
                return torch._C._nn.replication_pad1d(input, pad)
            elif mode == "circular":
                return _pad_circular(input, pad)
            else:
                raise NotImplementedError

        elif input.dim() == 4:
            assert len(pad) == 4, "4D tensors expect 4 values for padding"
            if mode == "reflect":
                return torch._C._nn.reflection_pad2d(input, pad)
            elif mode == "replicate":
                return torch._C._nn.replication_pad2d(input, pad)
            elif mode == "circular":
                return _pad_circular(input, pad)
            else:
                raise NotImplementedError

        elif input.dim() == 5:
            assert len(pad) == 6, "5D tensors expect 6 values for padding"
            if mode == "reflect":
                raise NotImplementedError
            elif mode == "replicate":
                return torch._C._nn.replication_pad3d(input, pad)
            elif mode == "circular":
                return _pad_circular(input, pad)
            else:
                raise NotImplementedError
        else:
            raise NotImplementedError("Only 3D, 4D, 5D padding with non-constant padding are supported for now")


# We define this function as _pad because it takes an argument
# named pad, which clobbers the recursive reference to the pad
# function needed for __torch_function__ support
pad = _pad

# distance


def pairwise_distance(x1: Tensor, x2: Tensor, p: float = 2.0, eps: float = 1e-6, keepdim: bool = False) -> Tensor:
    r"""
    See :class:`torch.nn.PairwiseDistance` for details
    """
    if has_torch_function_variadic(x1, x2):
        return handle_torch_function(pairwise_distance, (x1, x2), x1, x2, p=p, eps=eps, keepdim=keepdim)
    return torch.pairwise_distance(x1, x2, p, eps, keepdim)


pdist = _add_docstr(
    torch.pdist,
    r"""
pdist(input, p=2) -> Tensor

Computes the p-norm distance between every pair of row vectors in the input.
This is identical to the upper triangular portion, excluding the diagonal, of
`torch.norm(input[:, None] - input, dim=2, p=p)`. This function will be faster
if the rows are contiguous.

If input has shape :math:`N \times M` then the output will have shape
:math:`\frac{1}{2} N (N - 1)`.

This function is equivalent to `scipy.spatial.distance.pdist(input,
'minkowski', p=p)` if :math:`p \in (0, \infty)`. When :math:`p = 0` it is
equivalent to `scipy.spatial.distance.pdist(input, 'hamming') * M`.
When :math:`p = \infty`, the closest scipy function is
`scipy.spatial.distance.pdist(xn, lambda x, y: np.abs(x - y).max())`.

Args:
    input: input tensor of shape :math:`N \times M`.
    p: p value for the p-norm distance to calculate between each vector pair
        :math:`\in [0, \infty]`.
""",
)


cosine_similarity = _add_docstr(
    torch.cosine_similarity,
    r"""
cosine_similarity(x1, x2, dim=1, eps=1e-8) -> Tensor

Returns cosine similarity between x1 and x2, computed along dim.

.. math ::
    \text{similarity} = \dfrac{x_1 \cdot x_2}{\max(\Vert x_1 \Vert _2 \cdot \Vert x_2 \Vert _2, \epsilon)}

Args:
    x1 (Tensor): First input.
    x2 (Tensor): Second input (of size matching x1).
    dim (int, optional): Dimension of vectors. Default: 1
    eps (float, optional): Small value to avoid division by zero.
        Default: 1e-8

Shape:
    - Input: :math:`(\ast_1, D, \ast_2)` where D is at position `dim`.
    - Output: :math:`(\ast_1, \ast_2)` where 1 is at position `dim`.

Example::

    >>> input1 = torch.randn(100, 128)
    >>> input2 = torch.randn(100, 128)
    >>> output = F.cosine_similarity(input1, input2)
    >>> print(output)
""",
)


one_hot = _add_docstr(
    torch._C._nn.one_hot,
    r"""
one_hot(tensor, num_classes=-1) -> LongTensor

Takes LongTensor with index values of shape ``(*)`` and returns a tensor
of shape ``(*, num_classes)`` that have zeros everywhere except where the
index of last dimension matches the corresponding value of the input tensor,
in which case it will be 1.

See also `One-hot on Wikipedia`_ .

.. _One-hot on Wikipedia:
    https://en.wikipedia.org/wiki/One-hot

Arguments:
    tensor (LongTensor): class values of any shape.
    num_classes (int):  Total number of classes. If set to -1, the number
        of classes will be inferred as one greater than the largest class
        value in the input tensor.

Returns:
    LongTensor that has one more dimension with 1 values at the
    index of last dimension indicated by the input, and 0 everywhere
    else.

Examples:
    >>> F.one_hot(torch.arange(0, 5) % 3)
    tensor([[1, 0, 0],
            [0, 1, 0],
            [0, 0, 1],
            [1, 0, 0],
            [0, 1, 0]])
    >>> F.one_hot(torch.arange(0, 5) % 3, num_classes=5)
    tensor([[1, 0, 0, 0, 0],
            [0, 1, 0, 0, 0],
            [0, 0, 1, 0, 0],
            [1, 0, 0, 0, 0],
            [0, 1, 0, 0, 0]])
    >>> F.one_hot(torch.arange(0, 6).view(3,2) % 3)
    tensor([[[1, 0, 0],
             [0, 1, 0]],
            [[0, 0, 1],
             [1, 0, 0]],
            [[0, 1, 0],
             [0, 0, 1]]])
""",
)


def triplet_margin_loss(
    anchor: Tensor,
    positive: Tensor,
    negative: Tensor,
    margin: float = 1.0,
    p: float = 2,
    eps: float = 1e-6,
    swap: bool = False,
    size_average: Optional[bool] = None,
    reduce: Optional[bool] = None,
    reduction: str = "mean",
) -> Tensor:
    r"""
    See :class:`~torch.nn.TripletMarginLoss` for details
    """
    if has_torch_function_variadic(anchor, positive, negative):
        return handle_torch_function(
            triplet_margin_loss,
            (anchor, positive, negative),
            anchor,
            positive,
            negative,
            margin=margin,
            p=p,
            eps=eps,
            swap=swap,
            size_average=size_average,
            reduce=reduce,
            reduction=reduction,
        )
    if size_average is not None or reduce is not None:
        reduction_enum = _Reduction.legacy_get_enum(size_average, reduce)
    else:
        reduction_enum = _Reduction.get_enum(reduction)
    return torch.triplet_margin_loss(anchor, positive, negative, margin, p, eps, swap, reduction_enum)


def triplet_margin_with_distance_loss(
    anchor: Tensor,
    positive: Tensor,
    negative: Tensor,
    *,
    distance_function: Optional[Callable[[Tensor, Tensor], Tensor]] = None,
    margin: float = 1.0,
    swap: bool = False,
    reduction: str = "mean"
) -> Tensor:
    r"""
    See :class:`~torch.nn.TripletMarginWithDistanceLoss` for details.
    """
    if torch.jit.is_scripting():
        raise NotImplementedError(
            "F.triplet_margin_with_distance_loss does not support JIT scripting: "
            "functions requiring Callables cannot be scripted."
        )

    if has_torch_function_variadic(anchor, positive, negative):
        return handle_torch_function(
            triplet_margin_with_distance_loss,
            (anchor, positive, negative),
            anchor,
            positive,
            negative,
            distance_function=distance_function,
            margin=margin,
            swap=swap,
            reduction=reduction,
        )

    distance_function = distance_function if distance_function is not None else pairwise_distance

    positive_dist = distance_function(anchor, positive)
    negative_dist = distance_function(anchor, negative)

    if swap:
        swap_dist = distance_function(positive, negative)
        negative_dist = torch.min(negative_dist, swap_dist)

    output = torch.clamp(positive_dist - negative_dist + margin, min=0.0)

    reduction_enum = _Reduction.get_enum(reduction)
    if reduction_enum == 1:
        return output.mean()
    elif reduction_enum == 2:
        return output.sum()
    else:
        return output


def normalize(input: Tensor, p: float = 2.0, dim: int = 1, eps: float = 1e-12, out: Optional[Tensor] = None) -> Tensor:
    r"""Performs :math:`L_p` normalization of inputs over specified dimension.

    For a tensor :attr:`input` of sizes :math:`(n_0, ..., n_{dim}, ..., n_k)`, each
    :math:`n_{dim}` -element vector :math:`v` along dimension :attr:`dim` is transformed as

    .. math::
        v = \frac{v}{\max(\lVert v \rVert_p, \epsilon)}.

    With the default arguments it uses the Euclidean norm over vectors along dimension :math:`1` for normalization.

    Args:
        input: input tensor of any shape
        p (float): the exponent value in the norm formulation. Default: 2
        dim (int): the dimension to reduce. Default: 1
        eps (float): small value to avoid division by zero. Default: 1e-12
        out (Tensor, optional): the output tensor. If :attr:`out` is used, this
                                operation won't be differentiable.
    """
    if has_torch_function_unary(input):
        return handle_torch_function(normalize, (input,), input, p=p, dim=dim, eps=eps, out=out)
    if out is None:
        denom = input.norm(p, dim, keepdim=True).clamp_min(eps).expand_as(input)
        return input / denom
    else:
        denom = input.norm(p, dim, keepdim=True).clamp_min_(eps).expand_as(input)
        return torch.div(input, denom, out=out)


def assert_int_or_pair(arg: List[int], arg_name: str, message: str) -> None:
    assert isinstance(arg, int) or len(arg) == 2, message.format(arg_name)


def unfold(
    input: Tensor, kernel_size: BroadcastingList2[int],
    dilation: BroadcastingList2[int] = 1,
    padding: BroadcastingList2[int] = 0,
    stride: BroadcastingList2[int] = 1
) -> Tensor:
    r"""Extracts sliding local blocks from a batched input tensor.

    .. warning::
        Currently, only 4-D input tensors (batched image-like tensors) are
        supported.

    .. warning::

        More than one element of the unfolded tensor may refer to a single
        memory location. As a result, in-place operations (especially ones that
        are vectorized) may result in incorrect behavior. If you need to write
        to the tensor, please clone it first.


    See :class:`torch.nn.Unfold` for details
    """
    if has_torch_function_unary(input):
        return handle_torch_function(
            unfold, (input,), input, kernel_size, dilation=dilation, padding=padding, stride=stride
        )
    if input.dim() == 4:
        msg = "{} must be int or 2-tuple for 4D input"
        assert_int_or_pair(kernel_size, "kernel_size", msg)
        assert_int_or_pair(dilation, "dilation", msg)
        assert_int_or_pair(padding, "padding", msg)
        assert_int_or_pair(stride, "stride", msg)

        return torch._C._nn.im2col(input, _pair(kernel_size), _pair(dilation), _pair(padding), _pair(stride))
    else:
        raise NotImplementedError("Input Error: Only 4D input Tensors are supported (got {}D)".format(input.dim()))


def fold(
    input: Tensor, output_size: BroadcastingList2[int],
    kernel_size: BroadcastingList2[int],
    dilation: BroadcastingList2[int] = 1,
    padding: BroadcastingList2[int] = 0,
    stride: BroadcastingList2[int] = 1
) -> Tensor:
    r"""Combines an array of sliding local blocks into a large containing
    tensor.

    .. warning::
        Currently, only 3-D output tensors (unfolded batched image-like tensors) are
        supported.

    See :class:`torch.nn.Fold` for details
    """
    if has_torch_function_unary(input):
        return handle_torch_function(
            fold, (input,), input, output_size, kernel_size, dilation=dilation, padding=padding, stride=stride
        )
    if input.dim() == 3:
        msg = "{} must be int or 2-tuple for 3D input"
        assert_int_or_pair(output_size, "output_size", msg)
        assert_int_or_pair(kernel_size, "kernel_size", msg)
        assert_int_or_pair(dilation, "dilation", msg)
        assert_int_or_pair(padding, "padding", msg)
        assert_int_or_pair(stride, "stride", msg)

        return torch._C._nn.col2im(
            input, _pair(output_size), _pair(kernel_size), _pair(dilation), _pair(padding), _pair(stride)
        )
    else:
        raise NotImplementedError("Input Error: Only 3D input Tensors are supported (got {}D)".format(input.dim()))


def _pad_circular(input: Tensor, padding: List[int]) -> Tensor:
    """Circularly pads tensor.

    Tensor values at the beginning are used to pad the end, and values at the
    end are used to pad the beginning. For example, consider a single dimension
    with values [0, 1, 2, 3]. With circular padding of (1, 1) it would be
    padded to [3, 0, 1, 2, 3, 0], and with padding (1, 2) it would be padded to
    [3, 0, 1, 2, 3, 0, 1]. If negative padding is applied then the ends of the
    tensor get removed. With circular padding of (-1, -1) the previous example
    would become [1, 2]. Circular padding of (-1, 1) would produce
    [1, 2, 3, 1].

    The first and second dimensions of the tensor are not padded.

    Args:
        input: Tensor with shape :math:`(N, C, D[, H, W])`.
        padding: Tuple containing the number of elements to pad each side of
            the tensor. The length of padding must be twice the number of
            paddable dimensions. For example, the length of padding should be 4
            for a tensor of shape :math:`(N, C, H, W)`, and the length should
            be 6 for a tensor of shape :math:`(N, C, D, H, W)`.

    Examples::

        >>> x = torch.tensor([[[[0, 1, 2], [3, 4, 5]]]])  # Create tensor
        >>> # Example 1
        >>> padding = (1, 1, 1, 1)
        >>> y = F.pad(x, padding, mode='circular')
        >>> print(y)
        tensor([[[[5, 3, 4, 5, 3],
                  [2, 0, 1, 2, 0],
                  [5, 3, 4, 5, 3],
                  [2, 0, 1, 2, 0]]]])
        >>> print(y.shape)
        torch.Size([1, 1, 4, 5])
        >>> # Example 2
        >>> padding = (1, 1, 2, 2)
        >>> z = F.pad(x, padding, mode='circular')
        >>> print(z)
        tensor([[[[2, 0, 1, 2, 0],
                  [5, 3, 4, 5, 3],
                  [2, 0, 1, 2, 0],
                  [5, 3, 4, 5, 3],
                  [2, 0, 1, 2, 0],
                  [5, 3, 4, 5, 3]]]])
        >>> print(z.shape)
        torch.Size([1, 1, 6, 5])
    """
    in_shape = input.shape
    paddable_shape = in_shape[2:]
    ndim = len(paddable_shape)

    for idx, size in enumerate(paddable_shape):
        # Only supports wrapping around once
        assert padding[-(idx * 2 + 1)] <= size, "Padding value causes wrapping around more than once."
        assert padding[-(idx * 2 + 2)] <= size, "Padding value causes wrapping around more than once."
        # Negative padding should not result in negative sizes
        assert (
            padding[-(idx * 2 + 1)] + padding[-(idx * 2 + 2)] + size >= 0
        ), "Negative padding value is resulting in an empty dimension."

    # Get shape of padded tensor
    out_shape = in_shape[:2]
    for idx, size in enumerate(paddable_shape):
        out_shape += (size + padding[-(idx * 2 + 1)] + padding[-(idx * 2 + 2)],)

    out = torch.empty(out_shape, dtype=input.dtype, layout=input.layout, device=input.device)

    # Put original array in padded array
    if ndim == 1:
        out_d0 = max(padding[-2], 0)
        out_d1 = out_shape[2] - max(padding[-1], 0)

        in_d0 = max(-padding[-2], 0)
        in_d1 = in_shape[2] - max(-padding[-1], 0)

        out[..., out_d0:out_d1] = input[..., in_d0:in_d1]
    elif ndim == 2:
        out_d0 = max(padding[-2], 0)
        out_d1 = out_shape[2] - max(padding[-1], 0)

        out_h0 = max(padding[-4], 0)
        out_h1 = out_shape[3] - max(padding[-3], 0)

        in_d0 = max(-padding[-2], 0)
        in_d1 = in_shape[2] - max(-padding[-1], 0)

        in_h0 = max(-padding[-4], 0)
        in_h1 = in_shape[3] - max(-padding[-3], 0)

        out[..., out_d0:out_d1, out_h0:out_h1] = input[..., in_d0:in_d1, in_h0:in_h1]
    elif ndim == 3:
        out_d0 = max(padding[-2], 0)
        out_d1 = out_shape[2] - max(padding[-1], 0)

        out_h0 = max(padding[-4], 0)
        out_h1 = out_shape[3] - max(padding[-3], 0)

        out_w0 = max(padding[-6], 0)
        out_w1 = out_shape[4] - max(padding[-5], 0)

        in_d0 = max(-padding[-2], 0)
        in_d1 = in_shape[2] - max(-padding[-1], 0)

        in_h0 = max(-padding[-4], 0)
        in_h1 = in_shape[3] - max(-padding[-3], 0)

        in_w0 = max(-padding[-6], 0)
        in_w1 = in_shape[4] - max(-padding[-5], 0)

        out[..., out_d0:out_d1, out_h0:out_h1, out_w0:out_w1] = input[..., in_d0:in_d1, in_h0:in_h1, in_w0:in_w1]

    # The following steps first pad the beginning of the tensor (left side),
    # and then pad the end of the tensor (right side).
    # Note: Corners will be written more than once when ndim > 1.

    # Only in cases where padding values are > 0 are when additional copying
    # is required.

    # Pad first dimension (depth)
    if padding[-2] > 0:
        i0 = out_shape[2] - padding[-2] - max(padding[-1], 0)
        i1 = out_shape[2] - max(padding[-1], 0)
        o0 = 0
        o1 = padding[-2]
        out[:, :, o0:o1] = out[:, :, i0:i1]
    if padding[-1] > 0:
        i0 = max(padding[-2], 0)
        i1 = max(padding[-2], 0) + padding[-1]
        o0 = out_shape[2] - padding[-1]
        o1 = out_shape[2]
        out[:, :, o0:o1] = out[:, :, i0:i1]

    # Pad second dimension (height)
    if len(padding) > 2:
        if padding[-4] > 0:
            i0 = out_shape[3] - padding[-4] - max(padding[-3], 0)
            i1 = out_shape[3] - max(padding[-3], 0)
            o0 = 0
            o1 = padding[-4]
            out[:, :, :, o0:o1] = out[:, :, :, i0:i1]
        if padding[-3] > 0:
            i0 = max(padding[-4], 0)
            i1 = max(padding[-4], 0) + padding[-3]
            o0 = out_shape[3] - padding[-3]
            o1 = out_shape[3]
            out[:, :, :, o0:o1] = out[:, :, :, i0:i1]

    # Pad third dimension (width)
    if len(padding) > 4:
        if padding[-6] > 0:
            i0 = out_shape[4] - padding[-6] - max(padding[-5], 0)
            i1 = out_shape[4] - max(padding[-5], 0)
            o0 = 0
            o1 = padding[-6]
            out[:, :, :, :, o0:o1] = out[:, :, :, :, i0:i1]
        if padding[-5] > 0:
            i0 = max(padding[-6], 0)
            i1 = max(padding[-6], 0) + padding[-5]
            o0 = out_shape[4] - padding[-5]
            o1 = out_shape[4]
            out[:, :, :, :, o0:o1] = out[:, :, :, :, i0:i1]

    return out


def multi_head_attention_forward(
    query: Tensor,
    key: Tensor,
    value: Tensor,
    embed_dim_to_check: int,
    num_heads: int,
    in_proj_weight: Tensor,
    in_proj_bias: Optional[Tensor],
    bias_k: Optional[Tensor],
    bias_v: Optional[Tensor],
    add_zero_attn: bool,
    dropout_p: float,
    out_proj_weight: Tensor,
    out_proj_bias: Optional[Tensor],
    training: bool = True,
    key_padding_mask: Optional[Tensor] = None,
    need_weights: bool = True,
    attn_mask: Optional[Tensor] = None,
    use_separate_proj_weight: bool = False,
    q_proj_weight: Optional[Tensor] = None,
    k_proj_weight: Optional[Tensor] = None,
    v_proj_weight: Optional[Tensor] = None,
    static_k: Optional[Tensor] = None,
    static_v: Optional[Tensor] = None,
) -> Tuple[Tensor, Optional[Tensor]]:
    r"""
    Args:
        query, key, value: map a query and a set of key-value pairs to an output.
            See "Attention Is All You Need" for more details.
        embed_dim_to_check: total dimension of the model.
        num_heads: parallel attention heads.
        in_proj_weight, in_proj_bias: input projection weight and bias.
        bias_k, bias_v: bias of the key and value sequences to be added at dim=0.
        add_zero_attn: add a new batch of zeros to the key and
                       value sequences at dim=1.
        dropout_p: probability of an element to be zeroed.
        out_proj_weight, out_proj_bias: the output projection weight and bias.
        training: apply dropout if is ``True``.
        key_padding_mask: if provided, specified padding elements in the key will
            be ignored by the attention. This is an binary mask. When the value is True,
            the corresponding value on the attention layer will be filled with -inf.
        need_weights: output attn_output_weights.
        attn_mask: 2D or 3D mask that prevents attention to certain positions. A 2D mask will be broadcasted for all
            the batches while a 3D mask allows to specify a different mask for the entries of each batch.
        use_separate_proj_weight: the function accept the proj. weights for query, key,
            and value in different forms. If false, in_proj_weight will be used, which is
            a combination of q_proj_weight, k_proj_weight, v_proj_weight.
        q_proj_weight, k_proj_weight, v_proj_weight, in_proj_bias: input projection weight and bias.
        static_k, static_v: static key and value used for attention operators.


    Shape:
        Inputs:
        - query: :math:`(L, N, E)` where L is the target sequence length, N is the batch size, E is
          the embedding dimension.
        - key: :math:`(S, N, E)`, where S is the source sequence length, N is the batch size, E is
          the embedding dimension.
        - value: :math:`(S, N, E)` where S is the source sequence length, N is the batch size, E is
          the embedding dimension.
        - key_padding_mask: :math:`(N, S)` where N is the batch size, S is the source sequence length.
          If a ByteTensor is provided, the non-zero positions will be ignored while the zero positions
          will be unchanged. If a BoolTensor is provided, the positions with the
          value of ``True`` will be ignored while the position with the value of ``False`` will be unchanged.
        - attn_mask: 2D mask :math:`(L, S)` where L is the target sequence length, S is the source sequence length.
          3D mask :math:`(N*num_heads, L, S)` where N is the batch size, L is the target sequence length,
          S is the source sequence length. attn_mask ensures that position i is allowed to attend the unmasked
          positions. If a ByteTensor is provided, the non-zero positions are not allowed to attend
          while the zero positions will be unchanged. If a BoolTensor is provided, positions with ``True``
          are not allowed to attend while ``False`` values will be unchanged. If a FloatTensor
          is provided, it will be added to the attention weight.
        - static_k: :math:`(N*num_heads, S, E/num_heads)`, where S is the source sequence length,
          N is the batch size, E is the embedding dimension. E/num_heads is the head dimension.
        - static_v: :math:`(N*num_heads, S, E/num_heads)`, where S is the source sequence length,
          N is the batch size, E is the embedding dimension. E/num_heads is the head dimension.

        Outputs:
        - attn_output: :math:`(L, N, E)` where L is the target sequence length, N is the batch size,
          E is the embedding dimension.
        - attn_output_weights: :math:`(N, L, S)` where N is the batch size,
          L is the target sequence length, S is the source sequence length.
    """
    tens_ops = (query, key, value, in_proj_weight, in_proj_bias, bias_k, bias_v, out_proj_weight, out_proj_bias)
    if has_torch_function(tens_ops):
        return handle_torch_function(
            multi_head_attention_forward,
            tens_ops,
            query,
            key,
            value,
            embed_dim_to_check,
            num_heads,
            in_proj_weight,
            in_proj_bias,
            bias_k,
            bias_v,
            add_zero_attn,
            dropout_p,
            out_proj_weight,
            out_proj_bias,
            training=training,
            key_padding_mask=key_padding_mask,
            need_weights=need_weights,
            attn_mask=attn_mask,
            use_separate_proj_weight=use_separate_proj_weight,
            q_proj_weight=q_proj_weight,
            k_proj_weight=k_proj_weight,
            v_proj_weight=v_proj_weight,
            static_k=static_k,
            static_v=static_v,
        )
    tgt_len, bsz, embed_dim = query.size()
    assert embed_dim == embed_dim_to_check
    # allow MHA to have different sizes for the feature dimension
    assert key.size(0) == value.size(0) and key.size(1) == value.size(1)

    if isinstance(embed_dim, torch.Tensor):
        # embed_dim can be a tensor when JIT tracing
        head_dim = embed_dim.div(num_heads, rounding_mode='trunc')
    else:
        head_dim = embed_dim // num_heads
    assert head_dim * num_heads == embed_dim, "embed_dim must be divisible by num_heads"
    scaling = float(head_dim) ** -0.5

    if not use_separate_proj_weight:
        if (query is key or torch.equal(query, key)) and (key is value or torch.equal(key, value)):
            # self-attention
            q, k, v = linear(query, in_proj_weight, in_proj_bias).chunk(3, dim=-1)

        elif key is value or torch.equal(key, value):
            # encoder-decoder attention
            # This is inline in_proj function with in_proj_weight and in_proj_bias
            _b = in_proj_bias
            _start = 0
            _end = embed_dim
            _w = in_proj_weight[_start:_end, :]
            if _b is not None:
                _b = _b[_start:_end]
            q = linear(query, _w, _b)

            if key is None:
                assert value is None
                k = None
                v = None
            else:

                # This is inline in_proj function with in_proj_weight and in_proj_bias
                _b = in_proj_bias
                _start = embed_dim
                _end = None
                _w = in_proj_weight[_start:, :]
                if _b is not None:
                    _b = _b[_start:]
                k, v = linear(key, _w, _b).chunk(2, dim=-1)

        else:
            # This is inline in_proj function with in_proj_weight and in_proj_bias
            _b = in_proj_bias
            _start = 0
            _end = embed_dim
            _w = in_proj_weight[_start:_end, :]
            if _b is not None:
                _b = _b[_start:_end]
            q = linear(query, _w, _b)

            # This is inline in_proj function with in_proj_weight and in_proj_bias
            _b = in_proj_bias
            _start = embed_dim
            _end = embed_dim * 2
            _w = in_proj_weight[_start:_end, :]
            if _b is not None:
                _b = _b[_start:_end]
            k = linear(key, _w, _b)

            # This is inline in_proj function with in_proj_weight and in_proj_bias
            _b = in_proj_bias
            _start = embed_dim * 2
            _end = None
            _w = in_proj_weight[_start:, :]
            if _b is not None:
                _b = _b[_start:]
            v = linear(value, _w, _b)
    else:
        q_proj_weight_non_opt = torch.jit._unwrap_optional(q_proj_weight)
        len1, len2 = q_proj_weight_non_opt.size()
        assert len1 == embed_dim and len2 == query.size(-1)

        k_proj_weight_non_opt = torch.jit._unwrap_optional(k_proj_weight)
        len1, len2 = k_proj_weight_non_opt.size()
        assert len1 == embed_dim and len2 == key.size(-1)

        v_proj_weight_non_opt = torch.jit._unwrap_optional(v_proj_weight)
        len1, len2 = v_proj_weight_non_opt.size()
        assert len1 == embed_dim and len2 == value.size(-1)

        if in_proj_bias is not None:
            q = linear(query, q_proj_weight_non_opt, in_proj_bias[0:embed_dim])
            k = linear(key, k_proj_weight_non_opt, in_proj_bias[embed_dim : (embed_dim * 2)])
            v = linear(value, v_proj_weight_non_opt, in_proj_bias[(embed_dim * 2) :])
        else:
            q = linear(query, q_proj_weight_non_opt, in_proj_bias)
            k = linear(key, k_proj_weight_non_opt, in_proj_bias)
            v = linear(value, v_proj_weight_non_opt, in_proj_bias)
    q = q * scaling

    if attn_mask is not None:
        assert (
            attn_mask.dtype == torch.float32
            or attn_mask.dtype == torch.float64
            or attn_mask.dtype == torch.float16
            or attn_mask.dtype == torch.uint8
            or attn_mask.dtype == torch.bool
        ), "Only float, byte, and bool types are supported for attn_mask, not {}".format(attn_mask.dtype)
        if attn_mask.dtype == torch.uint8:
            warnings.warn("Byte tensor for attn_mask in nn.MultiheadAttention is deprecated. Use bool tensor instead.")
            attn_mask = attn_mask.to(torch.bool)

        if attn_mask.dim() == 2:
            attn_mask = attn_mask.unsqueeze(0)
            if list(attn_mask.size()) != [1, query.size(0), key.size(0)]:
                raise RuntimeError("The size of the 2D attn_mask is not correct.")
        elif attn_mask.dim() == 3:
            if list(attn_mask.size()) != [bsz * num_heads, query.size(0), key.size(0)]:
                raise RuntimeError("The size of the 3D attn_mask is not correct.")
        else:
            raise RuntimeError("attn_mask's dimension {} is not supported".format(attn_mask.dim()))
        # attn_mask's dim is 3 now.

    # convert ByteTensor key_padding_mask to bool
    if key_padding_mask is not None and key_padding_mask.dtype == torch.uint8:
        warnings.warn(
            "Byte tensor for key_padding_mask in nn.MultiheadAttention is deprecated. Use bool tensor instead."
        )
        key_padding_mask = key_padding_mask.to(torch.bool)

    if bias_k is not None and bias_v is not None:
        if static_k is None and static_v is None:
            k = torch.cat([k, bias_k.repeat(1, bsz, 1)])
            v = torch.cat([v, bias_v.repeat(1, bsz, 1)])
            if attn_mask is not None:
                attn_mask = pad(attn_mask, (0, 1))
            if key_padding_mask is not None:
                key_padding_mask = pad(key_padding_mask, (0, 1))
        else:
            assert static_k is None, "bias cannot be added to static key."
            assert static_v is None, "bias cannot be added to static value."
    else:
        assert bias_k is None
        assert bias_v is None

    q = q.contiguous().view(tgt_len, bsz * num_heads, head_dim).transpose(0, 1)
    if k is not None:
        k = k.contiguous().view(-1, bsz * num_heads, head_dim).transpose(0, 1)
    if v is not None:
        v = v.contiguous().view(-1, bsz * num_heads, head_dim).transpose(0, 1)

    if static_k is not None:
        assert static_k.size(0) == bsz * num_heads
        assert static_k.size(2) == head_dim
        k = static_k

    if static_v is not None:
        assert static_v.size(0) == bsz * num_heads
        assert static_v.size(2) == head_dim
        v = static_v

    src_len = k.size(1)

    if key_padding_mask is not None:
        assert key_padding_mask.size(0) == bsz
        assert key_padding_mask.size(1) == src_len

    if add_zero_attn:
        src_len += 1
        k = torch.cat([k, torch.zeros((k.size(0), 1) + k.size()[2:], dtype=k.dtype, device=k.device)], dim=1)
        v = torch.cat([v, torch.zeros((v.size(0), 1) + v.size()[2:], dtype=v.dtype, device=v.device)], dim=1)
        if attn_mask is not None:
            attn_mask = pad(attn_mask, (0, 1))
        if key_padding_mask is not None:
            key_padding_mask = pad(key_padding_mask, (0, 1))

    attn_output_weights = torch.bmm(q, k.transpose(1, 2))
    assert list(attn_output_weights.size()) == [bsz * num_heads, tgt_len, src_len]

    if attn_mask is not None:
        if attn_mask.dtype == torch.bool:
            attn_output_weights.masked_fill_(attn_mask, float("-inf"))
        else:
            attn_output_weights += attn_mask

    if key_padding_mask is not None:
        attn_output_weights = attn_output_weights.view(bsz, num_heads, tgt_len, src_len)
        attn_output_weights = attn_output_weights.masked_fill(
            key_padding_mask.unsqueeze(1).unsqueeze(2),
            float("-inf"),
        )
        attn_output_weights = attn_output_weights.view(bsz * num_heads, tgt_len, src_len)

    attn_output_weights = softmax(attn_output_weights, dim=-1)
    attn_output_weights = dropout(attn_output_weights, p=dropout_p, training=training)

    attn_output = torch.bmm(attn_output_weights, v)
    assert list(attn_output.size()) == [bsz * num_heads, tgt_len, head_dim]
    attn_output = attn_output.transpose(0, 1).contiguous().view(tgt_len, bsz, embed_dim)
    attn_output = linear(attn_output, out_proj_weight, out_proj_bias)

    if need_weights:
        # average attention weights over heads
        attn_output_weights = attn_output_weights.view(bsz, num_heads, tgt_len, src_len)
        return attn_output, attn_output_weights.sum(dim=1) / num_heads
    else:
        return attn_output, None<|MERGE_RESOLUTION|>--- conflicted
+++ resolved
@@ -1,4 +1,3 @@
-# -*- coding: utf-8 -*-
 r"""Functional interface"""
 from typing import Callable, List, Optional, Tuple
 import math
@@ -2075,11 +2074,7 @@
 
         padding_idx (int, optional): If specified, the entries at :attr:`padding_idx` do not contribute to the
                                      gradient; therefore, the embedding vector at :attr:`padding_idx` is not updated
-<<<<<<< HEAD
-                                     during training, i.e. it remains as a fixed “pad”. Note that the embedding
-=======
                                      during training, i.e. it remains as a fixed "pad". Note that the embedding
->>>>>>> ea75b1ee
                                      vector at :attr:`padding_idx` is excluded from the reduction.
 
     Shape:
