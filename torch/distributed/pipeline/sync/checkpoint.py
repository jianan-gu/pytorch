--- conflicted
+++ resolved
@@ -122,6 +122,8 @@
 
         # Use a tensor in the batch to tie together fork-join
         tensor_idx = batch.find_tensor_idx()
+        # batch[tensor_idx] is always requiring grad, because it has been passed
+        # checkpoint with a phony requiring grad.
         batch[tensor_idx], phony = fork(batch[tensor_idx])
         phony = Recompute.apply(phony, self.recomputed, self.rng_states, self.function, input_atomic, *inputs)
         batch[tensor_idx] = join(batch[tensor_idx], phony)
@@ -275,7 +277,6 @@
                 if torch.is_tensor(input):
                     tensors.append(input)
 
-<<<<<<< HEAD
         ctx.save_for_backward(*tensors)
 
         with torch.no_grad(), enable_checkpointing():
@@ -284,14 +285,6 @@
                 output = function(inputs[0])
             else:
                 output = function(*inputs)
-=======
-        with torch.no_grad(), enable_checkpointing():
-            if input_atomic:
-                assert len(input) == 1
-                output = function(input[0])
-            else:
-                output = function(*input)
->>>>>>> 8dd1dc89
         return output
 
     @staticmethod
@@ -333,7 +326,7 @@
             tensors = [inputs[0]]
         else:
             tensors = []
-            for input in enumerate(inputs):
+            for input in inputs:
                 if torch.is_tensor(input):
                     tensors.append(input)
         ctx.save_for_backward(*tensors)
@@ -350,6 +343,7 @@
         for input in inputs:
             if torch.is_tensor(input):
                 device = input.device
+                break
 
         if device is None:
             raise RuntimeError(f'No tensors found in {inputs}')
@@ -357,17 +351,10 @@
         with restore_rng_states(device, ctx.rng_states):
             with torch.enable_grad(), enable_recomputing():
                 if ctx.input_atomic:
-<<<<<<< HEAD
                     assert len(inputs_leaf) == 1
                     output = ctx.function(inputs_leaf[0])
                 else:
                     output = ctx.function(*inputs_leaf)
-=======
-                    assert len(input_leaf) == 1
-                    output = ctx.function(input_leaf[0])
-                else:
-                    output = ctx.function(*input_leaf)
->>>>>>> 8dd1dc89
 
         ctx.recomputed.append((output, inputs_leaf))
 
