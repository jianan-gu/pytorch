# Copyright 2019 Kakao Brain
#
# Copyright (c) Facebook, Inc. and its affiliates. All rights reserved.
#
# This source code is licensed under the BSD license found in the
# LICENSE file in the root directory of this source tree.
"""Manipulation of micro-batches."""
import typing
<<<<<<< HEAD
from typing import Any, Callable, List, Union, cast, Sequence
=======
from typing import Callable, Iterator, List, Union, cast, Sequence
>>>>>>> 8dd1dc89

import torch
from torch import Tensor
import torch.cuda.comm

__all__: List[str] = []


Tensors = Sequence[Tensor]
TensorOrTensors = Union[Tensor, Tensors]
Function = Callable[[TensorOrTensors], TensorOrTensors]


class Batch:
    """
    An abstraction representing a microbatch in the pipeline.
    """

    def __init__(self, values) -> None:
        self._values = values
        self.atomic = torch.is_tensor(values)

        # Verify at least on tensor
        if not self.atomic:
            if not any(torch.is_tensor(value) for value in self._values):
                raise TypeError(f'No tensors found in batch: {self._values}')

    @property
    def tensor(self) -> Tensor:
        """Retrieves the underlying tensor."""
        if not self.atomic:
            raise AttributeError("not atomic batch")
        return cast(Tensor, self._values)

    @property
    def values(self):
        """Retreives the underlying values for the batch"""
        return self._values

    def find_tensor_idx(self):
        """
        Retrieves the index of first tensor found.
        """
        if self.atomic:
            return 0
        for i, value in enumerate(self._values):
            if torch.is_tensor(value):
                return i

        raise TypeError("No tensor found!")

    def get_device(self):
        """
        Retrieves the device for this microbatch.
        """
        if self.atomic:
            return self._values.device
        for value in self._values:
            if torch.is_tensor(value):
                return value.device

    def call(self, function: Function) -> "Batch":
        """Calls a function on the microbatch. It also wraps
        the output with :class:`Batch`.
        """
        if self.atomic:
<<<<<<< HEAD
            return Batch(function(self._values))
        else:
            return Batch(function(*self._values))
=======
            return Batch(function(self.value))
        else:
            return Batch(function(*self.value))
>>>>>>> 8dd1dc89

    def __repr__(self) -> str:
        return f"Batch[atomic={self.atomic!r}]({self._values!r})"

    def __iter__(self):
        if self.atomic:
            yield self._values
        else:
            yield from self._values

    def __len__(self) -> int:
        return 1 if self.atomic else len(self._values)

    def __getitem__(self, index: int):
        if not self.atomic:
            return self._values[index]

        if index != 0:
            raise IndexError("atomic batch allows index 0 only")

        return self._values

    # NOTE(sublee): pyflakes can't detect "overload" instead of "typing.overload".
    @typing.overload
    def __setitem__(self, index: int, value: Tensor) -> None:
        ...

    @typing.overload
    def __setitem__(self, index: slice, value: Tensors) -> None:
        ...

    def __setitem__(self, index: Union[int, slice], value) -> None:
        if isinstance(index, int):
            self._setitem_by_index(index, value)
        else:
            self._setitem_by_slice(index, value)

    def _setitem_by_index(self, index: int, value) -> None:
        if not self.atomic:
            i = index
            self._values = self._values[:i] + (value,) + self._values[i + 1 :]  # type: ignore[operator]
            return

        if index != 0:
            raise IndexError("atomic batch allows index 0 only")

        self._values = value

    def _setitem_by_slice(self, index: slice, value) -> None:
        if not (index.start is index.stop is index.step is None):
            raise NotImplementedError("only slice [:] supported")

        if not self.atomic:
            self._values = value
            return

        if len(value) != 1:
            raise IndexError("atomic batch cannot be replaced with multiple tensors")

        self._values = value[0]


def check(*inputs) -> None:
<<<<<<< HEAD
    """Checks whether the input contains at least one tensor.
=======
    """Checks whether the input is a tensor or tensors.
>>>>>>> 8dd1dc89

    Raises:
        ValueError: input does not contain at least one tensor

    """
<<<<<<< HEAD

    if not any(torch.is_tensor(input) for input in inputs):
        raise TypeError(f'inputs do not have any tensors: {inputs}')


def scatter(*inputs, chunks: int) -> List[Batch]:
    """Splits an input mini-batch into multiple micro-batches."""
    if len(inputs) == 1 and isinstance(inputs[0], Tensor):
        return [Batch(x) for x in inputs[0].chunk(chunks)]

    batches: List[Any] = [[] for _ in range(chunks)]
    # Actual number of chunks produced
    num_chunks = -1
    for input in inputs:
        if torch.is_tensor(input):
            # Chunk only tensors.
            tensors = input.chunk(chunks)

            # Validate number of chunks equal across all inputs.
            if num_chunks != -1 and num_chunks != len(tensors):
                raise RuntimeError(f'Found different number of chunks produced for inputs: {num_chunks} and {len(tensors)}')
            num_chunks = len(tensors)

            for i, tensor in enumerate(tensors):
                batches[i].append(tensor)
        else:
            # Replicate non-tensors.
            for i in range(chunks):
                batches[i].append(input)

    # Truncate to actual number of chunks
    batches = batches[:num_chunks]

    return [Batch(x) for x in batches]
=======
    for input in inputs:
        if not isinstance(input, Tensor):
            raise TypeError(f"expected Tensor, but got {input.__class__.__name__}")


def scatter(*inputs, chunks: int) -> List[Batch]:
    """Splits an input mini-batch into multiple micro-batches."""
    if len(inputs) == 1 and isinstance(inputs[0], Tensor):
        unwrapped_inputs = inputs[0].chunk(chunks)
    else:
        rotated: List[Tensors] = []

        for tensor in inputs:
            tensors = tensor.chunk(chunks)
            rotated.append(tensors)

        unwrapped_inputs = zip(*rotated)  # type: ignore[assignment]

    return [Batch(x) for x in unwrapped_inputs]
>>>>>>> 8dd1dc89


def gather(outputs: List[Batch]):
    """Concatenates output micro-batches into a mini-batch."""
    output: Any

    if outputs[0].atomic:
        tensors = tuple(b.tensor for b in outputs)
        output = torch.cat(tensors)
    else:
        output_buf: List[Any] = []
        for i in range(len(outputs[0])):
            output_type = type(outputs[0][i])
            current_outputs = []
            for batch in outputs:
                if output_type != type(batch[i]):
                    raise TypeError(f'Types for microbatch outputs do not match, found: {output_type} and {type(batch[i])}')
                current_outputs.append(batch[i])

            if torch.is_tensor(outputs[0][i]):
                output_buf.append(torch.cat(current_outputs))
            else:
                output_buf.append(current_outputs)

        output = tuple(output_buf)

    return output<|MERGE_RESOLUTION|>--- conflicted
+++ resolved
@@ -6,11 +6,7 @@
 # LICENSE file in the root directory of this source tree.
 """Manipulation of micro-batches."""
 import typing
-<<<<<<< HEAD
 from typing import Any, Callable, List, Union, cast, Sequence
-=======
-from typing import Callable, Iterator, List, Union, cast, Sequence
->>>>>>> 8dd1dc89
 
 import torch
 from torch import Tensor
@@ -21,7 +17,7 @@
 
 Tensors = Sequence[Tensor]
 TensorOrTensors = Union[Tensor, Tensors]
-Function = Callable[[TensorOrTensors], TensorOrTensors]
+Function = Callable[[TensorOrTensors], Union[List[Any], Tensor]]
 
 
 class Batch:
@@ -29,7 +25,7 @@
     An abstraction representing a microbatch in the pipeline.
     """
 
-    def __init__(self, values) -> None:
+    def __init__(self, values: Union[List[Any], Tensor]) -> None:
         self._values = values
         self.atomic = torch.is_tensor(values)
 
@@ -67,7 +63,8 @@
         Retrieves the device for this microbatch.
         """
         if self.atomic:
-            return self._values.device
+            return self._values.device  # type: ignore[union-attr]
+
         for value in self._values:
             if torch.is_tensor(value):
                 return value.device
@@ -77,15 +74,9 @@
         the output with :class:`Batch`.
         """
         if self.atomic:
-<<<<<<< HEAD
             return Batch(function(self._values))
         else:
             return Batch(function(*self._values))
-=======
-            return Batch(function(self.value))
-        else:
-            return Batch(function(*self.value))
->>>>>>> 8dd1dc89
 
     def __repr__(self) -> str:
         return f"Batch[atomic={self.atomic!r}]({self._values!r})"
@@ -148,21 +139,20 @@
         self._values = value[0]
 
 
-def check(*inputs) -> None:
-<<<<<<< HEAD
-    """Checks whether the input contains at least one tensor.
-=======
-    """Checks whether the input is a tensor or tensors.
->>>>>>> 8dd1dc89
+def check(first_device, *inputs) -> None:
+    """
+    Checks whether the input contains at least one tensor and each tensor is
+    on the same device as the first partition.
 
     Raises:
         ValueError: input does not contain at least one tensor
 
     """
-<<<<<<< HEAD
 
     if not any(torch.is_tensor(input) for input in inputs):
         raise TypeError(f'inputs do not have any tensors: {inputs}')
+    if any(torch.is_tensor(input) and input.device != first_device for input in inputs):
+        raise ValueError('All inputs should be on the same device as the first partition')
 
 
 def scatter(*inputs, chunks: int) -> List[Batch]:
@@ -194,27 +184,6 @@
     batches = batches[:num_chunks]
 
     return [Batch(x) for x in batches]
-=======
-    for input in inputs:
-        if not isinstance(input, Tensor):
-            raise TypeError(f"expected Tensor, but got {input.__class__.__name__}")
-
-
-def scatter(*inputs, chunks: int) -> List[Batch]:
-    """Splits an input mini-batch into multiple micro-batches."""
-    if len(inputs) == 1 and isinstance(inputs[0], Tensor):
-        unwrapped_inputs = inputs[0].chunk(chunks)
-    else:
-        rotated: List[Tensors] = []
-
-        for tensor in inputs:
-            tensors = tensor.chunk(chunks)
-            rotated.append(tensors)
-
-        unwrapped_inputs = zip(*rotated)  # type: ignore[assignment]
-
-    return [Batch(x) for x in unwrapped_inputs]
->>>>>>> 8dd1dc89
 
 
 def gather(outputs: List[Batch]):
