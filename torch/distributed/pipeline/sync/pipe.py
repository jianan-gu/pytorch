--- conflicted
+++ resolved
@@ -397,14 +397,12 @@
         returning the integer 5, the user would receive the consolidated
         output of `[5, 5]`
 
-<<<<<<< HEAD
+        All the input tensors need to be on the same device as the first
+        partition of the pipeline.
+
         If a tensor is wrapped with the :class:`NoChunk` wrapper, the tensor
         is not split across micro-batches and is replicated as-is similar to
         non-tensors.
-=======
-        All the input tensors need to be on the same device as the first
-        partition of the pipeline.
->>>>>>> 4f269f8c
 
         Args:
             inputs: input mini-batch
