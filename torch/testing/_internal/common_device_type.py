--- conflicted
+++ resolved
@@ -1988,7 +1988,6 @@
     and os.getenv("ATEN_CPU_CAPABILITY") != "default"
 )
 flex_attention_supported_platform = unittest.skipUnless(
-<<<<<<< HEAD
     IS_FLEX_ATTENTION_CPU_PLATFORM_SUPPORTED
     or (
         torch.cuda.is_available()
@@ -1996,12 +1995,6 @@
         and torch.cuda.get_device_capability() >= (8, 0)
     ),
     "Requires CUDA and Triton, or CPU with avx2 and later",
-)
-=======
-    torch.cuda.is_available()
-    and torch.utils._triton.has_triton()
-    and torch.cuda.get_device_capability() >= (8, 0),
-    "Requires CUDA and Triton",
 )
 if torch.version.hip and "gfx94" in torch.cuda.get_device_properties(0).gcnArchName:
     e4m3_type = torch.float8_e4m3fnuz
@@ -2012,5 +2005,4 @@
     e4m3_type = torch.float8_e4m3fn
     e5m2_type = torch.float8_e5m2
     E4M3_MAX_POS = torch.finfo(torch.float8_e4m3fn).max
-    E5M2_MAX_POS = torch.finfo(torch.float8_e5m2).max
->>>>>>> 01f226bf
+    E5M2_MAX_POS = torch.finfo(torch.float8_e5m2).max