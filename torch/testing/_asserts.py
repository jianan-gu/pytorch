--- conflicted
+++ resolved
@@ -710,18 +710,10 @@
         >>> import torch
         >>> assert_equal = functools.partial(torch.testing.assert_close, rtol=0, atol=0)
         >>> assert_equal(1e-9, 1e-10)
-<<<<<<< HEAD
         AssertionError: Scalars are not equal!
-
+        <BLANKLINE>
         Absolute difference: 8.999999703829253e-10
         Relative difference: 8.999999583666371
-=======
-        AssertionError: Tensors are not close!
-        <BLANKLINE>
-        Mismatched elements: 1 / 1 (100.0%)
-        Greatest absolute difference: 8.999999703829253e-10 at 0 (up to 0 allowed)
-        Greatest relative difference: 8.999999583666371 at 0 (up to 0 allowed)
->>>>>>> 50299916
 
     Examples:
         >>> # tensor to tensor comparison
@@ -776,7 +768,7 @@
         >>> actual = expected.clone()
         >>> torch.testing.assert_close(actual, expected)
         AssertionError: Scalars are not close!
-
+        <BLANKLINE>
         Absolute difference: nan (up to 1e-05 allowed)
         Relative difference: nan (up to 1.3e-06 allowed)
         >>> torch.testing.assert_close(actual, expected, equal_nan=True)
@@ -786,7 +778,7 @@
         >>> actual = torch.tensor(complex(0, float("NaN")))
         >>> torch.testing.assert_close(actual, expected, equal_nan=True)
         AssertionError: Real components of complex scalars are not close!
-
+        <BLANKLINE>
         Absolute difference: nan (up to 1e-05 allowed)
         Relative difference: nan (up to 1.3e-06 allowed)
         >>> # If equal_nan="relaxed", however, then complex numbers are treated as NaN if any
