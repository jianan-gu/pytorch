--- conflicted
+++ resolved
@@ -422,12 +422,8 @@
     check_device: bool = True,
     check_dtype: bool = True,
     check_stride: bool = True,
-<<<<<<< HEAD
+    check_is_coalesced: bool = True,
     msg: Union[str, Callable[[Tensor, Tensor, Diagnostics], str]],
-=======
-    check_is_coalesced: bool = True,
-    msg: Union[str, Callable[[Tensor, Tensor, DiagnosticInfo], str]],
->>>>>>> bcc28c8a
 ) -> Optional[_TestingErrorMeta]:
     r"""Checks that the values of :attr:`actual` and :attr:`expected` are close.
 
@@ -677,12 +673,8 @@
     check_device: bool = True,
     check_dtype: bool = True,
     check_stride: bool = True,
-<<<<<<< HEAD
+    check_is_coalesced: bool = True,
     msg: Optional[Union[str, Callable[[Tensor, Tensor, Diagnostics], str]]] = None,
-=======
-    check_is_coalesced: bool = True,
-    msg: Optional[Union[str, Callable[[Tensor, Tensor, SimpleNamespace], str]]] = None,
->>>>>>> bcc28c8a
 ) -> None:
     r"""Asserts that :attr:`actual` and :attr:`expected` are close.
 
@@ -727,21 +719,14 @@
         check_dtype (bool): If ``True`` (default), asserts that corresponding tensors have the same ``dtype``. If this
             check is disabled, tensors with different ``dtype``'s are promoted  to a common ``dtype`` (according to
             :func:`torch.promote_types`) before being compared.
-<<<<<<< HEAD
-        check_stride (bool): If ``True`` (default), asserts that corresponding tensors have the same stride.
-        msg (Optional[Union[str, Callable[[Tensor, Tensor, Diagnostics], str]]]): Optional error message to use if the
-            values of corresponding tensors mismatch. Can be passed as callable in which case it will be called with
-            the mismatching tensors and a namespace of diagnostics about the mismatches. See below for details.
-=======
         check_stride (bool): If ``True`` (default) and corresponding tensors are strided, asserts that they have the
             same stride.
         check_is_coalesced (bool): If ``True`` (default) and corresponding tensors are sparse COO, checks that both
             :attr:`actual` and :attr:`expected` are either coalesced or uncoalesced. If this check is disabled,
             tensors are :meth:`~torch.Tensor.coalesce`'ed before being compared.
-        msg (Optional[Union[str, Callable[[Tensor, Tensor, DiagnosticInfo], str]]]): Optional error message to use if
-            the values of corresponding tensors mismatch. Can be passed as callable in which case it will be called
-            with the mismatching tensors and a namespace of diagnostic info about the mismatches. See below for details.
->>>>>>> bcc28c8a
+        msg (Optional[Union[str, Callable[[Tensor, Tensor, Diagnostics], str]]]): Optional error message to use if the
+            values of corresponding tensors mismatch. Can be passed as callable in which case it will be called with
+            the mismatching tensors and a namespace of diagnostics about the mismatches. See below for details.
 
     Raises:
         UsageError: If a :class:`torch.Tensor` can't be constructed from an array-or-scalar-like.
