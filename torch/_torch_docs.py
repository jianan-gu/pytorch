"""Adds docstrings to functions defined in the torch._C"""

import re

import torch._C
from torch._C import _add_docstr as add_docstr


def parse_kwargs(desc):
    """Maps a description of args to a dictionary of {argname: description}.
    Input:
        ('    weight (Tensor): a weight tensor\n' +
         '        Some optional description')
    Output: {
        'weight': \
        'weight (Tensor): a weight tensor\n        Some optional description'
    }
    """
    # Split on exactly 4 spaces after a newline
    regx = re.compile(r"\n\s{4}(?!\s)")
    kwargs = [section.strip() for section in regx.split(desc)]
    kwargs = [section for section in kwargs if len(section) > 0]
    return {desc.split(' ')[0]: desc for desc in kwargs}


def merge_dicts(*dicts):
    return {x: d[x] for d in dicts for x in d}


common_args = parse_kwargs("""
    input (Tensor): the input tensor.
    generator (:class:`torch.Generator`, optional): a pseudorandom number generator for sampling
    out (Tensor, optional): the output tensor.
""")

reduceops_common_args = merge_dicts(common_args, parse_kwargs("""
    dtype (:class:`torch.dtype`, optional): the desired data type of returned tensor.
        If specified, the input tensor is casted to :attr:`dtype` before the operation
        is performed. This is useful for preventing data type overflows. Default: None.
    keepdim (bool): whether the output tensor has :attr:`dim` retained or not.
"""))

multi_dim_common = merge_dicts(reduceops_common_args, parse_kwargs("""
    dim (int or tuple of ints): the dimension or dimensions to reduce.
"""), {'keepdim_details': """
If :attr:`keepdim` is ``True``, the output tensor is of the same size
as :attr:`input` except in the dimension(s) :attr:`dim` where it is of size 1.
Otherwise, :attr:`dim` is squeezed (see :func:`torch.squeeze`), resulting in the
output tensor having 1 (or ``len(dim)``) fewer dimension(s).
"""})

single_dim_common = merge_dicts(reduceops_common_args, parse_kwargs("""
    dim (int): the dimension to reduce.
"""), {'keepdim_details': """If :attr:`keepdim` is ``True``, the output tensor is of the same size
as :attr:`input` except in the dimension :attr:`dim` where it is of size 1.
Otherwise, :attr:`dim` is squeezed (see :func:`torch.squeeze`), resulting in
the output tensor having 1 fewer dimension than :attr:`input`."""})

factory_common_args = merge_dicts(common_args, parse_kwargs("""
    dtype (:class:`torch.dtype`, optional): the desired data type of returned tensor.
        Default: if ``None``, uses a global default (see :func:`torch.set_default_tensor_type`).
    layout (:class:`torch.layout`, optional): the desired layout of returned Tensor.
        Default: ``torch.strided``.
    device (:class:`torch.device`, optional): the desired device of returned tensor.
        Default: if ``None``, uses the current device for the default tensor type
        (see :func:`torch.set_default_tensor_type`). :attr:`device` will be the CPU
        for CPU tensor types and the current CUDA device for CUDA tensor types.
    requires_grad (bool, optional): If autograd should record operations on the
        returned tensor. Default: ``False``.
    pin_memory (bool, optional): If set, returned tensor would be allocated in
        the pinned memory. Works only for CPU tensors. Default: ``False``.
    memory_format (:class:`torch.memory_format`, optional): the desired memory format of
        returned Tensor. Default: ``torch.contiguous_format``.
"""))

factory_like_common_args = parse_kwargs("""
    input (Tensor): the size of :attr:`input` will determine size of the output tensor.
    layout (:class:`torch.layout`, optional): the desired layout of returned tensor.
        Default: if ``None``, defaults to the layout of :attr:`input`.
    dtype (:class:`torch.dtype`, optional): the desired data type of returned Tensor.
        Default: if ``None``, defaults to the dtype of :attr:`input`.
    device (:class:`torch.device`, optional): the desired device of returned tensor.
        Default: if ``None``, defaults to the device of :attr:`input`.
    requires_grad (bool, optional): If autograd should record operations on the
        returned tensor. Default: ``False``.
    pin_memory (bool, optional): If set, returned tensor would be allocated in
        the pinned memory. Works only for CPU tensors. Default: ``False``.
    memory_format (:class:`torch.memory_format`, optional): the desired memory format of
        returned Tensor. Default: ``torch.preserve_format``.
""")

factory_data_common_args = parse_kwargs("""
    data (array_like): Initial data for the tensor. Can be a list, tuple,
        NumPy ``ndarray``, scalar, and other types.
    dtype (:class:`torch.dtype`, optional): the desired data type of returned tensor.
        Default: if ``None``, infers data type from :attr:`data`.
    device (:class:`torch.device`, optional): the desired device of returned tensor.
        Default: if ``None``, uses the current device for the default tensor type
        (see :func:`torch.set_default_tensor_type`). :attr:`device` will be the CPU
        for CPU tensor types and the current CUDA device for CUDA tensor types.
    requires_grad (bool, optional): If autograd should record operations on the
        returned tensor. Default: ``False``.
    pin_memory (bool, optional): If set, returned tensor would be allocated in
        the pinned memory. Works only for CPU tensors. Default: ``False``.
""")

add_docstr(torch.abs,
           r"""
abs(input, out=None) -> Tensor

Computes the element-wise absolute value of the given :attr:`input` tensor.

.. math::
    \text{out}_{i} = |\text{input}_{i}|
""" + r"""
Args:
    {input}
    {out}

Example::

    >>> torch.abs(torch.tensor([-1, -2, 3]))
    tensor([ 1,  2,  3])
""".format(**common_args))

add_docstr(torch.absolute,
           r"""
absolute(input, out=None) -> Tensor

Alias for :func:`torch.abs`
""".format(**common_args))

add_docstr(torch.acos,
           r"""
acos(input, out=None) -> Tensor

Returns a new tensor with the arccosine  of the elements of :attr:`input`.

.. math::
    \text{out}_{i} = \cos^{-1}(\text{input}_{i})
""" + r"""
Args:
    {input}
    {out}

Example::

    >>> a = torch.randn(4)
    >>> a
    tensor([ 0.3348, -0.5889,  0.2005, -0.1584])
    >>> torch.acos(a)
    tensor([ 1.2294,  2.2004,  1.3690,  1.7298])
""".format(**common_args))

add_docstr(torch.acosh,
           r"""
acosh(input, out=None) -> Tensor

Returns a new tensor with the inverse hyperbolic cosine of the elements of :attr:`input`.

Note:
    The domain of the inverse hyperbolic cosine is `[1, inf)` and values outside this range
    will be mapped to ``NaN``, except for `+ INF` for which the output is mapped to `+ INF`.

.. math::
    \text{out}_{i} = \cosh^{-1}(\text{input}_{i})
""" + r"""
Args:
    {input}

Keyword arguments:
    {out}

Example::

    >>> a = torch.randn(4).uniform_(1, 2)
    >>> a
    tensor([ 1.3192, 1.9915, 1.9674, 1.7151 ])
    >>> torch.acosh(a)
    tensor([ 0.7791, 1.3120, 1.2979, 1.1341 ])
""".format(**common_args))

add_docstr(torch.add,
           r"""
add(input, other, out=None)

Adds the scalar :attr:`other` to each element of the input :attr:`input`
and returns a new resulting tensor.

.. math::
    \text{{out}} = \text{{input}} + \text{{other}}

If :attr:`input` is of type FloatTensor or DoubleTensor, :attr:`other` must be
a real number, otherwise it should be an integer.

Args:
    {input}
    value (Number): the number to be added to each element of :attr:`input`

Keyword arguments:
    {out}

Example::

    >>> a = torch.randn(4)
    >>> a
    tensor([ 0.0202,  1.0985,  1.3506, -0.6056])
    >>> torch.add(a, 20)
    tensor([ 20.0202,  21.0985,  21.3506,  19.3944])

.. function:: add(input, other, *, alpha=1, out=None)

Each element of the tensor :attr:`other` is multiplied by the scalar
:attr:`alpha` and added to each element of the tensor :attr:`input`.
The resulting tensor is returned.

The shapes of :attr:`input` and :attr:`other` must be
:ref:`broadcastable <broadcasting-semantics>`.

.. math::
    \text{{out}} = \text{{input}} + \text{{alpha}} \times \text{{other}}

If :attr:`other` is of type FloatTensor or DoubleTensor, :attr:`alpha` must be
a real number, otherwise it should be an integer.

Args:
    input (Tensor): the first input tensor
    other (Tensor): the second input tensor
    alpha (Number): the scalar multiplier for :attr:`other`

Keyword arguments:
    {out}

Example::

    >>> a = torch.randn(4)
    >>> a
    tensor([-0.9732, -0.3497,  0.6245,  0.4022])
    >>> b = torch.randn(4, 1)
    >>> b
    tensor([[ 0.3743],
            [-1.7724],
            [-0.5811],
            [-0.8017]])
    >>> torch.add(a, b, alpha=10)
    tensor([[  2.7695,   3.3930,   4.3672,   4.1450],
            [-18.6971, -18.0736, -17.0994, -17.3216],
            [ -6.7845,  -6.1610,  -5.1868,  -5.4090],
            [ -8.9902,  -8.3667,  -7.3925,  -7.6147]])
""".format(**common_args))

add_docstr(torch.addbmm,
           r"""
addbmm(input, batch1, batch2, *, beta=1, alpha=1, out=None) -> Tensor

Performs a batch matrix-matrix product of matrices stored
in :attr:`batch1` and :attr:`batch2`,
with a reduced add step (all matrix multiplications get accumulated
along the first dimension).
:attr:`input` is added to the final result.

:attr:`batch1` and :attr:`batch2` must be 3-D tensors each containing the
same number of matrices.

If :attr:`batch1` is a :math:`(b \times n \times m)` tensor, :attr:`batch2` is a
:math:`(b \times m \times p)` tensor, :attr:`input` must be
:ref:`broadcastable <broadcasting-semantics>` with a :math:`(n \times p)` tensor
and :attr:`out` will be a :math:`(n \times p)` tensor.

.. math::
    out = \beta\ \text{input} + \alpha\ (\sum_{i=0}^{b-1} \text{batch1}_i \mathbin{@} \text{batch2}_i)
""" + r"""
For inputs of type `FloatTensor` or `DoubleTensor`, arguments :attr:`beta` and :attr:`alpha`
must be real numbers, otherwise they should be integers.

Args:
    batch1 (Tensor): the first batch of matrices to be multiplied
    batch2 (Tensor): the second batch of matrices to be multiplied
    beta (Number, optional): multiplier for :attr:`input` (:math:`\beta`)
    input (Tensor): matrix to be added
    alpha (Number, optional): multiplier for `batch1 @ batch2` (:math:`\alpha`)
    {out}

Example::

    >>> M = torch.randn(3, 5)
    >>> batch1 = torch.randn(10, 3, 4)
    >>> batch2 = torch.randn(10, 4, 5)
    >>> torch.addbmm(M, batch1, batch2)
    tensor([[  6.6311,   0.0503,   6.9768, -12.0362,  -2.1653],
            [ -4.8185,  -1.4255,  -6.6760,   8.9453,   2.5743],
            [ -3.8202,   4.3691,   1.0943,  -1.1109,   5.4730]])
""".format(**common_args))

add_docstr(torch.addcdiv,
           r"""
addcdiv(input, tensor1, tensor2, *, value=1, out=None) -> Tensor

Performs the element-wise division of :attr:`tensor1` by :attr:`tensor2`,
multiply the result by the scalar :attr:`value` and add it to :attr:`input`.

.. warning::
    Integer division with addcdiv is no longer supported, and in a future release
    addcdiv will perform a true division of :attr:`tensor1` and :attr:`tensor2`.
    The historic addcdiv behavior can be implemented using :func:`floor_divide`
    for integral inputs
    (:attr:`input` + :attr:`value` * :attr:`tensor1` // :attr:`tensor2`)
    and :func:`div` for float inputs
    (:attr:`input` + :attr:`value` * :attr:`tensor1` / :attr:`tensor2`).
    The future addcdiv behavior can be implemented with :func:`true_divide`
    (:attr:`input` + :attr:`value` * torch.true_divide(:attr:`tensor1`,
    :attr:`tensor2`).

.. math::
    \text{out}_i = \text{input}_i + \text{value} \times \frac{\text{tensor1}_i}{\text{tensor2}_i}
""" + r"""

The shapes of :attr:`input`, :attr:`tensor1`, and :attr:`tensor2` must be
:ref:`broadcastable <broadcasting-semantics>`.

For inputs of type `FloatTensor` or `DoubleTensor`, :attr:`value` must be
a real number, otherwise an integer.

Args:
    input (Tensor): the tensor to be added
    tensor1 (Tensor): the numerator tensor
    tensor2 (Tensor): the denominator tensor
    value (Number, optional): multiplier for :math:`\text{{tensor1}} / \text{{tensor2}}`
    {out}

Example::

    >>> t = torch.randn(1, 3)
    >>> t1 = torch.randn(3, 1)
    >>> t2 = torch.randn(1, 3)
    >>> torch.addcdiv(t, t1, t2, value=0.1)
    tensor([[-0.2312, -3.6496,  0.1312],
            [-1.0428,  3.4292, -0.1030],
            [-0.5369, -0.9829,  0.0430]])
""".format(**common_args))

add_docstr(torch.addcmul,
           r"""
addcmul(input, tensor1, tensor2, *, value=1, out=None) -> Tensor

Performs the element-wise multiplication of :attr:`tensor1`
by :attr:`tensor2`, multiply the result by the scalar :attr:`value`
and add it to :attr:`input`.

.. math::
    \text{out}_i = \text{input}_i + \text{value} \times \text{tensor1}_i \times \text{tensor2}_i
""" + r"""
The shapes of :attr:`tensor`, :attr:`tensor1`, and :attr:`tensor2` must be
:ref:`broadcastable <broadcasting-semantics>`.

For inputs of type `FloatTensor` or `DoubleTensor`, :attr:`value` must be
a real number, otherwise an integer.

Args:
    input (Tensor): the tensor to be added
    tensor1 (Tensor): the tensor to be multiplied
    tensor2 (Tensor): the tensor to be multiplied
    value (Number, optional): multiplier for :math:`tensor1 .* tensor2`
    {out}

Example::

    >>> t = torch.randn(1, 3)
    >>> t1 = torch.randn(3, 1)
    >>> t2 = torch.randn(1, 3)
    >>> torch.addcmul(t, t1, t2, value=0.1)
    tensor([[-0.8635, -0.6391,  1.6174],
            [-0.7617, -0.5879,  1.7388],
            [-0.8353, -0.6249,  1.6511]])
""".format(**common_args))

add_docstr(torch.addmm,
           r"""
addmm(input, mat1, mat2, *, beta=1, alpha=1, out=None) -> Tensor

Performs a matrix multiplication of the matrices :attr:`mat1` and :attr:`mat2`.
The matrix :attr:`input` is added to the final result.

If :attr:`mat1` is a :math:`(n \times m)` tensor, :attr:`mat2` is a
:math:`(m \times p)` tensor, then :attr:`input` must be
:ref:`broadcastable <broadcasting-semantics>` with a :math:`(n \times p)` tensor
and :attr:`out` will be a :math:`(n \times p)` tensor.

:attr:`alpha` and :attr:`beta` are scaling factors on matrix-vector product between
:attr:`mat1` and :attr:`mat2` and the added matrix :attr:`input` respectively.

.. math::
    \text{out} = \beta\ \text{input} + \alpha\ (\text{mat1}_i \mathbin{@} \text{mat2}_i)
""" + r"""
For inputs of type `FloatTensor` or `DoubleTensor`, arguments :attr:`beta` and
:attr:`alpha` must be real numbers, otherwise they should be integers.

Args:
    input (Tensor): matrix to be added
    mat1 (Tensor): the first matrix to be multiplied
    mat2 (Tensor): the second matrix to be multiplied
    beta (Number, optional): multiplier for :attr:`input` (:math:`\beta`)
    alpha (Number, optional): multiplier for :math:`mat1 @ mat2` (:math:`\alpha`)
    {out}

Example::

    >>> M = torch.randn(2, 3)
    >>> mat1 = torch.randn(2, 3)
    >>> mat2 = torch.randn(3, 3)
    >>> torch.addmm(M, mat1, mat2)
    tensor([[-4.8716,  1.4671, -1.3746],
            [ 0.7573, -3.9555, -2.8681]])
""".format(**common_args))

add_docstr(torch.addmv,
           r"""
addmv(input, mat, vec, *, beta=1, alpha=1, out=None) -> Tensor

Performs a matrix-vector product of the matrix :attr:`mat` and
the vector :attr:`vec`.
The vector :attr:`input` is added to the final result.

If :attr:`mat` is a :math:`(n \times m)` tensor, :attr:`vec` is a 1-D tensor of
size `m`, then :attr:`input` must be
:ref:`broadcastable <broadcasting-semantics>` with a 1-D tensor of size `n` and
:attr:`out` will be 1-D tensor of size `n`.

:attr:`alpha` and :attr:`beta` are scaling factors on matrix-vector product between
:attr:`mat` and :attr:`vec` and the added tensor :attr:`input` respectively.

.. math::
    \text{out} = \beta\ \text{input} + \alpha\ (\text{mat} \mathbin{@} \text{vec})
""" + r"""
For inputs of type `FloatTensor` or `DoubleTensor`, arguments :attr:`beta` and
:attr:`alpha` must be real numbers, otherwise they should be integers

Args:
    input (Tensor): vector to be added
    mat (Tensor): matrix to be multiplied
    vec (Tensor): vector to be multiplied
    beta (Number, optional): multiplier for :attr:`input` (:math:`\beta`)
    alpha (Number, optional): multiplier for :math:`mat @ vec` (:math:`\alpha`)
    {out}

Example::

    >>> M = torch.randn(2)
    >>> mat = torch.randn(2, 3)
    >>> vec = torch.randn(3)
    >>> torch.addmv(M, mat, vec)
    tensor([-0.3768, -5.5565])
""".format(**common_args))

add_docstr(torch.addr,
           r"""
addr(input, vec1, vec2, *, beta=1, alpha=1, out=None) -> Tensor

Performs the outer-product of vectors :attr:`vec1` and :attr:`vec2`
and adds it to the matrix :attr:`input`.

Optional values :attr:`beta` and :attr:`alpha` are scaling factors on the
outer product between :attr:`vec1` and :attr:`vec2` and the added matrix
:attr:`input` respectively.

.. math::
    \text{out} = \beta\ \text{input} + \alpha\ (\text{vec1} \otimes \text{vec2})
""" + r"""
If :attr:`vec1` is a vector of size `n` and :attr:`vec2` is a vector
of size `m`, then :attr:`input` must be
:ref:`broadcastable <broadcasting-semantics>` with a matrix of size
:math:`(n \times m)` and :attr:`out` will be a matrix of size
:math:`(n \times m)`.

For inputs of type `FloatTensor` or `DoubleTensor`, arguments :attr:`beta` and
:attr:`alpha` must be real numbers, otherwise they should be integers

Args:
    input (Tensor): matrix to be added
    vec1 (Tensor): the first vector of the outer product
    vec2 (Tensor): the second vector of the outer product
    beta (Number, optional): multiplier for :attr:`input` (:math:`\beta`)
    alpha (Number, optional): multiplier for :math:`\text{{vec1}} \otimes \text{{vec2}}` (:math:`\alpha`)
    {out}

Example::

    >>> vec1 = torch.arange(1., 4.)
    >>> vec2 = torch.arange(1., 3.)
    >>> M = torch.zeros(3, 2)
    >>> torch.addr(M, vec1, vec2)
    tensor([[ 1.,  2.],
            [ 2.,  4.],
            [ 3.,  6.]])
""".format(**common_args))

add_docstr(torch.allclose,
           r"""
allclose(input, other, rtol=1e-05, atol=1e-08, equal_nan=False) -> bool

This function checks if all :attr:`input` and :attr:`other` satisfy the condition:

.. math::
    \lvert \text{input} - \text{other} \rvert \leq \texttt{atol} + \texttt{rtol} \times \lvert \text{other} \rvert
""" + r"""
elementwise, for all elements of :attr:`input` and :attr:`other`. The behaviour of this function is analogous to
`numpy.allclose <https://docs.scipy.org/doc/numpy/reference/generated/numpy.allclose.html>`_

Args:
    input (Tensor): first tensor to compare
    other (Tensor): second tensor to compare
    atol (float, optional): absolute tolerance. Default: 1e-08
    rtol (float, optional): relative tolerance. Default: 1e-05
    equal_nan (bool, optional): if ``True``, then two ``NaN`` s will be considered equal. Default: ``False``

Example::

    >>> torch.allclose(torch.tensor([10000., 1e-07]), torch.tensor([10000.1, 1e-08]))
    False
    >>> torch.allclose(torch.tensor([10000., 1e-08]), torch.tensor([10000.1, 1e-09]))
    True
    >>> torch.allclose(torch.tensor([1.0, float('nan')]), torch.tensor([1.0, float('nan')]))
    False
    >>> torch.allclose(torch.tensor([1.0, float('nan')]), torch.tensor([1.0, float('nan')]), equal_nan=True)
    True
""")

add_docstr(torch.angle,
           r"""
angle(input, out=None) -> Tensor

Computes the element-wise angle (in radians) of the given :attr:`input` tensor.

.. math::
    \text{out}_{i} = angle(\text{input}_{i})
""" + r"""
Args:
    {input}
    {out}

Example::

    >>> torch.angle(torch.tensor([-1 + 1j, -2 + 2j, 3 - 3j]))*180/3.14159
    tensor([ 135.,  135,  -45])
""".format(**common_args))

add_docstr(torch.as_strided,
           r"""
as_strided(input, size, stride, storage_offset=0) -> Tensor

Create a view of an existing `torch.Tensor` :attr:`input` with specified
:attr:`size`, :attr:`stride` and :attr:`storage_offset`.

.. warning::
    More than one element of a created tensor may refer to a single memory
    location. As a result, in-place operations (especially ones that are
    vectorized) may result in incorrect behavior. If you need to write to
    the tensors, please clone them first.

    Many PyTorch functions, which return a view of a tensor, are internally
    implemented with this function. Those functions, like
    :meth:`torch.Tensor.expand`, are easier to read and are therefore more
    advisable to use.


Args:
    {input}
    size (tuple or ints): the shape of the output tensor
    stride (tuple or ints): the stride of the output tensor
    storage_offset (int, optional): the offset in the underlying storage of the output tensor

Example::

    >>> x = torch.randn(3, 3)
    >>> x
    tensor([[ 0.9039,  0.6291,  1.0795],
            [ 0.1586,  2.1939, -0.4900],
            [-0.1909, -0.7503,  1.9355]])
    >>> t = torch.as_strided(x, (2, 2), (1, 2))
    >>> t
    tensor([[0.9039, 1.0795],
            [0.6291, 0.1586]])
    >>> t = torch.as_strided(x, (2, 2), (1, 2), 1)
    tensor([[0.6291, 0.1586],
            [1.0795, 2.1939]])
""".format(**common_args))

add_docstr(torch.as_tensor,
           r"""
as_tensor(data, dtype=None, device=None) -> Tensor

Convert the data into a `torch.Tensor`. If the data is already a `Tensor` with the same `dtype` and `device`,
no copy will be performed, otherwise a new `Tensor` will be returned with computational graph retained if data
`Tensor` has ``requires_grad=True``. Similarly, if the data is an ``ndarray`` of the corresponding `dtype` and
the `device` is the cpu, no copy will be performed.

Args:
    {data}
    {dtype}
    {device}

Example::

    >>> a = numpy.array([1, 2, 3])
    >>> t = torch.as_tensor(a)
    >>> t
    tensor([ 1,  2,  3])
    >>> t[0] = -1
    >>> a
    array([-1,  2,  3])

    >>> a = numpy.array([1, 2, 3])
    >>> t = torch.as_tensor(a, device=torch.device('cuda'))
    >>> t
    tensor([ 1,  2,  3])
    >>> t[0] = -1
    >>> a
    array([1,  2,  3])
""".format(**factory_data_common_args))

add_docstr(torch.asin,
           r"""
asin(input, out=None) -> Tensor

Returns a new tensor with the arcsine  of the elements of :attr:`input`.

.. math::
    \text{out}_{i} = \sin^{-1}(\text{input}_{i})
""" + r"""
Args:
    {input}
    {out}

Example::

    >>> a = torch.randn(4)
    >>> a
    tensor([-0.5962,  1.4985, -0.4396,  1.4525])
    >>> torch.asin(a)
    tensor([-0.6387,     nan, -0.4552,     nan])
""".format(**common_args))

add_docstr(torch.asinh,
           r"""
asinh(input, out=None) -> Tensor

Returns a new tensor with the inverse hyperbolic sine of the elements of :attr:`input`.

.. math::
    \text{out}_{i} = \sinh^{-1}(\text{input}_{i})
""" + r"""
Args:
    {input}

Keyword arguments:
    {out}

Example::

    >>> a = torch.randn(4)
    >>> a
    tensor([ 0.1606, -1.4267, -1.0899, -1.0250 ])
    >>> torch.asinh(a)
    tensor([ 0.1599, -1.1534, -0.9435, -0.8990 ])
""".format(**common_args))

add_docstr(torch.atan,
           r"""
atan(input, out=None) -> Tensor

Returns a new tensor with the arctangent  of the elements of :attr:`input`.

.. math::
    \text{out}_{i} = \tan^{-1}(\text{input}_{i})
""" + r"""
Args:
    {input}
    {out}

Example::

    >>> a = torch.randn(4)
    >>> a
    tensor([ 0.2341,  0.2539, -0.6256, -0.6448])
    >>> torch.atan(a)
    tensor([ 0.2299,  0.2487, -0.5591, -0.5727])
""".format(**common_args))

add_docstr(torch.atan2,
           r"""
atan2(input, other, out=None) -> Tensor

Element-wise arctangent of :math:`\text{{input}}_{{i}} / \text{{other}}_{{i}}`
with consideration of the quadrant. Returns a new tensor with the signed angles
in radians between vector :math:`(\text{{other}}_{{i}}, \text{{input}}_{{i}})`
and vector :math:`(1, 0)`. (Note that :math:`\text{{other}}_{{i}}`, the second
parameter, is the x-coordinate, while :math:`\text{{input}}_{{i}}`, the first
parameter, is the y-coordinate.)

The shapes of ``input`` and ``other`` must be
:ref:`broadcastable <broadcasting-semantics>`.

Args:
    input (Tensor): the first input tensor
    other (Tensor): the second input tensor
    {out}

Example::

    >>> a = torch.randn(4)
    >>> a
    tensor([ 0.9041,  0.0196, -0.3108, -2.4423])
    >>> torch.atan2(a, torch.randn(4))
    tensor([ 0.9833,  0.0811, -1.9743, -1.4151])
""".format(**common_args))

add_docstr(torch.atanh,
           r"""
atanh(input, out=None) -> Tensor

Returns a new tensor with the inverse hyperbolic tangent of the elements of :attr:`input`.

Note:
    The domain of the inverse hyperbolic tangent is `(-1, 1)` and values outside this range
    will be mapped to ``NaN``, except for the values `1` and `-1` for which the output is
    mapped to `+/-INF` respectively.

.. math::
    \text{out}_{i} = \tanh^{-1}(\text{input}_{i})
""" + r"""
Args:
    {input}

Keyword arguments:
    {out}

Example::

    >>> a = torch.randn(4).uniform_(-1, 1)
    >>> a
    tensor([ -0.9385, 0.2968, -0.8591, -0.1871 ])
    >>> torch.atanh(a)
    tensor([ -1.7253, 0.3060, -1.2899, -0.1893 ])
""".format(**common_args))

add_docstr(torch.baddbmm,
           r"""
baddbmm(input, batch1, batch2, *, beta=1, alpha=1, out=None) -> Tensor

Performs a batch matrix-matrix product of matrices in :attr:`batch1`
and :attr:`batch2`.
:attr:`input` is added to the final result.

:attr:`batch1` and :attr:`batch2` must be 3-D tensors each containing the same
number of matrices.

If :attr:`batch1` is a :math:`(b \times n \times m)` tensor, :attr:`batch2` is a
:math:`(b \times m \times p)` tensor, then :attr:`input` must be
:ref:`broadcastable <broadcasting-semantics>` with a
:math:`(b \times n \times p)` tensor and :attr:`out` will be a
:math:`(b \times n \times p)` tensor. Both :attr:`alpha` and :attr:`beta` mean the
same as the scaling factors used in :meth:`torch.addbmm`.

.. math::
    \text{out}_i = \beta\ \text{input}_i + \alpha\ (\text{batch1}_i \mathbin{@} \text{batch2}_i)
""" + r"""
For inputs of type `FloatTensor` or `DoubleTensor`, arguments :attr:`beta` and
:attr:`alpha` must be real numbers, otherwise they should be integers.

Args:
    input (Tensor): the tensor to be added
    batch1 (Tensor): the first batch of matrices to be multiplied
    batch2 (Tensor): the second batch of matrices to be multiplied
    beta (Number, optional): multiplier for :attr:`input` (:math:`\beta`)
    alpha (Number, optional): multiplier for :math:`\text{{batch1}} \mathbin{{@}} \text{{batch2}}` (:math:`\alpha`)
    {out}

Example::

    >>> M = torch.randn(10, 3, 5)
    >>> batch1 = torch.randn(10, 3, 4)
    >>> batch2 = torch.randn(10, 4, 5)
    >>> torch.baddbmm(M, batch1, batch2).size()
    torch.Size([10, 3, 5])
""".format(**common_args))

add_docstr(torch.bernoulli,
           r"""
bernoulli(input, *, generator=None, out=None) -> Tensor

Draws binary random numbers (0 or 1) from a Bernoulli distribution.

The :attr:`input` tensor should be a tensor containing probabilities
to be used for drawing the binary random number.
Hence, all values in :attr:`input` have to be in the range:
:math:`0 \leq \text{input}_i \leq 1`.

The :math:`\text{i}^{th}` element of the output tensor will draw a
value :math:`1` according to the :math:`\text{i}^{th}` probability value given
in :attr:`input`.

.. math::
    \text{out}_{i} \sim \mathrm{Bernoulli}(p = \text{input}_{i})
""" + r"""
The returned :attr:`out` tensor only has values 0 or 1 and is of the same
shape as :attr:`input`.

:attr:`out` can have integral ``dtype``, but :attr:`input` must have floating
point ``dtype``.

Args:
    input (Tensor): the input tensor of probability values for the Bernoulli distribution
    {generator}
    {out}

Example::

    >>> a = torch.empty(3, 3).uniform_(0, 1)  # generate a uniform random matrix with range [0, 1]
    >>> a
    tensor([[ 0.1737,  0.0950,  0.3609],
            [ 0.7148,  0.0289,  0.2676],
            [ 0.9456,  0.8937,  0.7202]])
    >>> torch.bernoulli(a)
    tensor([[ 1.,  0.,  0.],
            [ 0.,  0.,  0.],
            [ 1.,  1.,  1.]])

    >>> a = torch.ones(3, 3) # probability of drawing "1" is 1
    >>> torch.bernoulli(a)
    tensor([[ 1.,  1.,  1.],
            [ 1.,  1.,  1.],
            [ 1.,  1.,  1.]])
    >>> a = torch.zeros(3, 3) # probability of drawing "1" is 0
    >>> torch.bernoulli(a)
    tensor([[ 0.,  0.,  0.],
            [ 0.,  0.,  0.],
            [ 0.,  0.,  0.]])
""".format(**common_args))

add_docstr(torch.bincount,
           r"""
bincount(input, weights=None, minlength=0) -> Tensor

Count the frequency of each value in an array of non-negative ints.

The number of bins (size 1) is one larger than the largest value in
:attr:`input` unless :attr:`input` is empty, in which case the result is a
tensor of size 0. If :attr:`minlength` is specified, the number of bins is at least
:attr:`minlength` and if :attr:`input` is empty, then the result is tensor of size
:attr:`minlength` filled with zeros. If ``n`` is the value at position ``i``,
``out[n] += weights[i]`` if :attr:`weights` is specified else
``out[n] += 1``.

Note:
    In some circumstances when using the CUDA backend with CuDNN, this operator
    may select a nondeterministic algorithm to increase performance. If this is
    undesirable, you can try to make the operation deterministic (potentially at
    a performance cost) by setting ``torch.backends.cudnn.deterministic =
    True``.
    Please see the notes on :doc:`/notes/randomness` for background.

Arguments:
    input (Tensor): 1-d int tensor
    weights (Tensor): optional, weight for each value in the input tensor.
        Should be of same size as input tensor.
    minlength (int): optional, minimum number of bins. Should be non-negative.

Returns:
    output (Tensor): a tensor of shape ``Size([max(input) + 1])`` if
    :attr:`input` is non-empty, else ``Size(0)``

Example::

    >>> input = torch.randint(0, 8, (5,), dtype=torch.int64)
    >>> weights = torch.linspace(0, 1, steps=5)
    >>> input, weights
    (tensor([4, 3, 6, 3, 4]),
     tensor([ 0.0000,  0.2500,  0.5000,  0.7500,  1.0000])

    >>> torch.bincount(input)
    tensor([0, 0, 0, 2, 2, 0, 1])

    >>> input.bincount(weights)
    tensor([0.0000, 0.0000, 0.0000, 1.0000, 1.0000, 0.0000, 0.5000])
""")

add_docstr(torch.bitwise_not,
           r"""
bitwise_not(input, out=None) -> Tensor

Computes the bitwise NOT of the given input tensor. The input tensor must be of
integral or Boolean types. For bool tensors, it computes the logical NOT.

Args:
    {input}
    {out}

Example:

    >>> torch.bitwise_not(torch.tensor([-1, -2, 3], dtype=torch.int8))
    tensor([ 0,  1, -4], dtype=torch.int8)
""".format(**common_args))

add_docstr(torch.bmm,
           r"""
bmm(input, mat2, deterministic=False, out=None) -> Tensor

Performs a batch matrix-matrix product of matrices stored in :attr:`input`
and :attr:`mat2`.

:attr:`input` and :attr:`mat2` must be 3-D tensors each containing
the same number of matrices.

If :attr:`input` is a :math:`(b \times n \times m)` tensor, :attr:`mat2` is a
:math:`(b \times m \times p)` tensor, :attr:`out` will be a
:math:`(b \times n \times p)` tensor.

.. math::
    \text{out}_i = \text{input}_i \mathbin{@} \text{mat2}_i
""" + r"""
.. note:: This function does not :ref:`broadcast <broadcasting-semantics>`.
          For broadcasting matrix products, see :func:`torch.matmul`.

Args:
    input (Tensor): the first batch of matrices to be multiplied
    mat2 (Tensor): the second batch of matrices to be multiplied
    deterministic (bool, optional): flag to choose between a faster non-deterministic
                                    calculation, or a slower deterministic calculation.
                                    This argument is only available for sparse-dense CUDA bmm.
                                    Default: ``False``
    {out}

Example::

    >>> input = torch.randn(10, 3, 4)
    >>> mat2 = torch.randn(10, 4, 5)
    >>> res = torch.bmm(input, mat2)
    >>> res.size()
    torch.Size([10, 3, 5])
""".format(**common_args))

add_docstr(torch.bitwise_and,
           r"""
bitwise_and(input, other, out=None) -> Tensor

Computes the bitwise AND of :attr:`input` and :attr:`other`. The input tensor must be of
integral or Boolean types. For bool tensors, it computes the logical AND.

Args:
    input: the first input tensor
    other: the second input tensor
    {out}

Example:

    >>> torch.bitwise_and(torch.tensor([-1, -2, 3], dtype=torch.int8), torch.tensor([1, 0, 3], dtype=torch.int8))
    tensor([1, 0,  3], dtype=torch.int8)
    >>> torch.bitwise_and(torch.tensor([True, True, False]), torch.tensor([False, True, False]))
    tensor([ False, True, False])
""".format(**common_args))

add_docstr(torch.bitwise_or,
           r"""
bitwise_or(input, other, out=None) -> Tensor

Computes the bitwise OR of :attr:`input` and :attr:`other`. The input tensor must be of
integral or Boolean types. For bool tensors, it computes the logical OR.

Args:
    input: the first input tensor
    other: the second input tensor
    {out}

Example:

    >>> torch.bitwise_or(torch.tensor([-1, -2, 3], dtype=torch.int8), torch.tensor([1, 0, 3], dtype=torch.int8))
    tensor([-1, -2,  3], dtype=torch.int8)
    >>> torch.bitwise_or(torch.tensor([True, True, False]), torch.tensor([False, True, False]))
    tensor([ True, True, False])
""".format(**common_args))

add_docstr(torch.bitwise_xor,
           r"""
bitwise_xor(input, other, out=None) -> Tensor

Computes the bitwise XOR of :attr:`input` and :attr:`other`. The input tensor must be of
integral or Boolean types. For bool tensors, it computes the logical XOR.

Args:
    input: the first input tensor
    other: the second input tensor
    {out}

Example:

    >>> torch.bitwise_xor(torch.tensor([-1, -2, 3], dtype=torch.int8), torch.tensor([1, 0, 3], dtype=torch.int8))
    tensor([-2, -2,  0], dtype=torch.int8)
    >>> torch.bitwise_xor(torch.tensor([True, True, False]), torch.tensor([False, True, False]))
    tensor([ True, False, False])
""".format(**common_args))

add_docstr(torch.stack,
           r"""
stack(tensors, dim=0, out=None) -> Tensor

Concatenates sequence of tensors along a new dimension.

All tensors need to be of the same size.

Arguments:
    tensors (sequence of Tensors): sequence of tensors to concatenate
    dim (int): dimension to insert. Has to be between 0 and the number
        of dimensions of concatenated tensors (inclusive)
    {out}
""".format(**common_args))

add_docstr(torch.chunk,
           r"""
chunk(input, chunks, dim=0) -> List of Tensors

Splits a tensor into a specific number of chunks. Each chunk is a view of
the input tensor.

Last chunk will be smaller if the tensor size along the given dimension
:attr:`dim` is not divisible by :attr:`chunks`.

Arguments:
    input (Tensor): the tensor to split
    chunks (int): number of chunks to return
    dim (int): dimension along which to split the tensor
""")

add_docstr(torch.can_cast,
           r"""
can_cast(from, to) -> bool

Determines if a type conversion is allowed under PyTorch casting rules
described in the type promotion :ref:`documentation <type-promotion-doc>`.

Args:
    from (dtype): The original :class:`torch.dtype`.
    to (dtype): The target :class:`torch.dtype`.

Example::

    >>> torch.can_cast(torch.double, torch.float)
    True
    >>> torch.can_cast(torch.float, torch.int)
    False
""")

add_docstr(torch.cat,
           r"""
cat(tensors, dim=0, out=None) -> Tensor

Concatenates the given sequence of :attr:`seq` tensors in the given dimension.
All tensors must either have the same shape (except in the concatenating
dimension) or be empty.

:func:`torch.cat` can be seen as an inverse operation for :func:`torch.split`
and :func:`torch.chunk`.

:func:`torch.cat` can be best understood via examples.

Args:
    tensors (sequence of Tensors): any python sequence of tensors of the same type.
        Non-empty tensors provided must have the same shape, except in the
        cat dimension.
    dim (int, optional): the dimension over which the tensors are concatenated
    {out}

Example::

    >>> x = torch.randn(2, 3)
    >>> x
    tensor([[ 0.6580, -1.0969, -0.4614],
            [-0.1034, -0.5790,  0.1497]])
    >>> torch.cat((x, x, x), 0)
    tensor([[ 0.6580, -1.0969, -0.4614],
            [-0.1034, -0.5790,  0.1497],
            [ 0.6580, -1.0969, -0.4614],
            [-0.1034, -0.5790,  0.1497],
            [ 0.6580, -1.0969, -0.4614],
            [-0.1034, -0.5790,  0.1497]])
    >>> torch.cat((x, x, x), 1)
    tensor([[ 0.6580, -1.0969, -0.4614,  0.6580, -1.0969, -0.4614,  0.6580,
             -1.0969, -0.4614],
            [-0.1034, -0.5790,  0.1497, -0.1034, -0.5790,  0.1497, -0.1034,
             -0.5790,  0.1497]])
""".format(**common_args))

add_docstr(torch.ceil,
           r"""
ceil(input, out=None) -> Tensor

Returns a new tensor with the ceil of the elements of :attr:`input`,
the smallest integer greater than or equal to each element.

.. math::
    \text{out}_{i} = \left\lceil \text{input}_{i} \right\rceil = \left\lfloor \text{input}_{i} \right\rfloor + 1
""" + r"""
Args:
    {input}
    {out}

Example::

    >>> a = torch.randn(4)
    >>> a
    tensor([-0.6341, -1.4208, -1.0900,  0.5826])
    >>> torch.ceil(a)
    tensor([-0., -1., -1.,  1.])
""".format(**common_args))

add_docstr(torch.real,
           r"""
real(input) -> Tensor

Returns a new tensor containing real values of the :attr:`self` tensor.
The returned tensor and :attr:`self` share the same underlying storage.

.. warning::
    :func:`real` is only supported for tensors with complex dtypes.

Args:
    {input}

Example::
    >>> x=torch.randn(4, dtype=torch.cfloat)
    >>> x
    tensor([(0.3100+0.3553j), (-0.5445-0.7896j), (-1.6492-0.0633j), (-0.0638-0.8119j)])
    >>> x.real
    tensor([ 0.3100, -0.5445, -1.6492, -0.0638])

""".format(**common_args))

add_docstr(torch.imag,
           r"""
imag(input) -> Tensor

Returns a new tensor containing imaginary values of the :attr:`self` tensor.
The returned tensor and :attr:`self` share the same underlying storage.

.. warning::
    :func:`imag` is only supported for tensors with complex dtypes.

Args:
    {input}

Example::
    >>> x=torch.randn(4, dtype=torch.cfloat)
    >>> x
    tensor([(0.3100+0.3553j), (-0.5445-0.7896j), (-1.6492-0.0633j), (-0.0638-0.8119j)])
    >>> x.imag
    tensor([ 0.3553, -0.7896, -0.0633, -0.8119])

""".format(**common_args))

add_docstr(torch.view_as_real,
           r"""
view_as_real(input) -> Tensor

Returns a view of :attr:`input` as a real tensor. For an input complex tensor of
:attr:`size` :math:`m1, m2, \dots, mi`, this function returns a new
real tensor of size :math:`m1, m2, \dots, mi, 2`, where the last dimension of size 2
represents the real and imaginary components of complex numbers.

.. warning::
    :func:`view_as_real` is only supported for tensors with ``complex dtypes``.

Args:
    {input}

Example::
    >>> x=torch.randn(4, dtype=torch.cfloat)
    >>> x
    tensor([(0.4737-0.3839j), (-0.2098-0.6699j), (0.3470-0.9451j), (-0.5174-1.3136j)])
    >>> torch.view_as_real(x)
    tensor([[ 0.4737, -0.3839],
            [-0.2098, -0.6699],
            [ 0.3470, -0.9451],
            [-0.5174, -1.3136]])
""".format(**common_args))

add_docstr(torch.view_as_complex,
           r"""
view_as_complex(input) -> Tensor

Returns a view of :attr:`input` as a complex tensor. For an input complex
tensor of :attr:`size` :math:`m1, m2, \dots, mi, 2`, this function returns a
new complex tensor of :attr:`size` :math:`m1, m2, \dots, mi` where the last
dimension of the input tensor is expected to represent the real and imaginary
components of complex numbers.

.. warning::
    :func:`view_as_complex` is only supported for tensors with
    :class:`torch.dtype` ``torch.float64`` and ``torch.float32``.  The input is
    expected to have the last dimension of :attr:`size` 2. In addition, the
    tensor must have a `stride` of 1 for its last dimension. The strides of all
    other dimensions must be even numbers.

Args:
    {input}

Example::
    >>> x=torch.randn(4, 2)
    >>> x
    tensor([[ 1.6116, -0.5772],
            [-1.4606, -0.9120],
            [ 0.0786, -1.7497],
            [-0.6561, -1.6623]])
    >>> torch.view_as_complex(x)
    tensor([(1.6116-0.5772j), (-1.4606-0.9120j), (0.0786-1.7497j), (-0.6561-1.6623j)])
""".format(**common_args))

add_docstr(torch.reciprocal,
           r"""
reciprocal(input, out=None) -> Tensor

Returns a new tensor with the reciprocal of the elements of :attr:`input`

.. math::
    \text{out}_{i} = \frac{1}{\text{input}_{i}}
""" + r"""
Args:
    {input}
    {out}

Example::

    >>> a = torch.randn(4)
    >>> a
    tensor([-0.4595, -2.1219, -1.4314,  0.7298])
    >>> torch.reciprocal(a)
    tensor([-2.1763, -0.4713, -0.6986,  1.3702])
""".format(**common_args))

add_docstr(torch.cholesky, r"""
cholesky(input, upper=False, out=None) -> Tensor

Computes the Cholesky decomposition of a symmetric positive-definite
matrix :math:`A` or for batches of symmetric positive-definite matrices.

If :attr:`upper` is ``True``, the returned matrix ``U`` is upper-triangular, and
the decomposition has the form:

.. math::

  A = U^TU

If :attr:`upper` is ``False``, the returned matrix ``L`` is lower-triangular, and
the decomposition has the form:

.. math::

    A = LL^T

If :attr:`upper` is ``True``, and :math:`A` is a batch of symmetric positive-definite
matrices, then the returned tensor will be composed of upper-triangular Cholesky factors
of each of the individual matrices. Similarly, when :attr:`upper` is ``False``, the returned
tensor will be composed of lower-triangular Cholesky factors of each of the individual
matrices.

Args:
    input (Tensor): the input tensor :math:`A` of size :math:`(*, n, n)` where `*` is zero or more
                batch dimensions consisting of symmetric positive-definite matrices.
    upper (bool, optional): flag that indicates whether to return a
                            upper or lower triangular matrix. Default: ``False``
    out (Tensor, optional): the output matrix

Example::

    >>> a = torch.randn(3, 3)
    >>> a = torch.mm(a, a.t()) # make symmetric positive-definite
    >>> l = torch.cholesky(a)
    >>> a
    tensor([[ 2.4112, -0.7486,  1.4551],
            [-0.7486,  1.3544,  0.1294],
            [ 1.4551,  0.1294,  1.6724]])
    >>> l
    tensor([[ 1.5528,  0.0000,  0.0000],
            [-0.4821,  1.0592,  0.0000],
            [ 0.9371,  0.5487,  0.7023]])
    >>> torch.mm(l, l.t())
    tensor([[ 2.4112, -0.7486,  1.4551],
            [-0.7486,  1.3544,  0.1294],
            [ 1.4551,  0.1294,  1.6724]])
    >>> a = torch.randn(3, 2, 2)
    >>> a = torch.matmul(a, a.transpose(-1, -2)) + 1e-03 # make symmetric positive-definite
    >>> l = torch.cholesky(a)
    >>> z = torch.matmul(l, l.transpose(-1, -2))
    >>> torch.max(torch.abs(z - a)) # Max non-zero
    tensor(2.3842e-07)
""")

add_docstr(torch.cholesky_solve, r"""
cholesky_solve(input, input2, upper=False, out=None) -> Tensor

Solves a linear system of equations with a positive semidefinite
matrix to be inverted given its Cholesky factor matrix :math:`u`.

If :attr:`upper` is ``False``, :math:`u` is and lower triangular and `c` is
returned such that:

.. math::
    c = (u u^T)^{{-1}} b

If :attr:`upper` is ``True`` or not provided, :math:`u` is upper triangular
and `c` is returned such that:

.. math::
    c = (u^T u)^{{-1}} b

`torch.cholesky_solve(b, u)` can take in 2D inputs `b, u` or inputs that are
batches of 2D matrices. If the inputs are batches, then returns
batched outputs `c`

Args:
    input (Tensor): input matrix :math:`b` of size :math:`(*, m, k)`,
                where :math:`*` is zero or more batch dimensions
    input2 (Tensor): input matrix :math:`u` of size :math:`(*, m, m)`,
                where :math:`*` is zero of more batch dimensions composed of
                upper or lower triangular Cholesky factor
    upper (bool, optional): whether to consider the Cholesky factor as a
                            lower or upper triangular matrix. Default: ``False``.
    out (Tensor, optional): the output tensor for `c`

Example::

    >>> a = torch.randn(3, 3)
    >>> a = torch.mm(a, a.t()) # make symmetric positive definite
    >>> u = torch.cholesky(a)
    >>> a
    tensor([[ 0.7747, -1.9549,  1.3086],
            [-1.9549,  6.7546, -5.4114],
            [ 1.3086, -5.4114,  4.8733]])
    >>> b = torch.randn(3, 2)
    >>> b
    tensor([[-0.6355,  0.9891],
            [ 0.1974,  1.4706],
            [-0.4115, -0.6225]])
    >>> torch.cholesky_solve(b, u)
    tensor([[ -8.1625,  19.6097],
            [ -5.8398,  14.2387],
            [ -4.3771,  10.4173]])
    >>> torch.mm(a.inverse(), b)
    tensor([[ -8.1626,  19.6097],
            [ -5.8398,  14.2387],
            [ -4.3771,  10.4173]])
""")

add_docstr(torch.cholesky_inverse, r"""
cholesky_inverse(input, upper=False, out=None) -> Tensor

Computes the inverse of a symmetric positive-definite matrix :math:`A` using its
Cholesky factor :math:`u`: returns matrix ``inv``. The inverse is computed using
LAPACK routines ``dpotri`` and ``spotri`` (and the corresponding MAGMA routines).

If :attr:`upper` is ``False``, :math:`u` is lower triangular
such that the returned tensor is

.. math::
    inv = (uu^{{T}})^{{-1}}

If :attr:`upper` is ``True`` or not provided, :math:`u` is upper
triangular such that the returned tensor is

.. math::
    inv = (u^T u)^{{-1}}

Args:
    input (Tensor): the input 2-D tensor :math:`u`, a upper or lower triangular
           Cholesky factor
    upper (bool, optional): whether to return a lower (default) or upper triangular matrix
    out (Tensor, optional): the output tensor for `inv`

Example::

    >>> a = torch.randn(3, 3)
    >>> a = torch.mm(a, a.t()) + 1e-05 * torch.eye(3) # make symmetric positive definite
    >>> u = torch.cholesky(a)
    >>> a
    tensor([[  0.9935,  -0.6353,   1.5806],
            [ -0.6353,   0.8769,  -1.7183],
            [  1.5806,  -1.7183,  10.6618]])
    >>> torch.cholesky_inverse(u)
    tensor([[ 1.9314,  1.2251, -0.0889],
            [ 1.2251,  2.4439,  0.2122],
            [-0.0889,  0.2122,  0.1412]])
    >>> a.inverse()
    tensor([[ 1.9314,  1.2251, -0.0889],
            [ 1.2251,  2.4439,  0.2122],
            [-0.0889,  0.2122,  0.1412]])
""")

add_docstr(torch.clamp,
           r"""
clamp(input, min, max, out=None) -> Tensor

Clamp all elements in :attr:`input` into the range `[` :attr:`min`, :attr:`max` `]` and return
a resulting tensor:

.. math::
    y_i = \begin{cases}
        \text{min} & \text{if } x_i < \text{min} \\
        x_i & \text{if } \text{min} \leq x_i \leq \text{max} \\
        \text{max} & \text{if } x_i > \text{max}
    \end{cases}
""" + r"""
If :attr:`input` is of type `FloatTensor` or `DoubleTensor`, args :attr:`min`
and :attr:`max` must be real numbers, otherwise they should be integers.

Args:
    {input}
    min (Number): lower-bound of the range to be clamped to
    max (Number): upper-bound of the range to be clamped to
    {out}

Example::

    >>> a = torch.randn(4)
    >>> a
    tensor([-1.7120,  0.1734, -0.0478, -0.0922])
    >>> torch.clamp(a, min=-0.5, max=0.5)
    tensor([-0.5000,  0.1734, -0.0478, -0.0922])

.. function:: clamp(input, *, min, out=None) -> Tensor

Clamps all elements in :attr:`input` to be larger or equal :attr:`min`.

If :attr:`input` is of type `FloatTensor` or `DoubleTensor`, :attr:`value`
should be a real number, otherwise it should be an integer.

Args:
    {input}
    value (Number): minimal value of each element in the output
    {out}

Example::

    >>> a = torch.randn(4)
    >>> a
    tensor([-0.0299, -2.3184,  2.1593, -0.8883])
    >>> torch.clamp(a, min=0.5)
    tensor([ 0.5000,  0.5000,  2.1593,  0.5000])

.. function:: clamp(input, *, max, out=None) -> Tensor

Clamps all elements in :attr:`input` to be smaller or equal :attr:`max`.

If :attr:`input` is of type `FloatTensor` or `DoubleTensor`, :attr:`value`
should be a real number, otherwise it should be an integer.

Args:
    {input}
    value (Number): maximal value of each element in the output
    {out}

Example::

    >>> a = torch.randn(4)
    >>> a
    tensor([ 0.7753, -0.4702, -0.4599,  1.1899])
    >>> torch.clamp(a, max=0.5)
    tensor([ 0.5000, -0.4702, -0.4599,  0.5000])
""".format(**common_args))

add_docstr(torch.conj,
           r"""
conj(input, out=None) -> Tensor

Computes the element-wise conjugate of the given :attr:`input` tensor.

.. math::
    \text{out}_{i} = conj(\text{input}_{i})
""" + r"""
Args:
    {input}
    {out}

Example::

    >>> torch.conj(torch.tensor([-1 + 1j, -2 + 2j, 3 - 3j]))
    tensor([-1 - 1j, -2 - 2j, 3 + 3j])
""".format(**common_args))

add_docstr(torch.cos,
           r"""
cos(input, out=None) -> Tensor

Returns a new tensor with the cosine  of the elements of :attr:`input`.

.. math::
    \text{out}_{i} = \cos(\text{input}_{i})
""" + r"""
Args:
    {input}
    {out}

Example::

    >>> a = torch.randn(4)
    >>> a
    tensor([ 1.4309,  1.2706, -0.8562,  0.9796])
    >>> torch.cos(a)
    tensor([ 0.1395,  0.2957,  0.6553,  0.5574])
""".format(**common_args))

add_docstr(torch.cosh,
           r"""
cosh(input, out=None) -> Tensor

Returns a new tensor with the hyperbolic cosine  of the elements of
:attr:`input`.

.. math::
    \text{out}_{i} = \cosh(\text{input}_{i})
""" + r"""
Args:
    {input}
    {out}

Example::

    >>> a = torch.randn(4)
    >>> a
    tensor([ 0.1632,  1.1835, -0.6979, -0.7325])
    >>> torch.cosh(a)
    tensor([ 1.0133,  1.7860,  1.2536,  1.2805])
""".format(**common_args))

add_docstr(torch.cross,
           r"""
cross(input, other, dim=None, out=None) -> Tensor


Returns the cross product of vectors in dimension :attr:`dim` of :attr:`input`
and :attr:`other`.

:attr:`input` and :attr:`other` must have the same size, and the size of their
:attr:`dim` dimension should be 3.

If :attr:`dim` is not given, it defaults to the first dimension found with the
size 3. Note that this might be unexpected.

Args:
    {input}
    other (Tensor): the second input tensor
    dim  (int, optional): the dimension to take the cross-product in.
    {out}

Example::

    >>> a = torch.randn(4, 3)
    >>> a
    tensor([[-0.3956,  1.1455,  1.6895],
            [-0.5849,  1.3672,  0.3599],
            [-1.1626,  0.7180, -0.0521],
            [-0.1339,  0.9902, -2.0225]])
    >>> b = torch.randn(4, 3)
    >>> b
    tensor([[-0.0257, -1.4725, -1.2251],
            [-1.1479, -0.7005, -1.9757],
            [-1.3904,  0.3726, -1.1836],
            [-0.9688, -0.7153,  0.2159]])
    >>> torch.cross(a, b, dim=1)
    tensor([[ 1.0844, -0.5281,  0.6120],
            [-2.4490, -1.5687,  1.9792],
            [-0.8304, -1.3037,  0.5650],
            [-1.2329,  1.9883,  1.0551]])
    >>> torch.cross(a, b)
    tensor([[ 1.0844, -0.5281,  0.6120],
            [-2.4490, -1.5687,  1.9792],
            [-0.8304, -1.3037,  0.5650],
            [-1.2329,  1.9883,  1.0551]])
""".format(**common_args))

add_docstr(torch.logcumsumexp,
           r"""
logcumsumexp(input, dim, out=None) -> Tensor
Returns the logarithm of the cumulative summation of the exponentiation of
elements of :attr:`input` in the dimension :attr:`dim`.

For summation index :math:`j` given by `dim` and other indices :math:`i`, the result is

    .. math::
        \text{{logcumsumexp}}(x)_{{ij}} = \log \sum\limits_{{j=0}}^{{i}} \exp(x_{{ij}})

Args:
    {input}
    dim  (int): the dimension to do the operation over
    {out}
Example::
    >>> a = torch.randn(10)
    >>> torch.logcumsumexp(a, dim=0)
    tensor([-0.42296738, -0.04462666,  0.86278635,  0.94622083,  1.05277811,
             1.39202815,  1.83525007,  1.84492621,  2.06084887,  2.06844475]))
""".format(**reduceops_common_args))

add_docstr(torch.cummax,
           r"""
cummax(input, dim, out=None) -> (Tensor, LongTensor)
Returns a namedtuple ``(values, indices)`` where ``values`` is the cumulative maximum of
elements of :attr:`input` in the dimension :attr:`dim`. And ``indices`` is the index
location of each maximum value found in the dimension :attr:`dim`.

.. math::
    y_i = max(x_1, x_2, x_3, \dots, x_i)

Args:
    {input}
    dim  (int): the dimension to do the operation over
    out (tuple, optional): the result tuple of two output tensors (values, indices)

Example::

    >>> a = torch.randn(10)
    >>> a
    tensor([-0.3449, -1.5447,  0.0685, -1.5104, -1.1706,  0.2259,  1.4696, -1.3284,
         1.9946, -0.8209])
    >>> torch.cummax(a, dim=0)
    torch.return_types.cummax(
        values=tensor([-0.3449, -0.3449,  0.0685,  0.0685,  0.0685,  0.2259,  1.4696,  1.4696,
         1.9946,  1.9946]),
        indices=tensor([0, 0, 2, 2, 2, 5, 6, 6, 8, 8]))
""".format(**reduceops_common_args))

add_docstr(torch.cummin,
           r"""
cummin(input, dim, out=None) -> (Tensor, LongTensor)
Returns a namedtuple ``(values, indices)`` where ``values`` is the cumulative minimum of
elements of :attr:`input` in the dimension :attr:`dim`. And ``indices`` is the index
location of each maximum value found in the dimension :attr:`dim`.

.. math::
    y_i = min(x_1, x_2, x_3, \dots, x_i)

Args:
    {input}
    dim  (int): the dimension to do the operation over
    out (tuple, optional): the result tuple of two output tensors (values, indices)

Example::

    >>> a = torch.randn(10)
    >>> a
    tensor([-0.2284, -0.6628,  0.0975,  0.2680, -1.3298, -0.4220, -0.3885,  1.1762,
         0.9165,  1.6684])
    >>> torch.cummin(a, dim=0)
    torch.return_types.cummin(
        values=tensor([-0.2284, -0.6628, -0.6628, -0.6628, -1.3298, -1.3298, -1.3298, -1.3298,
        -1.3298, -1.3298]),
        indices=tensor([0, 1, 1, 1, 4, 4, 4, 4, 4, 4]))
""".format(**reduceops_common_args))

add_docstr(torch.cumprod,
           r"""
cumprod(input, dim, out=None, dtype=None) -> Tensor

Returns the cumulative product of elements of :attr:`input` in the dimension
:attr:`dim`.

For example, if :attr:`input` is a vector of size N, the result will also be
a vector of size N, with elements.

.. math::
    y_i = x_1 \times x_2\times x_3\times \dots \times x_i

Args:
    {input}
    dim  (int): the dimension to do the operation over
    {dtype}
    {out}

Example::

    >>> a = torch.randn(10)
    >>> a
    tensor([ 0.6001,  0.2069, -0.1919,  0.9792,  0.6727,  1.0062,  0.4126,
            -0.2129, -0.4206,  0.1968])
    >>> torch.cumprod(a, dim=0)
    tensor([ 0.6001,  0.1241, -0.0238, -0.0233, -0.0157, -0.0158, -0.0065,
             0.0014, -0.0006, -0.0001])

    >>> a[5] = 0.0
    >>> torch.cumprod(a, dim=0)
    tensor([ 0.6001,  0.1241, -0.0238, -0.0233, -0.0157, -0.0000, -0.0000,
             0.0000, -0.0000, -0.0000])
""".format(**reduceops_common_args))

add_docstr(torch.cumsum,
           r"""
cumsum(input, dim, out=None, dtype=None) -> Tensor

Returns the cumulative sum of elements of :attr:`input` in the dimension
:attr:`dim`.

For example, if :attr:`input` is a vector of size N, the result will also be
a vector of size N, with elements.

.. math::
    y_i = x_1 + x_2 + x_3 + \dots + x_i

Args:
    {input}
    dim  (int): the dimension to do the operation over
    {dtype}
    {out}

Example::

    >>> a = torch.randn(10)
    >>> a
    tensor([-0.8286, -0.4890,  0.5155,  0.8443,  0.1865, -0.1752, -2.0595,
             0.1850, -1.1571, -0.4243])
    >>> torch.cumsum(a, dim=0)
    tensor([-0.8286, -1.3175, -0.8020,  0.0423,  0.2289,  0.0537, -2.0058,
            -1.8209, -2.9780, -3.4022])
""".format(**reduceops_common_args))

add_docstr(torch.count_nonzero,
           r"""
count_nonzero(input, dim=None) -> Tensor

Counts the number of non-zero values in the tensor :attr:`input` along the given :attr:`dim`.
If no dim is specified then all non-zeros in the tensor are counted.

Args:
    {input}
    dim (int or tuple of ints, optional): Dim or tuple of dims along which to count non-zeros.

Example::

    >>> x = torch.zeros(3,3)
    >>> x[torch.randn(3,3) > 0.5] = 1
    >>> x
    tensor([[0., 1., 1.],
            [0., 0., 0.],
            [0., 0., 1.]])
    >>> torch.count_nonzero(x)
    tensor(3)
    >>> torch.count_nonzero(x, dim=0)
    tensor([0, 1, 2])
""".format(**reduceops_common_args))

add_docstr(torch.dequantize,
           r"""
dequantize(tensor) -> Tensor

Given a quantized Tensor, dequantize it and return an fp32 Tensor

Args:
    tensor (Tensor): A quantized Tensor

.. function:: dequantize(tensors) -> sequence of Tensors

Given a list of quantized Tensors, dequantize them and return a list of fp32 Tensors

Args:
     tensors (sequence of Tensors): A list of quantized Tensors
""")

add_docstr(torch.diag,
           r"""
diag(input, diagonal=0, out=None) -> Tensor

- If :attr:`input` is a vector (1-D tensor), then returns a 2-D square tensor
  with the elements of :attr:`input` as the diagonal.
- If :attr:`input` is a matrix (2-D tensor), then returns a 1-D tensor with
  the diagonal elements of :attr:`input`.

The argument :attr:`diagonal` controls which diagonal to consider:

- If :attr:`diagonal` = 0, it is the main diagonal.
- If :attr:`diagonal` > 0, it is above the main diagonal.
- If :attr:`diagonal` < 0, it is below the main diagonal.

Args:
    {input}
    diagonal (int, optional): the diagonal to consider
    {out}

.. seealso::

        :func:`torch.diagonal` always returns the diagonal of its input.

        :func:`torch.diagflat` always constructs a tensor with diagonal elements
        specified by the input.

Examples:

Get the square matrix where the input vector is the diagonal::

    >>> a = torch.randn(3)
    >>> a
    tensor([ 0.5950,-0.0872, 2.3298])
    >>> torch.diag(a)
    tensor([[ 0.5950, 0.0000, 0.0000],
            [ 0.0000,-0.0872, 0.0000],
            [ 0.0000, 0.0000, 2.3298]])
    >>> torch.diag(a, 1)
    tensor([[ 0.0000, 0.5950, 0.0000, 0.0000],
            [ 0.0000, 0.0000,-0.0872, 0.0000],
            [ 0.0000, 0.0000, 0.0000, 2.3298],
            [ 0.0000, 0.0000, 0.0000, 0.0000]])

Get the k-th diagonal of a given matrix::

    >>> a = torch.randn(3, 3)
    >>> a
    tensor([[-0.4264, 0.0255,-0.1064],
            [ 0.8795,-0.2429, 0.1374],
            [ 0.1029,-0.6482,-1.6300]])
    >>> torch.diag(a, 0)
    tensor([-0.4264,-0.2429,-1.6300])
    >>> torch.diag(a, 1)
    tensor([ 0.0255, 0.1374])
""".format(**common_args))

add_docstr(torch.diag_embed,
           r"""
diag_embed(input, offset=0, dim1=-2, dim2=-1) -> Tensor

Creates a tensor whose diagonals of certain 2D planes (specified by
:attr:`dim1` and :attr:`dim2`) are filled by :attr:`input`.
To facilitate creating batched diagonal matrices, the 2D planes formed by
the last two dimensions of the returned tensor are chosen by default.

The argument :attr:`offset` controls which diagonal to consider:

- If :attr:`offset` = 0, it is the main diagonal.
- If :attr:`offset` > 0, it is above the main diagonal.
- If :attr:`offset` < 0, it is below the main diagonal.

The size of the new matrix will be calculated to make the specified diagonal
of the size of the last input dimension.
Note that for :attr:`offset` other than :math:`0`, the order of :attr:`dim1`
and :attr:`dim2` matters. Exchanging them is equivalent to changing the
sign of :attr:`offset`.

Applying :meth:`torch.diagonal` to the output of this function with
the same arguments yields a matrix identical to input. However,
:meth:`torch.diagonal` has different default dimensions, so those
need to be explicitly specified.

Args:
    {input} Must be at least 1-dimensional.
    offset (int, optional): which diagonal to consider. Default: 0
        (main diagonal).
    dim1 (int, optional): first dimension with respect to which to
        take diagonal. Default: -2.
    dim2 (int, optional): second dimension with respect to which to
        take diagonal. Default: -1.

Example::

    >>> a = torch.randn(2, 3)
    >>> torch.diag_embed(a)
    tensor([[[ 1.5410,  0.0000,  0.0000],
             [ 0.0000, -0.2934,  0.0000],
             [ 0.0000,  0.0000, -2.1788]],

            [[ 0.5684,  0.0000,  0.0000],
             [ 0.0000, -1.0845,  0.0000],
             [ 0.0000,  0.0000, -1.3986]]])

    >>> torch.diag_embed(a, offset=1, dim1=0, dim2=2)
    tensor([[[ 0.0000,  1.5410,  0.0000,  0.0000],
             [ 0.0000,  0.5684,  0.0000,  0.0000]],

            [[ 0.0000,  0.0000, -0.2934,  0.0000],
             [ 0.0000,  0.0000, -1.0845,  0.0000]],

            [[ 0.0000,  0.0000,  0.0000, -2.1788],
             [ 0.0000,  0.0000,  0.0000, -1.3986]],

            [[ 0.0000,  0.0000,  0.0000,  0.0000],
             [ 0.0000,  0.0000,  0.0000,  0.0000]]])
""".format(**common_args))


add_docstr(torch.diagflat,
           r"""
diagflat(input, offset=0) -> Tensor

- If :attr:`input` is a vector (1-D tensor), then returns a 2-D square tensor
  with the elements of :attr:`input` as the diagonal.
- If :attr:`input` is a tensor with more than one dimension, then returns a
  2-D tensor with diagonal elements equal to a flattened :attr:`input`.

The argument :attr:`offset` controls which diagonal to consider:

- If :attr:`offset` = 0, it is the main diagonal.
- If :attr:`offset` > 0, it is above the main diagonal.
- If :attr:`offset` < 0, it is below the main diagonal.

Args:
    {input}
    offset (int, optional): the diagonal to consider. Default: 0 (main
        diagonal).

Examples::

    >>> a = torch.randn(3)
    >>> a
    tensor([-0.2956, -0.9068,  0.1695])
    >>> torch.diagflat(a)
    tensor([[-0.2956,  0.0000,  0.0000],
            [ 0.0000, -0.9068,  0.0000],
            [ 0.0000,  0.0000,  0.1695]])
    >>> torch.diagflat(a, 1)
    tensor([[ 0.0000, -0.2956,  0.0000,  0.0000],
            [ 0.0000,  0.0000, -0.9068,  0.0000],
            [ 0.0000,  0.0000,  0.0000,  0.1695],
            [ 0.0000,  0.0000,  0.0000,  0.0000]])

    >>> a = torch.randn(2, 2)
    >>> a
    tensor([[ 0.2094, -0.3018],
            [-0.1516,  1.9342]])
    >>> torch.diagflat(a)
    tensor([[ 0.2094,  0.0000,  0.0000,  0.0000],
            [ 0.0000, -0.3018,  0.0000,  0.0000],
            [ 0.0000,  0.0000, -0.1516,  0.0000],
            [ 0.0000,  0.0000,  0.0000,  1.9342]])
""".format(**common_args))

add_docstr(torch.diagonal,
           r"""
diagonal(input, offset=0, dim1=0, dim2=1) -> Tensor

Returns a partial view of :attr:`input` with the its diagonal elements
with respect to :attr:`dim1` and :attr:`dim2` appended as a dimension
at the end of the shape.

The argument :attr:`offset` controls which diagonal to consider:

- If :attr:`offset` = 0, it is the main diagonal.
- If :attr:`offset` > 0, it is above the main diagonal.
- If :attr:`offset` < 0, it is below the main diagonal.

Applying :meth:`torch.diag_embed` to the output of this function with
the same arguments yields a diagonal matrix with the diagonal entries
of the input. However, :meth:`torch.diag_embed` has different default
dimensions, so those need to be explicitly specified.

Args:
    {input} Must be at least 2-dimensional.
    offset (int, optional): which diagonal to consider. Default: 0
        (main diagonal).
    dim1 (int, optional): first dimension with respect to which to
        take diagonal. Default: 0.
    dim2 (int, optional): second dimension with respect to which to
        take diagonal. Default: 1.

.. note::  To take a batch diagonal, pass in dim1=-2, dim2=-1.

Examples::

    >>> a = torch.randn(3, 3)
    >>> a
    tensor([[-1.0854,  1.1431, -0.1752],
            [ 0.8536, -0.0905,  0.0360],
            [ 0.6927, -0.3735, -0.4945]])


    >>> torch.diagonal(a, 0)
    tensor([-1.0854, -0.0905, -0.4945])


    >>> torch.diagonal(a, 1)
    tensor([ 1.1431,  0.0360])


    >>> x = torch.randn(2, 5, 4, 2)
    >>> torch.diagonal(x, offset=-1, dim1=1, dim2=2)
    tensor([[[-1.2631,  0.3755, -1.5977, -1.8172],
             [-1.1065,  1.0401, -0.2235, -0.7938]],

            [[-1.7325, -0.3081,  0.6166,  0.2335],
             [ 1.0500,  0.7336, -0.3836, -1.1015]]])
""".format(**common_args))

add_docstr(torch.digamma,
           r"""
digamma(input, out=None) -> Tensor

Computes the logarithmic derivative of the gamma function on `input`.

.. math::
    \psi(x) = \frac{d}{dx} \ln\left(\Gamma\left(x\right)\right) = \frac{\Gamma'(x)}{\Gamma(x)}

Args:
    input (Tensor): the tensor to compute the digamma function on

Example::

    >>> a = torch.tensor([1, 0.5])
    >>> torch.digamma(a)
    tensor([-0.5772, -1.9635])
""")


add_docstr(torch.dist,
           r"""
dist(input, other, p=2) -> Tensor

Returns the p-norm of (:attr:`input` - :attr:`other`)

The shapes of :attr:`input` and :attr:`other` must be
:ref:`broadcastable <broadcasting-semantics>`.

Args:
    {input}
    other (Tensor): the Right-hand-side input tensor
    p (float, optional): the norm to be computed

Example::

    >>> x = torch.randn(4)
    >>> x
    tensor([-1.5393, -0.8675,  0.5916,  1.6321])
    >>> y = torch.randn(4)
    >>> y
    tensor([ 0.0967, -1.0511,  0.6295,  0.8360])
    >>> torch.dist(x, y, 3.5)
    tensor(1.6727)
    >>> torch.dist(x, y, 3)
    tensor(1.6973)
    >>> torch.dist(x, y, 0)
    tensor(inf)
    >>> torch.dist(x, y, 1)
    tensor(2.6537)
""".format(**common_args))

add_docstr(torch.div,
           r"""
div(input, other, out=None) -> Tensor

Divides each element of the input ``input`` with the scalar ``other`` and
returns a new resulting tensor.

.. warning::
    Integer division using div is no longer supported, and in a future release
    div will perform true division as in Python 3. Use :func:`torch.true_divide`
    or :func:`torch.floor_divide` (// in Python), instead.

.. math::
    \text{{out}}_i = \frac{{\text{{input}}_i}}{{\text{{other}}}}

If the :class:`torch.dtype` of ``input`` and ``other`` differ, the
:class:`torch.dtype` of the result tensor is determined following rules
described in the type promotion :ref:`documentation <type-promotion-doc>`. If
``out`` is specified, the result must be :ref:`castable <type-promotion-doc>`
to the :class:`torch.dtype` of the specified output tensor. Integral division
by zero leads to undefined behavior.

Args:
    {input}
    other (Number): the number to be divided to each element of ``input``

Keyword args:
    {out}

Example::

    >>> a = torch.randn(5)
    >>> a
    tensor([ 0.3810,  1.2774, -0.2972, -0.3719,  0.4637])
    >>> torch.div(a, 0.5)
    tensor([ 0.7620,  2.5548, -0.5944, -0.7439,  0.9275])

.. function:: div(input, other, out=None) -> Tensor

Each element of the tensor ``input`` is divided by each element of the tensor
``other``. The resulting tensor is returned.

.. math::
    \text{{out}}_i = \frac{{\text{{input}}_i}}{{\text{{other}}_i}}

The shapes of ``input`` and ``other`` must be :ref:`broadcastable
<broadcasting-semantics>`. If the :class:`torch.dtype` of ``input`` and
``other`` differ, the :class:`torch.dtype` of the result tensor is determined
following rules described in the type promotion :ref:`documentation
<type-promotion-doc>`. If ``out`` is specified, the result must be
:ref:`castable <type-promotion-doc>` to the :class:`torch.dtype` of the
specified output tensor. Integral division by zero leads to undefined behavior.

Args:
    input (Tensor): the numerator tensor
    other (Tensor): the denominator tensor

Keyword args:
    {out}

Example::

    >>> a = torch.randn(4, 4)
    >>> a
    tensor([[-0.3711, -1.9353, -0.4605, -0.2917],
            [ 0.1815, -1.0111,  0.9805, -1.5923],
            [ 0.1062,  1.4581,  0.7759, -1.2344],
            [-0.1830, -0.0313,  1.1908, -1.4757]])
    >>> b = torch.randn(4)
    >>> b
    tensor([ 0.8032,  0.2930, -0.8113, -0.2308])
    >>> torch.div(a, b)
    tensor([[-0.4620, -6.6051,  0.5676,  1.2637],
            [ 0.2260, -3.4507, -1.2086,  6.8988],
            [ 0.1322,  4.9764, -0.9564,  5.3480],
            [-0.2278, -0.1068, -1.4678,  6.3936]])
""".format(**common_args))

add_docstr(torch.dot,
           r"""
dot(input, tensor) -> Tensor

Computes the dot product (inner product) of two tensors.

.. note:: This function does not :ref:`broadcast <broadcasting-semantics>`.

Example::

    >>> torch.dot(torch.tensor([2, 3]), torch.tensor([2, 1]))
    tensor(7)
""")

add_docstr(torch.eig,
           r"""
eig(input, eigenvectors=False, out=None) -> (Tensor, Tensor)

Computes the eigenvalues and eigenvectors of a real square matrix.

.. note::
    Since eigenvalues and eigenvectors might be complex, backward pass is supported only
    for :func:`torch.symeig`

Args:
    input (Tensor): the square matrix of shape :math:`(n \times n)` for which the eigenvalues and eigenvectors
        will be computed
    eigenvectors (bool): ``True`` to compute both eigenvalues and eigenvectors;
        otherwise, only eigenvalues will be computed
    out (tuple, optional): the output tensors

Returns:
    (Tensor, Tensor): A namedtuple (eigenvalues, eigenvectors) containing

        - **eigenvalues** (*Tensor*): Shape :math:`(n \times 2)`. Each row is an eigenvalue of ``input``,
          where the first element is the real part and the second element is the imaginary part.
          The eigenvalues are not necessarily ordered.
        - **eigenvectors** (*Tensor*): If ``eigenvectors=False``, it's an empty tensor.
          Otherwise, this tensor of shape :math:`(n \times n)` can be used to compute normalized (unit length)
          eigenvectors of corresponding eigenvalues as follows.
          If the corresponding `eigenvalues[j]` is a real number, column `eigenvectors[:, j]` is the eigenvector
          corresponding to `eigenvalues[j]`.
          If the corresponding `eigenvalues[j]` and `eigenvalues[j + 1]` form a complex conjugate pair, then the
          true eigenvectors can be computed as
          :math:`\text{true eigenvector}[j] = eigenvectors[:, j] + i \times eigenvectors[:, j + 1]`,
          :math:`\text{true eigenvector}[j + 1] = eigenvectors[:, j] - i \times eigenvectors[:, j + 1]`.
""")

add_docstr(torch.eq,
           r"""
eq(input, other, out=None) -> Tensor

Computes element-wise equality

The second argument can be a number or a tensor whose shape is
:ref:`broadcastable <broadcasting-semantics>` with the first argument.

Args:
    input (Tensor): the tensor to compare
    other (Tensor or float): the tensor or value to compare
    {out} Must be a `ByteTensor`

Returns:
    Tensor: A ``torch.BoolTensor`` containing a True at each location where comparison is true

Example::

    >>> torch.eq(torch.tensor([[1, 2], [3, 4]]), torch.tensor([[1, 1], [4, 4]]))
    tensor([[ True, False],
            [False, True]])
""".format(**common_args))

add_docstr(torch.equal,
           r"""
equal(input, other) -> bool

``True`` if two tensors have the same size and elements, ``False`` otherwise.

Example::

    >>> torch.equal(torch.tensor([1, 2]), torch.tensor([1, 2]))
    True
""")

add_docstr(torch.erf,
           r"""
erf(input, out=None) -> Tensor

Computes the error function of each element. The error function is defined as follows:

.. math::
    \mathrm{erf}(x) = \frac{2}{\sqrt{\pi}} \int_{0}^{x} e^{-t^2} dt
""" + r"""
Args:
    {input}
    {out}

Example::

    >>> torch.erf(torch.tensor([0, -1., 10.]))
    tensor([ 0.0000, -0.8427,  1.0000])
""".format(**common_args))

add_docstr(torch.erfc,
           r"""
erfc(input, out=None) -> Tensor

Computes the complementary error function of each element of :attr:`input`.
The complementary error function is defined as follows:

.. math::
    \mathrm{erfc}(x) = 1 - \frac{2}{\sqrt{\pi}} \int_{0}^{x} e^{-t^2} dt
""" + r"""
Args:
    {input}
    {out}

Example::

    >>> torch.erfc(torch.tensor([0, -1., 10.]))
    tensor([ 1.0000, 1.8427,  0.0000])
""".format(**common_args))

add_docstr(torch.erfinv,
           r"""
erfinv(input, out=None) -> Tensor

Computes the inverse error function of each element of :attr:`input`.
The inverse error function is defined in the range :math:`(-1, 1)` as:

.. math::
    \mathrm{erfinv}(\mathrm{erf}(x)) = x
""" + r"""
Args:
    {input}
    {out}

Example::

    >>> torch.erfinv(torch.tensor([0, 0.5, -1.]))
    tensor([ 0.0000,  0.4769,    -inf])
""".format(**common_args))

add_docstr(torch.exp,
           r"""
exp(input, out=None) -> Tensor

Returns a new tensor with the exponential of the elements
of the input tensor :attr:`input`.

.. math::
    y_{i} = e^{x_{i}}
""" + r"""
Args:
    {input}
    {out}

Example::

    >>> torch.exp(torch.tensor([0, math.log(2.)]))
    tensor([ 1.,  2.])
""".format(**common_args))

add_docstr(torch.expm1,
           r"""
expm1(input, out=None) -> Tensor

Returns a new tensor with the exponential of the elements minus 1
of :attr:`input`.

.. math::
    y_{i} = e^{x_{i}} - 1
""" + r"""
Args:
    {input}
    {out}

Example::

    >>> torch.expm1(torch.tensor([0, math.log(2.)]))
    tensor([ 0.,  1.])
""".format(**common_args))

add_docstr(torch.eye,
           r"""
eye(n, m=None, out=None, dtype=None, layout=torch.strided, device=None, requires_grad=False) -> Tensor

Returns a 2-D tensor with ones on the diagonal and zeros elsewhere.

Args:
    n (int): the number of rows
    m (int, optional): the number of columns with default being :attr:`n`
    {out}
    {dtype}
    {layout}
    {device}
    {requires_grad}

Returns:
    Tensor: A 2-D tensor with ones on the diagonal and zeros elsewhere

Example::

    >>> torch.eye(3)
    tensor([[ 1.,  0.,  0.],
            [ 0.,  1.,  0.],
            [ 0.,  0.,  1.]])
""".format(**factory_common_args))

add_docstr(torch.floor,
           r"""
floor(input, out=None) -> Tensor

Returns a new tensor with the floor of the elements of :attr:`input`,
the largest integer less than or equal to each element.

.. math::
    \text{out}_{i} = \left\lfloor \text{input}_{i} \right\rfloor
""" + r"""
Args:
    {input}
    {out}

Example::

    >>> a = torch.randn(4)
    >>> a
    tensor([-0.8166,  1.5308, -0.2530, -0.2091])
    >>> torch.floor(a)
    tensor([-1.,  1., -1., -1.])
""".format(**common_args))

add_docstr(torch.floor_divide,
           r"""
floor_divide(input, other, out=None) -> Tensor

Return the division of the inputs rounded down to the nearest integer. See :func:`torch.div`
for type promotion and broadcasting rules.

.. math::
    \text{{out}}_i = \left\lfloor \frac{{\text{{input}}_i}}{{\text{{other}}_i}} \right\rfloor

""" + r"""
Args:
    input (Tensor): the numerator tensor
    other (Tensor or Scalar): the denominator

Keyword args:
    {out}

Example::

    >>> a = torch.tensor([4.0, 3.0])
    >>> b = torch.tensor([2.0, 2.0])
    >>> torch.floor_divide(a, b)
    tensor([2.0, 1.0])
    >>> torch.floor_divide(a, 1.4)
    tensor([2.0, 2.0])
""".format(**common_args))

add_docstr(torch.fmod,
           r"""
fmod(input, other, out=None) -> Tensor

Computes the element-wise remainder of division.

The dividend and divisor may contain both for integer and floating point
numbers. The remainder has the same sign as the dividend :attr:`input`.

When :attr:`other` is a tensor, the shapes of :attr:`input` and
:attr:`other` must be :ref:`broadcastable <broadcasting-semantics>`.

Args:
    input (Tensor): the dividend
    other (Tensor or float): the divisor, which may be either a number or a tensor of the same shape as the dividend
    {out}

Example::

    >>> torch.fmod(torch.tensor([-3., -2, -1, 1, 2, 3]), 2)
    tensor([-1., -0., -1.,  1.,  0.,  1.])
    >>> torch.fmod(torch.tensor([1., 2, 3, 4, 5]), 1.5)
    tensor([ 1.0000,  0.5000,  0.0000,  1.0000,  0.5000])


""".format(**common_args))

add_docstr(torch.frac,
           r"""
frac(input, out=None) -> Tensor

Computes the fractional portion of each element in :attr:`input`.

.. math::
    \text{out}_{i} = \text{input}_{i} - \left\lfloor |\text{input}_{i}| \right\rfloor * \operatorname{sgn}(\text{input}_{i})

Example::

    >>> torch.frac(torch.tensor([1, 2.5, -3.2]))
    tensor([ 0.0000,  0.5000, -0.2000])
""")

add_docstr(torch.from_numpy,
           r"""
from_numpy(ndarray) -> Tensor

Creates a :class:`Tensor` from a :class:`numpy.ndarray`.

The returned tensor and :attr:`ndarray` share the same memory. Modifications to
the tensor will be reflected in the :attr:`ndarray` and vice versa. The returned
tensor is not resizable.

It currently accepts :attr:`ndarray` with dtypes of ``numpy.float64``,
``numpy.float32``, ``numpy.float16``, ``numpy.complex64``, ``numpy.complex128``,
``numpy.int64``, ``numpy.int32``, ``numpy.int16``, ``numpy.int8``, ``numpy.uint8``,
and ``numpy.bool``.

Example::

    >>> a = numpy.array([1, 2, 3])
    >>> t = torch.from_numpy(a)
    >>> t
    tensor([ 1,  2,  3])
    >>> t[0] = -1
    >>> a
    array([-1,  2,  3])
""")

add_docstr(torch.flatten,
           r"""
flatten(input, start_dim=0, end_dim=-1) -> Tensor

Flattens a contiguous range of dims in a tensor.

Args:
    {input}
    start_dim (int): the first dim to flatten
    end_dim (int): the last dim to flatten

Example::

    >>> t = torch.tensor([[[1, 2],
                           [3, 4]],
                          [[5, 6],
                           [7, 8]]])
    >>> torch.flatten(t)
    tensor([1, 2, 3, 4, 5, 6, 7, 8])
    >>> torch.flatten(t, start_dim=1)
    tensor([[1, 2, 3, 4],
            [5, 6, 7, 8]])
""".format(**common_args))

add_docstr(torch.gather,
           r"""
gather(input, dim, index, out=None, sparse_grad=False) -> Tensor

Gathers values along an axis specified by `dim`.

For a 3-D tensor the output is specified by::

    out[i][j][k] = input[index[i][j][k]][j][k]  # if dim == 0
    out[i][j][k] = input[i][index[i][j][k]][k]  # if dim == 1
    out[i][j][k] = input[i][j][index[i][j][k]]  # if dim == 2

If :attr:`input` is an n-dimensional tensor with size
:math:`(x_0, x_1..., x_{i-1}, x_i, x_{i+1}, ..., x_{n-1})`
and ``dim = i``, then :attr:`index` must be an :math:`n`-dimensional tensor with
size :math:`(x_0, x_1, ..., x_{i-1}, y, x_{i+1}, ..., x_{n-1})` where :math:`y \geq 1`
and :attr:`out` will have the same size as :attr:`index`.
""" + r"""
Args:
    input (Tensor): the source tensor
    dim (int): the axis along which to index
    index (LongTensor): the indices of elements to gather
    out (Tensor, optional): the destination tensor
    sparse_grad(bool,optional): If ``True``, gradient w.r.t. :attr:`input` will be a sparse tensor.

Example::

    >>> t = torch.tensor([[1,2],[3,4]])
    >>> torch.gather(t, 1, torch.tensor([[0,0],[1,0]]))
    tensor([[ 1,  1],
            [ 4,  3]])
""")


add_docstr(torch.gcd,
           r"""
gcd(input, other, out=None) -> Tensor

Computes the element-wise greatest common divisor (GCD) of :attr:`input` and :attr:`other`.

Both :attr:`input` and :attr:`other` must have integer types.

Note that we define the GCD(0, 0) to be 0.

Args:
    input (Tensor)
    other (Tensor)

Keyword arguments:
    {out}

Example::

    >>> a = torch.tensor([5, 10, 15])
    >>> b = torch.tensor([3, 4, 5])
    >>> torch.gcd(a, b)
    tensor([1, 2, 5])
    >>> c = torch.tensor([3])
    >>> torch.gcd(a, c)
    tensor([1, 1, 3])
""".format(**common_args))

add_docstr(torch.ge,
           r"""
ge(input, other, out=None) -> Tensor

Computes :math:`\text{input} \geq \text{other}` element-wise.

The second argument can be a number or a tensor whose shape is
:ref:`broadcastable <broadcasting-semantics>` with the first argument.

Args:
    input (Tensor): the tensor to compare
    other (Tensor or float): the tensor or value to compare
    out (Tensor, optional): the output tensor that must be a `BoolTensor`

Returns:
    Tensor: A ``torch.BoolTensor`` containing a True at each location where comparison is true

Example::

    >>> torch.ge(torch.tensor([[1, 2], [3, 4]]), torch.tensor([[1, 1], [4, 4]]))
    tensor([[True, True], [False, True]])
""")

add_docstr(torch.geqrf,
           r"""
geqrf(input, out=None) -> (Tensor, Tensor)

This is a low-level function for calling LAPACK directly. This function
returns a namedtuple (a, tau) as defined in `LAPACK documentation for geqrf`_ .

You'll generally want to use :func:`torch.qr` instead.

Computes a QR decomposition of :attr:`input`, but without constructing
:math:`Q` and :math:`R` as explicit separate matrices.

Rather, this directly calls the underlying LAPACK function `?geqrf`
which produces a sequence of 'elementary reflectors'.

See `LAPACK documentation for geqrf`_ for further details.

Args:
    input (Tensor): the input matrix
    out (tuple, optional): the output tuple of (Tensor, Tensor)

.. _LAPACK documentation for geqrf:
    https://software.intel.com/en-us/node/521004

""")

add_docstr(torch.ger,
           r"""
ger(input, vec2, out=None) -> Tensor

Outer product of :attr:`input` and :attr:`vec2`.
If :attr:`input` is a vector of size :math:`n` and :attr:`vec2` is a vector of
size :math:`m`, then :attr:`out` must be a matrix of size :math:`(n \times m)`.

.. note:: This function does not :ref:`broadcast <broadcasting-semantics>`.

Args:
    input (Tensor): 1-D input vector
    vec2 (Tensor): 1-D input vector
    out (Tensor, optional): optional output matrix

Example::

    >>> v1 = torch.arange(1., 5.)
    >>> v2 = torch.arange(1., 4.)
    >>> torch.ger(v1, v2)
    tensor([[  1.,   2.,   3.],
            [  2.,   4.,   6.],
            [  3.,   6.,   9.],
            [  4.,   8.,  12.]])
""")

add_docstr(torch.solve,
           r"""
torch.solve(input, A, out=None) -> (Tensor, Tensor)

This function returns the solution to the system of linear
equations represented by :math:`AX = B` and the LU factorization of
A, in order as a namedtuple `solution, LU`.

`LU` contains `L` and `U` factors for LU factorization of `A`.

`torch.solve(B, A)` can take in 2D inputs `B, A` or inputs that are
batches of 2D matrices. If the inputs are batches, then returns
batched outputs `solution, LU`.

.. note::

    Irrespective of the original strides, the returned matrices
    `solution` and `LU` will be transposed, i.e. with strides like
    `B.contiguous().transpose(-1, -2).stride()` and
    `A.contiguous().transpose(-1, -2).stride()` respectively.

Args:
    input (Tensor): input matrix :math:`B` of size :math:`(*, m, k)` , where :math:`*`
                is zero or more batch dimensions.
    A (Tensor): input square matrix of size :math:`(*, m, m)`, where
                :math:`*` is zero or more batch dimensions.
    out ((Tensor, Tensor), optional): optional output tuple.

Example::

    >>> A = torch.tensor([[6.80, -2.11,  5.66,  5.97,  8.23],
                          [-6.05, -3.30,  5.36, -4.44,  1.08],
                          [-0.45,  2.58, -2.70,  0.27,  9.04],
                          [8.32,  2.71,  4.35,  -7.17,  2.14],
                          [-9.67, -5.14, -7.26,  6.08, -6.87]]).t()
    >>> B = torch.tensor([[4.02,  6.19, -8.22, -7.57, -3.03],
                          [-1.56,  4.00, -8.67,  1.75,  2.86],
                          [9.81, -4.09, -4.57, -8.61,  8.99]]).t()
    >>> X, LU = torch.solve(B, A)
    >>> torch.dist(B, torch.mm(A, X))
    tensor(1.00000e-06 *
           7.0977)

    >>> # Batched solver example
    >>> A = torch.randn(2, 3, 1, 4, 4)
    >>> B = torch.randn(2, 3, 1, 4, 6)
    >>> X, LU = torch.solve(B, A)
    >>> torch.dist(B, A.matmul(X))
    tensor(1.00000e-06 *
       3.6386)

""")

add_docstr(torch.get_default_dtype,
           r"""
get_default_dtype() -> torch.dtype

Get the current default floating point :class:`torch.dtype`.

Example::

    >>> torch.get_default_dtype()  # initial default for floating point is torch.float32
    torch.float32
    >>> torch.set_default_dtype(torch.float64)
    >>> torch.get_default_dtype()  # default is now changed to torch.float64
    torch.float64
    >>> torch.set_default_tensor_type(torch.FloatTensor)  # setting tensor type also affects this
    >>> torch.get_default_dtype()  # changed to torch.float32, the dtype for torch.FloatTensor
    torch.float32

""")

add_docstr(torch.get_num_threads,
           r"""
get_num_threads() -> int

Returns the number of threads used for parallelizing CPU operations
""")

add_docstr(torch.get_num_interop_threads,
           r"""
get_num_interop_threads() -> int

Returns the number of threads used for inter-op parallelism on CPU
(e.g. in JIT interpreter)
""")

add_docstr(torch.gt,
           r"""
gt(input, other, out=None) -> Tensor

Computes :math:`\text{input} > \text{other}` element-wise.

The second argument can be a number or a tensor whose shape is
:ref:`broadcastable <broadcasting-semantics>` with the first argument.

Args:
    input (Tensor): the tensor to compare
    other (Tensor or float): the tensor or value to compare
    out (Tensor, optional): the output tensor that must be a `BoolTensor`

Returns:
    Tensor: A ``torch.BoolTensor`` containing a True at each location where comparison is true

Example::

    >>> torch.gt(torch.tensor([[1, 2], [3, 4]]), torch.tensor([[1, 1], [4, 4]]))
    tensor([[False, True], [False, False]])
""")

add_docstr(torch.histc,
           r"""
histc(input, bins=100, min=0, max=0, out=None) -> Tensor

Computes the histogram of a tensor.

The elements are sorted into equal width bins between :attr:`min` and
:attr:`max`. If :attr:`min` and :attr:`max` are both zero, the minimum and
maximum values of the data are used.

Elements lower than min and higher than max are ignored.

Args:
    {input}
    bins (int): number of histogram bins
    min (int): lower end of the range (inclusive)
    max (int): upper end of the range (inclusive)
    {out}

Returns:
    Tensor: Histogram represented as a tensor

Example::

    >>> torch.histc(torch.tensor([1., 2, 1]), bins=4, min=0, max=3)
    tensor([ 0.,  2.,  1.,  0.])
""".format(**common_args))

add_docstr(torch.index_select,
           r"""
index_select(input, dim, index, out=None) -> Tensor

Returns a new tensor which indexes the :attr:`input` tensor along dimension
:attr:`dim` using the entries in :attr:`index` which is a `LongTensor`.

The returned tensor has the same number of dimensions as the original tensor
(:attr:`input`).  The :attr:`dim`\ th dimension has the same size as the length
of :attr:`index`; other dimensions have the same size as in the original tensor.

.. note:: The returned tensor does **not** use the same storage as the original
          tensor.  If :attr:`out` has a different shape than expected, we
          silently change it to the correct shape, reallocating the underlying
          storage if necessary.

Args:
    {input}
    dim (int): the dimension in which we index
    index (LongTensor): the 1-D tensor containing the indices to index
    {out}

Example::

    >>> x = torch.randn(3, 4)
    >>> x
    tensor([[ 0.1427,  0.0231, -0.5414, -1.0009],
            [-0.4664,  0.2647, -0.1228, -1.1068],
            [-1.1734, -0.6571,  0.7230, -0.6004]])
    >>> indices = torch.tensor([0, 2])
    >>> torch.index_select(x, 0, indices)
    tensor([[ 0.1427,  0.0231, -0.5414, -1.0009],
            [-1.1734, -0.6571,  0.7230, -0.6004]])
    >>> torch.index_select(x, 1, indices)
    tensor([[ 0.1427, -0.5414],
            [-0.4664, -0.1228],
            [-1.1734,  0.7230]])
""".format(**common_args))

add_docstr(torch.inverse,
           r"""
inverse(input, out=None) -> Tensor

Takes the inverse of the square matrix :attr:`input`. :attr:`input` can be batches
of 2D square tensors, in which case this function would return a tensor composed of
individual inverses.

.. note::

    Irrespective of the original strides, the returned tensors will be
    transposed, i.e. with strides like `input.contiguous().transpose(-2, -1).stride()`

Args:
    input (Tensor): the input tensor of size :math:`(*, n, n)` where `*` is zero or more
                    batch dimensions
    {out}

Example::

    >>> x = torch.rand(4, 4)
    >>> y = torch.inverse(x)
    >>> z = torch.mm(x, y)
    >>> z
    tensor([[ 1.0000, -0.0000, -0.0000,  0.0000],
            [ 0.0000,  1.0000,  0.0000,  0.0000],
            [ 0.0000,  0.0000,  1.0000,  0.0000],
            [ 0.0000, -0.0000, -0.0000,  1.0000]])
    >>> torch.max(torch.abs(z - torch.eye(4))) # Max non-zero
    tensor(1.1921e-07)
    >>> # Batched inverse example
    >>> x = torch.randn(2, 3, 4, 4)
    >>> y = torch.inverse(x)
    >>> z = torch.matmul(x, y)
    >>> torch.max(torch.abs(z - torch.eye(4).expand_as(x))) # Max non-zero
    tensor(1.9073e-06)
""".format(**common_args))

add_docstr(torch.isinf,
           r"""
Returns a new tensor with boolean elements representing if each element is `+/-INF` or not.
Complex values are infinite when their real and/or imaginary part is infinite.

    Arguments:
        tensor (Tensor): A tensor to check

    Returns:
        Tensor: ``A torch.Tensor with dtype torch.bool`` containing a True at each location of `+/-INF` elements and False otherwise

    Example::

        >>> torch.isinf(torch.tensor([1, float('inf'), 2, float('-inf'), float('nan')]))
        tensor([False,  True,  False,  True,  False])
""")

<<<<<<< HEAD
add_docstr(torch.isclose,
           r"""
=======
add_docstr(torch.isposinf,
           r"""
isposinf(input, *, out=None) -> Tensor
Tests if each element of :attr:`input` is positive infinity or not.

Args:
  {input}

Keyword args:
  {out}

Example::
    >>> a = torch.tensor([-float('inf'), float('inf'), 1.2])
    >>> torch.isposinf(a)
    tensor([False,  True, False])
""".format(**common_args))

add_docstr(torch.isneginf,
           r"""
isneginf(input, *, out=None) -> Tensor
Tests if each element of :attr:`input` is negative infinity or not.

Args:
  {input}

Keyword args:
  {out}

Example::
    >>> a = torch.tensor([-float('inf'), float('inf'), 1.2])
    >>> torch.isneginf(a)
    tensor([ True, False, False])
""".format(**common_args))

add_docstr(torch.isclose, r"""
>>>>>>> 48acdfd5
isclose(input, other, rtol=1e-05, atol=1e-08, equal_nan=False) -> Tensor

Returns a new tensor with boolean elements representing if each element of
:attr:`input` is "close" to the corresponding element of :attr:`other`.
Closeness is defined as:

.. math::
    \lvert \text{input} - \text{other} \rvert \leq \texttt{atol} + \texttt{rtol} \times \lvert \text{other} \rvert
""" + r"""

where :attr:`input` and :attr:`other` are finite. Where :attr:`input`
and/or :attr:`other` are nonfinite they are close if and only if
they are equal, with NaNs being considered equal to each other when
:attr:`equal_nan` is True.

Args:
    input (Tensor): first tensor to compare
    other (Tensor): second tensor to compare
    atol (float, optional): absolute tolerance. Default: 1e-08
    rtol (float, optional): relative tolerance. Default: 1e-05
    equal_nan (bool, optional): if ``True``, then two ``NaN`` s will be considered equal. Default: ``False``

Examples::

    >>> torch.isclose(torch.tensor((1., 2, 3)), torch.tensor((1 + 1e-10, 3, 4)))
    tensor([ True, False, False])
    >>> torch.isclose(torch.tensor((float('inf'), 4)), torch.tensor((float('inf'), 6)), rtol=.5)
    tensor([True, True])
""")

add_docstr(torch.isfinite,
           r"""
Returns a new tensor with boolean elements representing if each element is `finite` or not.

Real values are finite when they are not NaN, negative infinity, or infinity.
Complex values are finite when both their real and imaginary parts are finite.

    Arguments:
        tensor (Tensor): A tensor to check

    Returns:
        Tensor: ``A torch.Tensor with dtype torch.bool`` containing a True at each location of finite elements and False otherwise

    Example::

        >>> torch.isfinite(torch.tensor([1, float('inf'), 2, float('-inf'), float('nan')]))
        tensor([True,  False,  True,  False,  False])
""")

add_docstr(torch.isnan,
           r"""
Returns a new tensor with boolean elements representing if each element is `NaN` or not.
Complex values are considered `NaN` when either their real and/or imaginary part is NaN.

Arguments:
    input (Tensor): A tensor to check

Returns:
    Tensor: A ``torch.BoolTensor`` containing a True at each location of `NaN` elements.

Example::

    >>> torch.isnan(torch.tensor([1, float('nan'), 2]))
    tensor([False, True, False])
""")

add_docstr(torch.is_floating_point,
           r"""
is_floating_point(input) -> (bool)

Returns True if the data type of :attr:`input` is a floating point data type i.e.,
one of ``torch.float64``, ``torch.float32`` and ``torch.float16``.

Args:
    input (Tensor): the PyTorch tensor to test
""")

add_docstr(torch.is_complex,
           r"""
is_complex(input) -> (bool)

Returns True if the data type of :attr:`input` is a complex data type i.e.,
one of ``torch.complex64``, and ``torch.complex128``.

Args:
    input (Tensor): the PyTorch tensor to test
""")

add_docstr(torch.is_nonzero,
           r"""
is_nonzero(input) -> (bool)

Returns True if the :attr:`input` is a single element tensor which is not equal to zero
after type conversions.
i.e. not equal to ``torch.tensor([0.])`` or ``torch.tensor([0])`` or
``torch.tensor([False])``.
Throws a ``RuntimeError`` if ``torch.numel() != 1`` (even in case
of sparse tensors).

Args:
    input (Tensor): the PyTorch tensor to test
Example::

    >>> torch.is_nonzero(torch.tensor([0.]))
    False
    >>> torch.is_nonzero(torch.tensor([1.5]))
    True
    >>> torch.is_nonzero(torch.tensor([False]))
    False
    >>> torch.is_nonzero(torch.tensor([3]))
    True
    >>> torch.is_nonzero(torch.tensor([1, 3, 5]))
    Traceback (most recent call last):
    ...
    RuntimeError: bool value of Tensor with more than one value is ambiguous
    >>> torch.is_nonzero(torch.tensor([]))
    Traceback (most recent call last):
    ...
    RuntimeError: bool value of Tensor with no values is ambiguous
""")

add_docstr(torch.kthvalue,
           r"""
kthvalue(input, k, dim=None, keepdim=False, out=None) -> (Tensor, LongTensor)

Returns a namedtuple ``(values, indices)`` where ``values`` is the :attr:`k` th
smallest element of each row of the :attr:`input` tensor in the given dimension
:attr:`dim`. And ``indices`` is the index location of each element found.

If :attr:`dim` is not given, the last dimension of the `input` is chosen.

If :attr:`keepdim` is ``True``, both the :attr:`values` and :attr:`indices` tensors
are the same size as :attr:`input`, except in the dimension :attr:`dim` where
they are of size 1. Otherwise, :attr:`dim` is squeezed
(see :func:`torch.squeeze`), resulting in both the :attr:`values` and
:attr:`indices` tensors having 1 fewer dimension than the :attr:`input` tensor.

Args:
    {input}
    k (int): k for the k-th smallest element
    dim (int, optional): the dimension to find the kth value along
    {keepdim}
    out (tuple, optional): the output tuple of (Tensor, LongTensor)
                           can be optionally given to be used as output buffers

Example::

    >>> x = torch.arange(1., 6.)
    >>> x
    tensor([ 1.,  2.,  3.,  4.,  5.])
    >>> torch.kthvalue(x, 4)
    torch.return_types.kthvalue(values=tensor(4.), indices=tensor(3))

    >>> x=torch.arange(1.,7.).resize_(2,3)
    >>> x
    tensor([[ 1.,  2.,  3.],
            [ 4.,  5.,  6.]])
    >>> torch.kthvalue(x, 2, 0, True)
    torch.return_types.kthvalue(values=tensor([[4., 5., 6.]]), indices=tensor([[1, 1, 1]]))
""".format(**single_dim_common))

add_docstr(torch.lcm,
           r"""
lcm(input, other, out=None) -> Tensor

Computes the element-wise least common multiple (LCM) of :attr:`input` and :attr:`other`.

Both :attr:`input` and :attr:`other` must have integer types.

Args:
    input (Tensor)
    other (Tensor)

Keyword arguments:
    {out}

Example::

    >>> a = torch.tensor([5, 10, 15])
    >>> b = torch.tensor([3, 4, 5])
    >>> torch.lcm(a, b)
    tensor([15, 20, 15])
    >>> c = torch.tensor([3])
    >>> torch.lcm(a, c)
    tensor([15, 30, 15])
""".format(**common_args))

add_docstr(torch.le,
           r"""
le(input, other, out=None) -> Tensor

Computes :math:`\text{input} \leq \text{other}` element-wise.

The second argument can be a number or a tensor whose shape is
:ref:`broadcastable <broadcasting-semantics>` with the first argument.

Args:
    input (Tensor): the tensor to compare
    other (Tensor or float): the tensor or value to compare
    out (Tensor, optional): the output tensor that must be a `BoolTensor`

Returns:
    Tensor: A ``torch.BoolTensor`` containing a True at each location where comparison is true

Example::

    >>> torch.le(torch.tensor([[1, 2], [3, 4]]), torch.tensor([[1, 1], [4, 4]]))
    tensor([[True, False], [True, True]])
""")

add_docstr(torch.lerp,
           r"""
lerp(input, end, weight, out=None)

Does a linear interpolation of two tensors :attr:`start` (given by :attr:`input`) and :attr:`end` based
on a scalar or tensor :attr:`weight` and returns the resulting :attr:`out` tensor.

.. math::
    \text{out}_i = \text{start}_i + \text{weight}_i \times (\text{end}_i - \text{start}_i)
""" + r"""
The shapes of :attr:`start` and :attr:`end` must be
:ref:`broadcastable <broadcasting-semantics>`. If :attr:`weight` is a tensor, then
the shapes of :attr:`weight`, :attr:`start`, and :attr:`end` must be :ref:`broadcastable <broadcasting-semantics>`.

Args:
    input (Tensor): the tensor with the starting points
    end (Tensor): the tensor with the ending points
    weight (float or tensor): the weight for the interpolation formula
    {out}

Example::

    >>> start = torch.arange(1., 5.)
    >>> end = torch.empty(4).fill_(10)
    >>> start
    tensor([ 1.,  2.,  3.,  4.])
    >>> end
    tensor([ 10.,  10.,  10.,  10.])
    >>> torch.lerp(start, end, 0.5)
    tensor([ 5.5000,  6.0000,  6.5000,  7.0000])
    >>> torch.lerp(start, end, torch.full_like(start, 0.5))
    tensor([ 5.5000,  6.0000,  6.5000,  7.0000])
""".format(**common_args))

add_docstr(torch.lgamma,
           r"""
lgamma(input, out=None) -> Tensor

Computes the logarithm of the gamma function on :attr:`input`.

.. math::
    \text{out}_{i} = \log \Gamma(\text{input}_{i})
""" + """
Args:
    {input}
    {out}

Example::

    >>> a = torch.arange(0.5, 2, 0.5)
    >>> torch.lgamma(a)
    tensor([ 0.5724,  0.0000, -0.1208])
""".format(**common_args))

add_docstr(torch.linspace,
           r"""
linspace(start, end, steps=100, out=None, dtype=None, layout=torch.strided, device=None, requires_grad=False) -> Tensor

Returns a one-dimensional tensor of :attr:`steps`
equally spaced points between :attr:`start` and :attr:`end`.

The output tensor is 1-D of size :attr:`steps`.

Args:
    start (float): the starting value for the set of points
    end (float): the ending value for the set of points
    steps (int): number of points to sample between :attr:`start`
        and :attr:`end`. Default: ``100``.
    {out}
    {dtype}
    {layout}
    {device}
    {requires_grad}


Example::

    >>> torch.linspace(3, 10, steps=5)
    tensor([  3.0000,   4.7500,   6.5000,   8.2500,  10.0000])
    >>> torch.linspace(-10, 10, steps=5)
    tensor([-10.,  -5.,   0.,   5.,  10.])
    >>> torch.linspace(start=-10, end=10, steps=5)
    tensor([-10.,  -5.,   0.,   5.,  10.])
    >>> torch.linspace(start=-10, end=10, steps=1)
    tensor([-10.])
""".format(**factory_common_args))

add_docstr(torch.log,
           r"""
log(input, out=None) -> Tensor

Returns a new tensor with the natural logarithm of the elements
of :attr:`input`.

.. math::
    y_{i} = \log_{e} (x_{i})
""" + r"""
Args:
    {input}
    {out}

Example::

    >>> a = torch.randn(5)
    >>> a
    tensor([-0.7168, -0.5471, -0.8933, -1.4428, -0.1190])
    >>> torch.log(a)
    tensor([ nan,  nan,  nan,  nan,  nan])
""".format(**common_args))

add_docstr(torch.log10,
           r"""
log10(input, out=None) -> Tensor

Returns a new tensor with the logarithm to the base 10 of the elements
of :attr:`input`.

.. math::
    y_{i} = \log_{10} (x_{i})
""" + r"""
Args:
    {input}
    {out}

Example::

    >>> a = torch.rand(5)
    >>> a
    tensor([ 0.5224,  0.9354,  0.7257,  0.1301,  0.2251])


    >>> torch.log10(a)
    tensor([-0.2820, -0.0290, -0.1392, -0.8857, -0.6476])

""".format(**common_args))

add_docstr(torch.log1p,
           r"""
log1p(input, out=None) -> Tensor

Returns a new tensor with the natural logarithm of (1 + :attr:`input`).

.. math::
    y_i = \log_{e} (x_i + 1)
""" + r"""
.. note:: This function is more accurate than :func:`torch.log` for small
          values of :attr:`input`

Args:
    {input}
    {out}

Example::

    >>> a = torch.randn(5)
    >>> a
    tensor([-1.0090, -0.9923,  1.0249, -0.5372,  0.2492])
    >>> torch.log1p(a)
    tensor([    nan, -4.8653,  0.7055, -0.7705,  0.2225])
""".format(**common_args))

add_docstr(torch.log2,
           r"""
log2(input, out=None) -> Tensor

Returns a new tensor with the logarithm to the base 2 of the elements
of :attr:`input`.

.. math::
    y_{i} = \log_{2} (x_{i})
""" + r"""
Args:
    {input}
    {out}

Example::

    >>> a = torch.rand(5)
    >>> a
    tensor([ 0.8419,  0.8003,  0.9971,  0.5287,  0.0490])


    >>> torch.log2(a)
    tensor([-0.2483, -0.3213, -0.0042, -0.9196, -4.3504])

""".format(**common_args))

add_docstr(torch.logaddexp,
           r"""
logaddexp(input, other, out=None) -> Tensor

Logarithm of the sum of exponentiations of the inputs.

Calculates pointwise :math:`\log\left(e^x + e^y\right)`. This function is useful
in statistics where the calculated probabilities of events may be so small as to
exceed the range of normal floating point numbers. In such cases the logarithm
of the calculated probability is stored. This function allows adding
probabilities stored in such a fashion.

This op should be disambiguated with :func:`torch.logsumexp` which performs a
reduction on a single tensor.

Args:
    {input}
    other (Tensor): the second input tensor

Keyword arguments:
    {out}

Example::

    >>> torch.logaddexp(torch.tensor([-1.0]), torch.tensor([-1.0, -2, -3]))
    tensor([-0.3069, -0.6867, -0.8731])
    >>> torch.logaddexp(torch.tensor([-100.0, -200, -300]), torch.tensor([-1.0, -2, -3]))
    tensor([-1., -2., -3.])
    >>> torch.logaddexp(torch.tensor([1.0, 2000, 30000]), torch.tensor([-1.0, -2, -3]))
    tensor([1.1269e+00, 2.0000e+03, 3.0000e+04])
""".format(**common_args))

add_docstr(torch.logaddexp2,
           r"""
logaddexp2(input, other, out=None) -> Tensor

Logarithm of the sum of exponentiations of the inputs in base-2.

Calculates pointwise :math:`\log_2\left(2^x + 2^y\right)`. See
:func:`torch.logaddexp` for more details.

Args:
    {input}
    other (Tensor): the second input tensor

Keyword arguments:
    {out}
""".format(**common_args))

add_docstr(torch.logical_and,
           r"""
logical_and(input, other, out=None) -> Tensor

Computes the element-wise logical AND of the given input tensors. Zeros are treated as ``False`` and nonzeros are
treated as ``True``.

Args:
    {input}
    other (Tensor): the tensor to compute AND with
    {out}

Example::

    >>> torch.logical_and(torch.tensor([True, False, True]), torch.tensor([True, False, False]))
    tensor([ True, False, False])
    >>> a = torch.tensor([0, 1, 10, 0], dtype=torch.int8)
    >>> b = torch.tensor([4, 0, 1, 0], dtype=torch.int8)
    >>> torch.logical_and(a, b)
    tensor([False, False,  True, False])
    >>> torch.logical_and(a.double(), b.double())
    tensor([False, False,  True, False])
    >>> torch.logical_and(a.double(), b)
    tensor([False, False,  True, False])
    >>> torch.logical_and(a, b, out=torch.empty(4, dtype=torch.bool))
    tensor([False, False,  True, False])
""".format(**common_args))

add_docstr(torch.logical_not,
           r"""
logical_not(input, out=None) -> Tensor

Computes the element-wise logical NOT of the given input tensor. If not specified, the output tensor will have the bool
dtype. If the input tensor is not a bool tensor, zeros are treated as ``False`` and non-zeros are treated as ``True``.

Args:
    {input}
    {out}

Example::

    >>> torch.logical_not(torch.tensor([True, False]))
    tensor([False,  True])
    >>> torch.logical_not(torch.tensor([0, 1, -10], dtype=torch.int8))
    tensor([ True, False, False])
    >>> torch.logical_not(torch.tensor([0., 1.5, -10.], dtype=torch.double))
    tensor([ True, False, False])
    >>> torch.logical_not(torch.tensor([0., 1., -10.], dtype=torch.double), out=torch.empty(3, dtype=torch.int16))
    tensor([1, 0, 0], dtype=torch.int16)
""".format(**common_args))

add_docstr(torch.logical_or,
           r"""
logical_or(input, other, out=None) -> Tensor

Computes the element-wise logical OR of the given input tensors. Zeros are treated as ``False`` and nonzeros are
treated as ``True``.

Args:
    {input}
    other (Tensor): the tensor to compute OR with
    {out}

Example::

    >>> torch.logical_or(torch.tensor([True, False, True]), torch.tensor([True, False, False]))
    tensor([ True, False,  True])
    >>> a = torch.tensor([0, 1, 10, 0], dtype=torch.int8)
    >>> b = torch.tensor([4, 0, 1, 0], dtype=torch.int8)
    >>> torch.logical_or(a, b)
    tensor([ True,  True,  True, False])
    >>> torch.logical_or(a.double(), b.double())
    tensor([ True,  True,  True, False])
    >>> torch.logical_or(a.double(), b)
    tensor([ True,  True,  True, False])
    >>> torch.logical_or(a, b, out=torch.empty(4, dtype=torch.bool))
    tensor([ True,  True,  True, False])
""".format(**common_args))

add_docstr(torch.logical_xor,
           r"""
logical_xor(input, other, out=None) -> Tensor

Computes the element-wise logical XOR of the given input tensors. Zeros are treated as ``False`` and nonzeros are
treated as ``True``.

Args:
    {input}
    other (Tensor): the tensor to compute XOR with
    {out}

Example::

    >>> torch.logical_xor(torch.tensor([True, False, True]), torch.tensor([True, False, False]))
    tensor([False, False,  True])
    >>> a = torch.tensor([0, 1, 10, 0], dtype=torch.int8)
    >>> b = torch.tensor([4, 0, 1, 0], dtype=torch.int8)
    >>> torch.logical_xor(a, b)
    tensor([ True,  True, False, False])
    >>> torch.logical_xor(a.double(), b.double())
    tensor([ True,  True, False, False])
    >>> torch.logical_xor(a.double(), b)
    tensor([ True,  True, False, False])
    >>> torch.logical_xor(a, b, out=torch.empty(4, dtype=torch.bool))
    tensor([ True,  True, False, False])
""".format(**common_args))

add_docstr(torch.logspace,
           r"""
logspace(start, end, steps=100, base=10.0, out=None, dtype=None, layout=torch.strided, device=None, requires_grad=False) -> Tensor

Returns a one-dimensional tensor of :attr:`steps` points
logarithmically spaced with base :attr:`base` between
:math:`{{\text{{base}}}}^{{\text{{start}}}}` and :math:`{{\text{{base}}}}^{{\text{{end}}}}`.

The output tensor is 1-D of size :attr:`steps`.

Args:
    start (float): the starting value for the set of points
    end (float): the ending value for the set of points
    steps (int): number of points to sample between :attr:`start`
        and :attr:`end`. Default: ``100``.
    base (float): base of the logarithm function. Default: ``10.0``.
    {out}
    {dtype}
    {layout}
    {device}
    {requires_grad}

Example::

    >>> torch.logspace(start=-10, end=10, steps=5)
    tensor([ 1.0000e-10,  1.0000e-05,  1.0000e+00,  1.0000e+05,  1.0000e+10])
    >>> torch.logspace(start=0.1, end=1.0, steps=5)
    tensor([  1.2589,   2.1135,   3.5481,   5.9566,  10.0000])
    >>> torch.logspace(start=0.1, end=1.0, steps=1)
    tensor([1.2589])
    >>> torch.logspace(start=2, end=2, steps=1, base=2)
    tensor([4.0])
""".format(**factory_common_args))

add_docstr(torch.logsumexp,
           r"""
logsumexp(input, dim, keepdim=False, out=None)

Returns the log of summed exponentials of each row of the :attr:`input`
tensor in the given dimension :attr:`dim`. The computation is numerically
stabilized.

For summation index :math:`j` given by `dim` and other indices :math:`i`, the result is

    .. math::
        \text{{logsumexp}}(x)_{{i}} = \log \sum_j \exp(x_{{ij}})

{keepdim_details}

Args:
    {input}
    {dim}
    {keepdim}
    {out}


Example::
    >>> a = torch.randn(3, 3)
    >>> torch.logsumexp(a, 1)
    tensor([ 0.8442,  1.4322,  0.8711])
""".format(**multi_dim_common))

add_docstr(torch.lstsq,
           r"""
lstsq(input, A, out=None) -> Tensor

Computes the solution to the least squares and least norm problems for a full
rank matrix :math:`A` of size :math:`(m \times n)` and a matrix :math:`B` of
size :math:`(m \times k)`.

If :math:`m \geq n`, :func:`lstsq` solves the least-squares problem:

.. math::

   \begin{array}{ll}
   \min_X & \|AX-B\|_2.
   \end{array}

If :math:`m < n`, :func:`lstsq` solves the least-norm problem:

.. math::

   \begin{array}{ll}
   \min_X & \|X\|_2 & \text{subject to} & AX = B.
   \end{array}

Returned tensor :math:`X` has shape :math:`(\max(m, n) \times k)`. The first :math:`n`
rows of :math:`X` contains the solution. If :math:`m \geq n`, the residual sum of squares
for the solution in each column is given by the sum of squares of elements in the
remaining :math:`m - n` rows of that column.

.. note::
    The case when :math:`m < n` is not supported on the GPU.

Args:
    input (Tensor): the matrix :math:`B`
    A (Tensor): the :math:`m` by :math:`n` matrix :math:`A`
    out (tuple, optional): the optional destination tensor

Returns:
    (Tensor, Tensor): A namedtuple (solution, QR) containing:

        - **solution** (*Tensor*): the least squares solution
        - **QR** (*Tensor*): the details of the QR factorization

.. note::

    The returned matrices will always be transposed, irrespective of the strides
    of the input matrices. That is, they will have stride `(1, m)` instead of
    `(m, 1)`.

Example::

    >>> A = torch.tensor([[1., 1, 1],
                          [2, 3, 4],
                          [3, 5, 2],
                          [4, 2, 5],
                          [5, 4, 3]])
    >>> B = torch.tensor([[-10., -3],
                          [ 12, 14],
                          [ 14, 12],
                          [ 16, 16],
                          [ 18, 16]])
    >>> X, _ = torch.lstsq(B, A)
    >>> X
    tensor([[  2.0000,   1.0000],
            [  1.0000,   1.0000],
            [  1.0000,   2.0000],
            [ 10.9635,   4.8501],
            [  8.9332,   5.2418]])
""")

add_docstr(torch.lt,
           r"""
lt(input, other, out=None) -> Tensor

Computes :math:`\text{input} < \text{other}` element-wise.

The second argument can be a number or a tensor whose shape is
:ref:`broadcastable <broadcasting-semantics>` with the first argument.

Args:
    input (Tensor): the tensor to compare
    other (Tensor or float): the tensor or value to compare
    out (Tensor, optional): the output tensor that must be a `BoolTensor`

Returns:
    Tensor: A `torch.BoolTensor` containing a True at each location where comparison is true

Example::

    >>> torch.lt(torch.tensor([[1, 2], [3, 4]]), torch.tensor([[1, 1], [4, 4]]))
    tensor([[False, False], [True, False]])
""")

add_docstr(torch.lu_solve,
           r"""
lu_solve(input, LU_data, LU_pivots, out=None) -> Tensor

Returns the LU solve of the linear system :math:`Ax = b` using the partially pivoted
LU factorization of A from :meth:`torch.lu`.

Arguments:
    b (Tensor): the RHS tensor of size :math:`(*, m, k)`, where :math:`*`
                is zero or more batch dimensions.
    LU_data (Tensor): the pivoted LU factorization of A from :meth:`torch.lu` of size :math:`(*, m, m)`,
                       where :math:`*` is zero or more batch dimensions.
    LU_pivots (IntTensor): the pivots of the LU factorization from :meth:`torch.lu` of size :math:`(*, m)`,
                           where :math:`*` is zero or more batch dimensions.
                           The batch dimensions of :attr:`LU_pivots` must be equal to the batch dimensions of
                           :attr:`LU_data`.
    {out}

Example::

    >>> A = torch.randn(2, 3, 3)
    >>> b = torch.randn(2, 3, 1)
    >>> A_LU = torch.lu(A)
    >>> x = torch.lu_solve(b, *A_LU)
    >>> torch.norm(torch.bmm(A, x) - b)
    tensor(1.00000e-07 *
           2.8312)
""".format(**common_args))

add_docstr(torch.masked_select,
           r"""
masked_select(input, mask, out=None) -> Tensor

Returns a new 1-D tensor which indexes the :attr:`input` tensor according to
the boolean mask :attr:`mask` which is a `BoolTensor`.

The shapes of the :attr:`mask` tensor and the :attr:`input` tensor don't need
to match, but they must be :ref:`broadcastable <broadcasting-semantics>`.

.. note:: The returned tensor does **not** use the same storage
          as the original tensor

Args:
    {input}
    mask  (BoolTensor): the tensor containing the binary mask to index with
    {out}

Example::

    >>> x = torch.randn(3, 4)
    >>> x
    tensor([[ 0.3552, -2.3825, -0.8297,  0.3477],
            [-1.2035,  1.2252,  0.5002,  0.6248],
            [ 0.1307, -2.0608,  0.1244,  2.0139]])
    >>> mask = x.ge(0.5)
    >>> mask
    tensor([[False, False, False, False],
            [False, True, True, True],
            [False, False, False, True]])
    >>> torch.masked_select(x, mask)
    tensor([ 1.2252,  0.5002,  0.6248,  2.0139])
""".format(**common_args))

add_docstr(torch.matrix_rank,
           r"""
matrix_rank(input, tol=None, symmetric=False) -> Tensor

Returns the numerical rank of a 2-D tensor. The method to compute the
matrix rank is done using SVD by default. If :attr:`symmetric` is ``True``,
then :attr:`input` is assumed to be symmetric, and the computation of the
rank is done by obtaining the eigenvalues.

:attr:`tol` is the threshold below which the singular values (or the eigenvalues
when :attr:`symmetric` is ``True``) are considered to be 0. If :attr:`tol` is not
specified, :attr:`tol` is set to ``S.max() * max(S.size()) * eps`` where `S` is the
singular values (or the eigenvalues when :attr:`symmetric` is ``True``), and ``eps``
is the epsilon value for the datatype of :attr:`input`.

Args:
    input (Tensor): the input 2-D tensor
    tol (float, optional): the tolerance value. Default: ``None``
    symmetric(bool, optional): indicates whether :attr:`input` is symmetric.
                               Default: ``False``

Example::

    >>> a = torch.eye(10)
    >>> torch.matrix_rank(a)
    tensor(10)
    >>> b = torch.eye(10)
    >>> b[0, 0] = 0
    >>> torch.matrix_rank(b)
    tensor(9)
""")

add_docstr(torch.matrix_power,
           r"""
matrix_power(input, n) -> Tensor

Returns the matrix raised to the power :attr:`n` for square matrices.
For batch of matrices, each individual matrix is raised to the power :attr:`n`.

If :attr:`n` is negative, then the inverse of the matrix (if invertible) is
raised to the power :attr:`n`.  For a batch of matrices, the batched inverse
(if invertible) is raised to the power :attr:`n`. If :attr:`n` is 0, then an identity matrix
is returned.

Args:
    {input}
    n (int): the power to raise the matrix to

Example::

    >>> a = torch.randn(2, 2, 2)
    >>> a
    tensor([[[-1.9975, -1.9610],
             [ 0.9592, -2.3364]],

            [[-1.2534, -1.3429],
             [ 0.4153, -1.4664]]])
    >>> torch.matrix_power(a, 3)
    tensor([[[  3.9392, -23.9916],
             [ 11.7357,  -0.2070]],

            [[  0.2468,  -6.7168],
             [  2.0774,  -0.8187]]])
""".format(**common_args))

add_docstr(torch.max,
           r"""
max(input) -> Tensor

Returns the maximum value of all elements in the ``input`` tensor.

.. warning::
    This function produces deterministic (sub)gradients unlike ``max(dim=0)``

Args:
    {input}

Example::

    >>> a = torch.randn(1, 3)
    >>> a
    tensor([[ 0.6763,  0.7445, -2.2369]])
    >>> torch.max(a)
    tensor(0.7445)

.. function:: max(input, dim, keepdim=False, out=None) -> (Tensor, LongTensor)

Returns a namedtuple ``(values, indices)`` where ``values`` is the maximum
value of each row of the :attr:`input` tensor in the given dimension
:attr:`dim`. And ``indices`` is the index location of each maximum value found
(argmax).

.. warning::
    ``indices`` does not necessarily contain the first occurrence of each
    maximal value found, unless it is unique.
    The exact implementation details are device-specific.
    Do not expect the same result when run on CPU and GPU in general.
    For the same reason do not expect the gradients to be deterministic.

If ``keepdim`` is ``True``, the output tensors are of the same size
as ``input`` except in the dimension ``dim`` where they are of size 1.
Otherwise, ``dim`` is squeezed (see :func:`torch.squeeze`), resulting
in the output tensors having 1 fewer dimension than ``input``.

Args:
    {input}
    {dim}
    {keepdim} Default: ``False``.
    out (tuple, optional): the result tuple of two output tensors (max, max_indices)

Example::

    >>> a = torch.randn(4, 4)
    >>> a
    tensor([[-1.2360, -0.2942, -0.1222,  0.8475],
            [ 1.1949, -1.1127, -2.2379, -0.6702],
            [ 1.5717, -0.9207,  0.1297, -1.8768],
            [-0.6172,  1.0036, -0.6060, -0.2432]])
    >>> torch.max(a, 1)
    torch.return_types.max(values=tensor([0.8475, 1.1949, 1.5717, 1.0036]), indices=tensor([3, 0, 0, 1]))

.. function:: max(input, other, out=None) -> Tensor

Each element of the tensor ``input`` is compared with the corresponding
element of the tensor ``other`` and an element-wise maximum is taken.

The shapes of ``input`` and ``other`` don't need to match,
but they must be :ref:`broadcastable <broadcasting-semantics>`.

.. math::
    \text{{out}}_i = \max(\text{{tensor}}_i, \text{{other}}_i)

.. note:: When the shapes do not match, the shape of the returned output tensor
          follows the :ref:`broadcasting rules <broadcasting-semantics>`.

Args:
    {input}
    other (Tensor): the second input tensor
    {out}

Example::

    >>> a = torch.randn(4)
    >>> a
    tensor([ 0.2942, -0.7416,  0.2653, -0.1584])
    >>> b = torch.randn(4)
    >>> b
    tensor([ 0.8722, -1.7421, -0.4141, -0.5055])
    >>> torch.max(a, b)
    tensor([ 0.8722, -0.7416,  0.2653, -0.1584])
""".format(**single_dim_common))

add_docstr(torch.argmax,
           r"""
argmax(input) -> LongTensor

Returns the indices of the maximum value of all elements in the :attr:`input` tensor.

This is the second value returned by :meth:`torch.max`. See its
documentation for the exact semantics of this method.

Args:
    {input}

Example::

    >>> a = torch.randn(4, 4)
    >>> a
    tensor([[ 1.3398,  0.2663, -0.2686,  0.2450],
            [-0.7401, -0.8805, -0.3402, -1.1936],
            [ 0.4907, -1.3948, -1.0691, -0.3132],
            [-1.6092,  0.5419, -0.2993,  0.3195]])
    >>> torch.argmax(a)
    tensor(0)

.. function:: argmax(input, dim, keepdim=False) -> LongTensor

Returns the indices of the maximum values of a tensor across a dimension.

This is the second value returned by :meth:`torch.max`. See its
documentation for the exact semantics of this method.

Args:
    {input}
    {dim} If ``None``, the argmax of the flattened input is returned.
    {keepdim} Ignored if ``dim=None``.

Example::

    >>> a = torch.randn(4, 4)
    >>> a
    tensor([[ 1.3398,  0.2663, -0.2686,  0.2450],
            [-0.7401, -0.8805, -0.3402, -1.1936],
            [ 0.4907, -1.3948, -1.0691, -0.3132],
            [-1.6092,  0.5419, -0.2993,  0.3195]])
    >>> torch.argmax(a, dim=1)
    tensor([ 0,  2,  0,  1])
""".format(**single_dim_common))

add_docstr(torch.mean,
           r"""
mean(input) -> Tensor

Returns the mean value of all elements in the :attr:`input` tensor.

Args:
    {input}

Example::

    >>> a = torch.randn(1, 3)
    >>> a
    tensor([[ 0.2294, -0.5481,  1.3288]])
    >>> torch.mean(a)
    tensor(0.3367)

.. function:: mean(input, dim, keepdim=False, out=None) -> Tensor

Returns the mean value of each row of the :attr:`input` tensor in the given
dimension :attr:`dim`. If :attr:`dim` is a list of dimensions,
reduce over all of them.

{keepdim_details}

Args:
    {input}
    {dim}
    {keepdim}
    {out}

Example::

    >>> a = torch.randn(4, 4)
    >>> a
    tensor([[-0.3841,  0.6320,  0.4254, -0.7384],
            [-0.9644,  1.0131, -0.6549, -1.4279],
            [-0.2951, -1.3350, -0.7694,  0.5600],
            [ 1.0842, -0.9580,  0.3623,  0.2343]])
    >>> torch.mean(a, 1)
    tensor([-0.0163, -0.5085, -0.4599,  0.1807])
    >>> torch.mean(a, 1, True)
    tensor([[-0.0163],
            [-0.5085],
            [-0.4599],
            [ 0.1807]])
""".format(**multi_dim_common))

add_docstr(torch.median,
           r"""
median(input) -> Tensor

Returns the median value of all elements in the :attr:`input` tensor.

.. warning::
    This function produces deterministic (sub)gradients unlike ``median(dim=0)``

Args:
    {input}

Example::

    >>> a = torch.randn(1, 3)
    >>> a
    tensor([[ 1.5219, -1.5212,  0.2202]])
    >>> torch.median(a)
    tensor(0.2202)

.. function:: median(input, dim=-1, keepdim=False, out=None) -> (Tensor, LongTensor)

Returns a namedtuple ``(values, indices)`` where ``values`` is the median
value of each row of the :attr:`input` tensor in the given dimension
:attr:`dim`. And ``indices`` is the index location of each median value found.

By default, :attr:`dim` is the last dimension of the :attr:`input` tensor.

If :attr:`keepdim` is ``True``, the output tensors are of the same size
as :attr:`input` except in the dimension :attr:`dim` where they are of size 1.
Otherwise, :attr:`dim` is squeezed (see :func:`torch.squeeze`), resulting in
the outputs tensor having 1 fewer dimension than :attr:`input`.

.. warning::
    ``indices`` does not necessarily contain the first occurrence of each
    median value found, unless it is unique.
    The exact implementation details are device-specific.
    Do not expect the same result when run on CPU and GPU in general.
    For the same reason do not expect the gradients to be deterministic.


Args:
    {input}
    {dim}
    {keepdim}
    out (tuple, optional): the result tuple of two output tensors (max, max_indices)

Example::

    >>> a = torch.randn(4, 5)
    >>> a
    tensor([[ 0.2505, -0.3982, -0.9948,  0.3518, -1.3131],
            [ 0.3180, -0.6993,  1.0436,  0.0438,  0.2270],
            [-0.2751,  0.7303,  0.2192,  0.3321,  0.2488],
            [ 1.0778, -1.9510,  0.7048,  0.4742, -0.7125]])
    >>> torch.median(a, 1)
    torch.return_types.median(values=tensor([-0.3982,  0.2270,  0.2488,  0.4742]), indices=tensor([1, 4, 4, 3]))
""".format(**single_dim_common))

add_docstr(torch.min,
           r"""
min(input) -> Tensor

Returns the minimum value of all elements in the :attr:`input` tensor.

.. warning::
    This function produces deterministic (sub)gradients unlike ``min(dim=0)``

Args:
    {input}

Example::

    >>> a = torch.randn(1, 3)
    >>> a
    tensor([[ 0.6750,  1.0857,  1.7197]])
    >>> torch.min(a)
    tensor(0.6750)

.. function:: min(input, dim, keepdim=False, out=None) -> (Tensor, LongTensor)

Returns a namedtuple ``(values, indices)`` where ``values`` is the minimum
value of each row of the :attr:`input` tensor in the given dimension
:attr:`dim`. And ``indices`` is the index location of each minimum value found
(argmin).

.. warning::
    ``indices`` does not necessarily contain the first occurrence of each
    minimal value found, unless it is unique.
    The exact implementation details are device-specific.
    Do not expect the same result when run on CPU and GPU in general.
    For the same reason do not expect the gradients to be deterministic.

If :attr:`keepdim` is ``True``, the output tensors are of the same size as
:attr:`input` except in the dimension :attr:`dim` where they are of size 1.
Otherwise, :attr:`dim` is squeezed (see :func:`torch.squeeze`), resulting in
the output tensors having 1 fewer dimension than :attr:`input`.

Args:
    {input}
    {dim}
    {keepdim}
    out (tuple, optional): the tuple of two output tensors (min, min_indices)

Example::

    >>> a = torch.randn(4, 4)
    >>> a
    tensor([[-0.6248,  1.1334, -1.1899, -0.2803],
            [-1.4644, -0.2635, -0.3651,  0.6134],
            [ 0.2457,  0.0384,  1.0128,  0.7015],
            [-0.1153,  2.9849,  2.1458,  0.5788]])
    >>> torch.min(a, 1)
    torch.return_types.min(values=tensor([-1.1899, -1.4644,  0.0384, -0.1153]), indices=tensor([2, 0, 1, 0]))

.. function:: min(input, other, out=None) -> Tensor

Each element of the tensor :attr:`input` is compared with the corresponding
element of the tensor :attr:`other` and an element-wise minimum is taken.
The resulting tensor is returned.

The shapes of :attr:`input` and :attr:`other` don't need to match,
but they must be :ref:`broadcastable <broadcasting-semantics>`.

.. math::
    \text{{out}}_i = \min(\text{{tensor}}_i, \text{{other}}_i)

.. note:: When the shapes do not match, the shape of the returned output tensor
          follows the :ref:`broadcasting rules <broadcasting-semantics>`.

Args:
    {input}
    other (Tensor): the second input tensor
    {out}

Example::

    >>> a = torch.randn(4)
    >>> a
    tensor([ 0.8137, -1.1740, -0.6460,  0.6308])
    >>> b = torch.randn(4)
    >>> b
    tensor([-0.1369,  0.1555,  0.4019, -0.1929])
    >>> torch.min(a, b)
    tensor([-0.1369, -1.1740, -0.6460, -0.1929])
""".format(**single_dim_common))

add_docstr(torch.argmin,
           r"""
argmin(input) -> LongTensor

Returns the indices of the minimum value of all elements in the :attr:`input` tensor.

This is the second value returned by :meth:`torch.min`. See its
documentation for the exact semantics of this method.

Args:
    {input}

Example::

    >>> a = torch.randn(4, 4)
    >>> a
    tensor([[ 0.1139,  0.2254, -0.1381,  0.3687],
            [ 1.0100, -1.1975, -0.0102, -0.4732],
            [-0.9240,  0.1207, -0.7506, -1.0213],
            [ 1.7809, -1.2960,  0.9384,  0.1438]])
    >>> torch.argmin(a)
    tensor(13)

.. function:: argmin(input, dim, keepdim=False, out=None) -> LongTensor

Returns the indices of the minimum values of a tensor across a dimension.

This is the second value returned by :meth:`torch.min`. See its
documentation for the exact semantics of this method.

Args:
    {input}
    {dim} If ``None``, the argmin of the flattened input is returned.
    {keepdim} Ignored if ``dim=None``.

Example::

    >>> a = torch.randn(4, 4)
    >>> a
    tensor([[ 0.1139,  0.2254, -0.1381,  0.3687],
            [ 1.0100, -1.1975, -0.0102, -0.4732],
            [-0.9240,  0.1207, -0.7506, -1.0213],
            [ 1.7809, -1.2960,  0.9384,  0.1438]])
    >>> torch.argmin(a, dim=1)
    tensor([ 2,  1,  3,  1])
""".format(**single_dim_common))

add_docstr(torch.mm,
           r"""
mm(input, mat2, out=None) -> Tensor

Performs a matrix multiplication of the matrices :attr:`input` and :attr:`mat2`.

If :attr:`input` is a :math:`(n \times m)` tensor, :attr:`mat2` is a
:math:`(m \times p)` tensor, :attr:`out` will be a :math:`(n \times p)` tensor.

.. note:: This function does not :ref:`broadcast <broadcasting-semantics>`.
          For broadcasting matrix products, see :func:`torch.matmul`.

Args:
    input (Tensor): the first matrix to be multiplied
    mat2 (Tensor): the second matrix to be multiplied
    {out}

Example::

    >>> mat1 = torch.randn(2, 3)
    >>> mat2 = torch.randn(3, 3)
    >>> torch.mm(mat1, mat2)
    tensor([[ 0.4851,  0.5037, -0.3633],
            [-0.0760, -3.6705,  2.4784]])
""".format(**common_args))

add_docstr(torch.matmul,
           r"""
matmul(input, other, out=None) -> Tensor

Matrix product of two tensors.

The behavior depends on the dimensionality of the tensors as follows:

- If both tensors are 1-dimensional, the dot product (scalar) is returned.
- If both arguments are 2-dimensional, the matrix-matrix product is returned.
- If the first argument is 1-dimensional and the second argument is 2-dimensional,
  a 1 is prepended to its dimension for the purpose of the matrix multiply.
  After the matrix multiply, the prepended dimension is removed.
- If the first argument is 2-dimensional and the second argument is 1-dimensional,
  the matrix-vector product is returned.
- If both arguments are at least 1-dimensional and at least one argument is
  N-dimensional (where N > 2), then a batched matrix multiply is returned.  If the first
  argument is 1-dimensional, a 1 is prepended to its dimension for the purpose of the
  batched matrix multiply and removed after.  If the second argument is 1-dimensional, a
  1 is appended to its dimension for the purpose of the batched matrix multiple and removed after.
  The non-matrix (i.e. batch) dimensions are :ref:`broadcasted <broadcasting-semantics>` (and thus
  must be broadcastable).  For example, if :attr:`input` is a
  :math:`(j \times 1 \times n \times m)` tensor and :attr:`other` is a :math:`(k \times m \times p)`
  tensor, :attr:`out` will be an :math:`(j \times k \times n \times p)` tensor.

.. note::

    The 1-dimensional dot product version of this function does not support an :attr:`out` parameter.

Arguments:
    input (Tensor): the first tensor to be multiplied
    other (Tensor): the second tensor to be multiplied
    {out}

Example::

    >>> # vector x vector
    >>> tensor1 = torch.randn(3)
    >>> tensor2 = torch.randn(3)
    >>> torch.matmul(tensor1, tensor2).size()
    torch.Size([])
    >>> # matrix x vector
    >>> tensor1 = torch.randn(3, 4)
    >>> tensor2 = torch.randn(4)
    >>> torch.matmul(tensor1, tensor2).size()
    torch.Size([3])
    >>> # batched matrix x broadcasted vector
    >>> tensor1 = torch.randn(10, 3, 4)
    >>> tensor2 = torch.randn(4)
    >>> torch.matmul(tensor1, tensor2).size()
    torch.Size([10, 3])
    >>> # batched matrix x batched matrix
    >>> tensor1 = torch.randn(10, 3, 4)
    >>> tensor2 = torch.randn(10, 4, 5)
    >>> torch.matmul(tensor1, tensor2).size()
    torch.Size([10, 3, 5])
    >>> # batched matrix x broadcasted matrix
    >>> tensor1 = torch.randn(10, 3, 4)
    >>> tensor2 = torch.randn(4, 5)
    >>> torch.matmul(tensor1, tensor2).size()
    torch.Size([10, 3, 5])

""".format(**common_args))

add_docstr(torch.mode,
           r"""
mode(input, dim=-1, keepdim=False, out=None) -> (Tensor, LongTensor)

Returns a namedtuple ``(values, indices)`` where ``values`` is the mode
value of each row of the :attr:`input` tensor in the given dimension
:attr:`dim`, i.e. a value which appears most often
in that row, and ``indices`` is the index location of each mode value found.

By default, :attr:`dim` is the last dimension of the :attr:`input` tensor.

If :attr:`keepdim` is ``True``, the output tensors are of the same size as
:attr:`input` except in the dimension :attr:`dim` where they are of size 1.
Otherwise, :attr:`dim` is squeezed (see :func:`torch.squeeze`), resulting
in the output tensors having 1 fewer dimension than :attr:`input`.

.. note:: This function is not defined for ``torch.cuda.Tensor`` yet.

Args:
    {input}
    {dim}
    {keepdim}
    out (tuple, optional): the result tuple of two output tensors (values, indices)

Example::

    >>> a = torch.randint(10, (5,))
    >>> a
    tensor([6, 5, 1, 0, 2])
    >>> b = a + (torch.randn(50, 1) * 5).long()
    >>> torch.mode(b, 0)
    torch.return_types.mode(values=tensor([6, 5, 1, 0, 2]), indices=tensor([2, 2, 2, 2, 2]))
""".format(**single_dim_common))

add_docstr(torch.mul,
           r"""
mul(input, other, out=None)

Multiplies each element of the input :attr:`input` with the scalar
:attr:`other` and returns a new resulting tensor.

.. math::
    \text{out}_i = \text{other} \times \text{input}_i
""" + r"""
If :attr:`input` is of type `FloatTensor` or `DoubleTensor`, :attr:`other`
should be a real number, otherwise it should be an integer

Args:
    {input}
    value (Number): the number to be multiplied to each element of :attr:`input`
    {out}

Example::

    >>> a = torch.randn(3)
    >>> a
    tensor([ 0.2015, -0.4255,  2.6087])
    >>> torch.mul(a, 100)
    tensor([  20.1494,  -42.5491,  260.8663])

.. function:: mul(input, other, out=None)

Each element of the tensor :attr:`input` is multiplied by the corresponding
element of the Tensor :attr:`other`. The resulting tensor is returned.

The shapes of :attr:`input` and :attr:`other` must be
:ref:`broadcastable <broadcasting-semantics>`.

.. math::
    \text{out}_i = \text{input}_i \times \text{other}_i
""" + r"""
Args:
    input (Tensor): the first multiplicand tensor
    other (Tensor): the second multiplicand tensor
    {out}

Example::

    >>> a = torch.randn(4, 1)
    >>> a
    tensor([[ 1.1207],
            [-0.3137],
            [ 0.0700],
            [ 0.8378]])
    >>> b = torch.randn(1, 4)
    >>> b
    tensor([[ 0.5146,  0.1216, -0.5244,  2.2382]])
    >>> torch.mul(a, b)
    tensor([[ 0.5767,  0.1363, -0.5877,  2.5083],
            [-0.1614, -0.0382,  0.1645, -0.7021],
            [ 0.0360,  0.0085, -0.0367,  0.1567],
            [ 0.4312,  0.1019, -0.4394,  1.8753]])
""".format(**common_args))

add_docstr(torch.multinomial,
           r"""
multinomial(input, num_samples, replacement=False, *, generator=None, out=None) -> LongTensor

Returns a tensor where each row contains :attr:`num_samples` indices sampled
from the multinomial probability distribution located in the corresponding row
of tensor :attr:`input`.

.. note::
    The rows of :attr:`input` do not need to sum to one (in which case we use
    the values as weights), but must be non-negative, finite and have
    a non-zero sum.

Indices are ordered from left to right according to when each was sampled
(first samples are placed in first column).

If :attr:`input` is a vector, :attr:`out` is a vector of size :attr:`num_samples`.

If :attr:`input` is a matrix with `m` rows, :attr:`out` is an matrix of shape
:math:`(m \times \text{{num\_samples}})`.

If replacement is ``True``, samples are drawn with replacement.

If not, they are drawn without replacement, which means that when a
sample index is drawn for a row, it cannot be drawn again for that row.

.. note::
    When drawn without replacement, :attr:`num_samples` must be lower than
    number of non-zero elements in :attr:`input` (or the min number of non-zero
    elements in each row of :attr:`input` if it is a matrix).

Args:
    input (Tensor): the input tensor containing probabilities
    num_samples (int): number of samples to draw
    replacement (bool, optional): whether to draw with replacement or not
    {generator}
    {out}

Example::

    >>> weights = torch.tensor([0, 10, 3, 0], dtype=torch.float) # create a tensor of weights
    >>> torch.multinomial(weights, 2)
    tensor([1, 2])
    >>> torch.multinomial(weights, 4) # ERROR!
    RuntimeError: invalid argument 2: invalid multinomial distribution (with replacement=False,
    not enough non-negative category to sample) at ../aten/src/TH/generic/THTensorRandom.cpp:320
    >>> torch.multinomial(weights, 4, replacement=True)
    tensor([ 2,  1,  1,  1])
""".format(**common_args))

add_docstr(torch.mv,
           r"""
mv(input, vec, out=None) -> Tensor

Performs a matrix-vector product of the matrix :attr:`input` and the vector
:attr:`vec`.

If :attr:`input` is a :math:`(n \times m)` tensor, :attr:`vec` is a 1-D tensor of
size :math:`m`, :attr:`out` will be 1-D of size :math:`n`.

.. note:: This function does not :ref:`broadcast <broadcasting-semantics>`.

Args:
    input (Tensor): matrix to be multiplied
    vec (Tensor): vector to be multiplied
    {out}

Example::

    >>> mat = torch.randn(2, 3)
    >>> vec = torch.randn(3)
    >>> torch.mv(mat, vec)
    tensor([ 1.0404, -0.6361])
""".format(**common_args))

add_docstr(torch.mvlgamma,
           r"""
mvlgamma(input, p) -> Tensor

Computes the `multivariate log-gamma function
<https://en.wikipedia.org/wiki/Multivariate_gamma_function>`_) with dimension
:math:`p` element-wise, given by

.. math::
    \log(\Gamma_{p}(a)) = C + \displaystyle \sum_{i=1}^{p} \log\left(\Gamma\left(a - \frac{i - 1}{2}\right)\right)

where :math:`C = \log(\pi) \times \frac{p (p - 1)}{4}` and :math:`\Gamma(\cdot)` is the Gamma function.

All elements must be greater than :math:`\frac{p - 1}{2}`, otherwise an error would be thrown.

Args:
    input (Tensor): the tensor to compute the multivariate log-gamma function
    p (int): the number of dimensions

Example::

    >>> a = torch.empty(2, 3).uniform_(1, 2)
    >>> a
    tensor([[1.6835, 1.8474, 1.1929],
            [1.0475, 1.7162, 1.4180]])
    >>> torch.mvlgamma(a, 2)
    tensor([[0.3928, 0.4007, 0.7586],
            [1.0311, 0.3901, 0.5049]])
""")

add_docstr(torch.movedim,
           r"""
movedim(input, source, destination) -> Tensor

Moves the dimension(s) of :attr:`input` at the position(s) in :attr:`source`
to the position(s) in :attr:`destination`.

Other dimensions of :attr:`input` that are not explicitly moved remain in
their original order and appear at the positions not specified in :attr:`destination`.

Args:
    {input}
    source (int or tuple of ints): Original positions of the dims to move. These must be unique.
    destination (int or tuple of ints): Destination positions for each of the original dims. These must also be unique.

Examples::

    >>> t = torch.randn(3,2,1)
    >>> t
    tensor([[[-0.3362],
            [-0.8437]],

            [[-0.9627],
            [ 0.1727]],

            [[ 0.5173],
            [-0.1398]]])
    >>> torch.movedim(t, 1, 0).shape
    torch.Size([2, 3, 1])
    >>> torch.movedim(t, 1, 0)
    tensor([[[-0.3362],
            [-0.9627],
            [ 0.5173]],

            [[-0.8437],
            [ 0.1727],
            [-0.1398]]])
    >>> torch.movedim(t, (1, 2), (0, 1)).shape
    torch.Size([2, 1, 3])
    >>> torch.movedim(t, (1, 2), (0, 1))
    tensor([[[-0.3362, -0.9627,  0.5173]],

            [[-0.8437,  0.1727, -0.1398]]])
""".format(**common_args))

add_docstr(torch.narrow,
           r"""
narrow(input, dim, start, length) -> Tensor

Returns a new tensor that is a narrowed version of :attr:`input` tensor. The
dimension :attr:`dim` is input from :attr:`start` to :attr:`start + length`. The
returned tensor and :attr:`input` tensor share the same underlying storage.

Args:
    input (Tensor): the tensor to narrow
    dim (int): the dimension along which to narrow
    start (int): the starting dimension
    length (int): the distance to the ending dimension

Example::

    >>> x = torch.tensor([[1, 2, 3], [4, 5, 6], [7, 8, 9]])
    >>> torch.narrow(x, 0, 0, 2)
    tensor([[ 1,  2,  3],
            [ 4,  5,  6]])
    >>> torch.narrow(x, 1, 1, 2)
    tensor([[ 2,  3],
            [ 5,  6],
            [ 8,  9]])
""")

add_docstr(torch.ne,
           r"""
ne(input, other, out=None) -> Tensor

Computes :math:`input \neq other` element-wise.

The second argument can be a number or a tensor whose shape is
:ref:`broadcastable <broadcasting-semantics>` with the first argument.

Args:
    input (Tensor): the tensor to compare
    other (Tensor or float): the tensor or value to compare
    out (Tensor, optional): the output tensor that must be a `BoolTensor`

Returns:
    Tensor: A ``torch.BoolTensor`` containing a True at each location where comparison is true.

Example::

    >>> torch.ne(torch.tensor([[1, 2], [3, 4]]), torch.tensor([[1, 1], [4, 4]]))
    tensor([[False, True], [True, False]])
""")

add_docstr(torch.neg,
           r"""
neg(input, out=None) -> Tensor

Returns a new tensor with the negative of the elements of :attr:`input`.

.. math::
    \text{out} = -1 \times \text{input}
""" + r"""
Args:
    {input}
    {out}

Example::

    >>> a = torch.randn(5)
    >>> a
    tensor([ 0.0090, -0.2262, -0.0682, -0.2866,  0.3940])
    >>> torch.neg(a)
    tensor([-0.0090,  0.2262,  0.0682,  0.2866, -0.3940])
""".format(**common_args))

add_docstr(torch.nonzero,
           r"""
nonzero(input, *, out=None, as_tuple=False) -> LongTensor or tuple of LongTensors

.. note::
    :func:`torch.nonzero(..., as_tuple=False) <torch.nonzero>` (default) returns a
    2-D tensor where each row is the index for a nonzero value.

    :func:`torch.nonzero(..., as_tuple=True) <torch.nonzero>` returns a tuple of 1-D
    index tensors, allowing for advanced indexing, so ``x[x.nonzero(as_tuple=True)]``
    gives all nonzero values of tensor ``x``. Of the returned tuple, each index tensor
    contains nonzero indices for a certain dimension.

    See below for more details on the two behaviors.


**When** :attr:`as_tuple` **is ``False`` (default)**:

Returns a tensor containing the indices of all non-zero elements of
:attr:`input`.  Each row in the result contains the indices of a non-zero
element in :attr:`input`. The result is sorted lexicographically, with
the last index changing the fastest (C-style).

If :attr:`input` has :math:`n` dimensions, then the resulting indices tensor
:attr:`out` is of size :math:`(z \times n)`, where :math:`z` is the total number of
non-zero elements in the :attr:`input` tensor.

**When** :attr:`as_tuple` **is ``True``**:

Returns a tuple of 1-D tensors, one for each dimension in :attr:`input`,
each containing the indices (in that dimension) of all non-zero elements of
:attr:`input` .

If :attr:`input` has :math:`n` dimensions, then the resulting tuple contains :math:`n`
tensors of size :math:`z`, where :math:`z` is the total number of
non-zero elements in the :attr:`input` tensor.

As a special case, when :attr:`input` has zero dimensions and a nonzero scalar
value, it is treated as a one-dimensional tensor with one element.

Args:
    {input}
    out (LongTensor, optional): the output tensor containing indices

Returns:
    LongTensor or tuple of LongTensor: If :attr:`as_tuple` is ``False``, the output
    tensor containing indices. If :attr:`as_tuple` is ``True``, one 1-D tensor for
    each dimension, containing the indices of each nonzero element along that
    dimension.

Example::

    >>> torch.nonzero(torch.tensor([1, 1, 1, 0, 1]))
    tensor([[ 0],
            [ 1],
            [ 2],
            [ 4]])
    >>> torch.nonzero(torch.tensor([[0.6, 0.0, 0.0, 0.0],
                                    [0.0, 0.4, 0.0, 0.0],
                                    [0.0, 0.0, 1.2, 0.0],
                                    [0.0, 0.0, 0.0,-0.4]]))
    tensor([[ 0,  0],
            [ 1,  1],
            [ 2,  2],
            [ 3,  3]])
    >>> torch.nonzero(torch.tensor([1, 1, 1, 0, 1]), as_tuple=True)
    (tensor([0, 1, 2, 4]),)
    >>> torch.nonzero(torch.tensor([[0.6, 0.0, 0.0, 0.0],
                                    [0.0, 0.4, 0.0, 0.0],
                                    [0.0, 0.0, 1.2, 0.0],
                                    [0.0, 0.0, 0.0,-0.4]]), as_tuple=True)
    (tensor([0, 1, 2, 3]), tensor([0, 1, 2, 3]))
    >>> torch.nonzero(torch.tensor(5), as_tuple=True)
    (tensor([0]),)
""".format(**common_args))

add_docstr(torch.normal,
           r"""
normal(mean, std, *, generator=None, out=None) -> Tensor

Returns a tensor of random numbers drawn from separate normal distributions
whose mean and standard deviation are given.

The :attr:`mean` is a tensor with the mean of
each output element's normal distribution

The :attr:`std` is a tensor with the standard deviation of
each output element's normal distribution

The shapes of :attr:`mean` and :attr:`std` don't need to match, but the
total number of elements in each tensor need to be the same.

.. note:: When the shapes do not match, the shape of :attr:`mean`
          is used as the shape for the returned output tensor

Args:
    mean (Tensor): the tensor of per-element means
    std (Tensor): the tensor of per-element standard deviations
    {generator}
    {out}

Example::

    >>> torch.normal(mean=torch.arange(1., 11.), std=torch.arange(1, 0, -0.1))
    tensor([  1.0425,   3.5672,   2.7969,   4.2925,   4.7229,   6.2134,
              8.0505,   8.1408,   9.0563,  10.0566])

.. function:: normal(mean=0.0, std, out=None) -> Tensor

Similar to the function above, but the means are shared among all drawn
elements.

Args:
    mean (float, optional): the mean for all distributions
    std (Tensor): the tensor of per-element standard deviations
    {out}

Example::

    >>> torch.normal(mean=0.5, std=torch.arange(1., 6.))
    tensor([-1.2793, -1.0732, -2.0687,  5.1177, -1.2303])

.. function:: normal(mean, std=1.0, out=None) -> Tensor

Similar to the function above, but the standard-deviations are shared among
all drawn elements.

Args:
    mean (Tensor): the tensor of per-element means
    std (float, optional): the standard deviation for all distributions
    out (Tensor, optional): the output tensor

Example::

    >>> torch.normal(mean=torch.arange(1., 6.))
    tensor([ 1.1552,  2.6148,  2.6535,  5.8318,  4.2361])

.. function:: normal(mean, std, size, *, out=None) -> Tensor

Similar to the function above, but the means and standard deviations are shared
among all drawn elements. The resulting tensor has size given by :attr:`size`.

Args:
    mean (float): the mean for all distributions
    std (float): the standard deviation for all distributions
    size (int...): a sequence of integers defining the shape of the output tensor.
    {out}

Example::

    >>> torch.normal(2, 3, size=(1, 4))
    tensor([[-1.3987, -1.9544,  3.6048,  0.7909]])
""".format(**common_args))

add_docstr(torch.numel,
           r"""
numel(input) -> int

Returns the total number of elements in the :attr:`input` tensor.

Args:
    {input}

Example::

    >>> a = torch.randn(1, 2, 3, 4, 5)
    >>> torch.numel(a)
    120
    >>> a = torch.zeros(4,4)
    >>> torch.numel(a)
    16

""".format(**common_args))

add_docstr(torch.ones,
           r"""
ones(*size, out=None, dtype=None, layout=torch.strided, device=None, requires_grad=False) -> Tensor

Returns a tensor filled with the scalar value `1`, with the shape defined
by the variable argument :attr:`size`.

Args:
    size (int...): a sequence of integers defining the shape of the output tensor.
        Can be a variable number of arguments or a collection like a list or tuple.
    {out}
    {dtype}
    {layout}
    {device}
    {requires_grad}

Example::

    >>> torch.ones(2, 3)
    tensor([[ 1.,  1.,  1.],
            [ 1.,  1.,  1.]])

    >>> torch.ones(5)
    tensor([ 1.,  1.,  1.,  1.,  1.])

""".format(**factory_common_args))

add_docstr(torch.ones_like,
           r"""
ones_like(input, dtype=None, layout=None, device=None, requires_grad=False, memory_format=torch.preserve_format) -> Tensor

Returns a tensor filled with the scalar value `1`, with the same size as
:attr:`input`. ``torch.ones_like(input)`` is equivalent to
``torch.ones(input.size(), dtype=input.dtype, layout=input.layout, device=input.device)``.

.. warning::
    As of 0.4, this function does not support an :attr:`out` keyword. As an alternative,
    the old ``torch.ones_like(input, out=output)`` is equivalent to
    ``torch.ones(input.size(), out=output)``.

Args:
    {input}
    {dtype}
    {layout}
    {device}
    {requires_grad}
    {memory_format}

Example::

    >>> input = torch.empty(2, 3)
    >>> torch.ones_like(input)
    tensor([[ 1.,  1.,  1.],
            [ 1.,  1.,  1.]])
""".format(**factory_like_common_args))

add_docstr(torch.orgqr,
           r"""
orgqr(input, input2) -> Tensor

Computes the orthogonal matrix `Q` of a QR factorization, from the `(input, input2)`
tuple returned by :func:`torch.geqrf`.

This directly calls the underlying LAPACK function `?orgqr`.
See `LAPACK documentation for orgqr`_ for further details.

Args:
    input (Tensor): the `a` from :func:`torch.geqrf`.
    input2 (Tensor): the `tau` from :func:`torch.geqrf`.

.. _LAPACK documentation for orgqr:
    https://software.intel.com/en-us/mkl-developer-reference-c-orgqr

""")

add_docstr(torch.ormqr,
           r"""
ormqr(input, input2, input3, left=True, transpose=False) -> Tensor

Multiplies `mat` (given by :attr:`input3`) by the orthogonal `Q` matrix of the QR factorization
formed by :func:`torch.geqrf` that is represented by `(a, tau)` (given by (:attr:`input`, :attr:`input2`)).

This directly calls the underlying LAPACK function `?ormqr`.
See `LAPACK documentation for ormqr`_ for further details.

Args:
    input (Tensor): the `a` from :func:`torch.geqrf`.
    input2 (Tensor): the `tau` from :func:`torch.geqrf`.
    input3 (Tensor): the matrix to be multiplied.

.. _LAPACK documentation for ormqr:
    https://software.intel.com/en-us/mkl-developer-reference-c-ormqr

""")

add_docstr(torch.poisson,
           r"""
poisson(input *, generator=None) -> Tensor

Returns a tensor of the same size as :attr:`input` with each element
sampled from a Poisson distribution with rate parameter given by the corresponding
element in :attr:`input` i.e.,

.. math::
    \text{{out}}_i \sim \text{{Poisson}}(\text{{input}}_i)

Args:
    input (Tensor): the input tensor containing the rates of the Poisson distribution
    {generator}

Example::

    >>> rates = torch.rand(4, 4) * 5  # rate parameter between 0 and 5
    >>> torch.poisson(rates)
    tensor([[9., 1., 3., 5.],
            [8., 6., 6., 0.],
            [0., 4., 5., 3.],
            [2., 1., 4., 2.]])
""".format(**common_args))

add_docstr(torch.polygamma,
           r"""
polygamma(n, input, out=None) -> Tensor

Computes the :math:`n^{th}` derivative of the digamma function on :attr:`input`.
:math:`n \geq 0` is called the order of the polygamma function.

.. math::
    \psi^{(n)}(x) = \frac{d^{(n)}}{dx^{(n)}} \psi(x)

.. note::
    This function is not implemented for :math:`n \geq 2`.
""" + """
Args:
    n (int): the order of the polygamma function
    {input}
    {out}

Example::
    >>> a = torch.tensor([1, 0.5])
    >>> torch.polygamma(1, a)
    tensor([1.64493, 4.9348])
""".format(**common_args))

add_docstr(torch.pow,
           r"""
pow(input, exponent, out=None) -> Tensor

Takes the power of each element in :attr:`input` with :attr:`exponent` and
returns a tensor with the result.

:attr:`exponent` can be either a single ``float`` number or a `Tensor`
with the same number of elements as :attr:`input`.

When :attr:`exponent` is a scalar value, the operation applied is:

.. math::
    \text{out}_i = x_i ^ \text{exponent}

When :attr:`exponent` is a tensor, the operation applied is:

.. math::
    \text{out}_i = x_i ^ {\text{exponent}_i}
""" + r"""
When :attr:`exponent` is a tensor, the shapes of :attr:`input`
and :attr:`exponent` must be :ref:`broadcastable <broadcasting-semantics>`.

Args:
    {input}
    exponent (float or tensor): the exponent value
    {out}

Example::

    >>> a = torch.randn(4)
    >>> a
    tensor([ 0.4331,  1.2475,  0.6834, -0.2791])
    >>> torch.pow(a, 2)
    tensor([ 0.1875,  1.5561,  0.4670,  0.0779])
    >>> exp = torch.arange(1., 5.)

    >>> a = torch.arange(1., 5.)
    >>> a
    tensor([ 1.,  2.,  3.,  4.])
    >>> exp
    tensor([ 1.,  2.,  3.,  4.])
    >>> torch.pow(a, exp)
    tensor([   1.,    4.,   27.,  256.])

.. function:: pow(self, exponent, out=None) -> Tensor

:attr:`self` is a scalar ``float`` value, and :attr:`exponent` is a tensor.
The returned tensor :attr:`out` is of the same shape as :attr:`exponent`

The operation applied is:

.. math::
    \text{{out}}_i = \text{{self}} ^ {{\text{{exponent}}_i}}

Args:
    self (float): the scalar base value for the power operation
    exponent (Tensor): the exponent tensor
    {out}

Example::

    >>> exp = torch.arange(1., 5.)
    >>> base = 2
    >>> torch.pow(base, exp)
    tensor([  2.,   4.,   8.,  16.])
""".format(**common_args))

add_docstr(torch.prod,
           r"""
prod(input, dtype=None) -> Tensor

Returns the product of all elements in the :attr:`input` tensor.

Args:
    {input}
    {dtype}

Example::

    >>> a = torch.randn(1, 3)
    >>> a
    tensor([[-0.8020,  0.5428, -1.5854]])
    >>> torch.prod(a)
    tensor(0.6902)

.. function:: prod(input, dim, keepdim=False, dtype=None) -> Tensor

Returns the product of each row of the :attr:`input` tensor in the given
dimension :attr:`dim`.

{keepdim_details}

Args:
    {input}
    {dim}
    {keepdim}
    {dtype}

Example::

    >>> a = torch.randn(4, 2)
    >>> a
    tensor([[ 0.5261, -0.3837],
            [ 1.1857, -0.2498],
            [-1.1646,  0.0705],
            [ 1.1131, -1.0629]])
    >>> torch.prod(a, 1)
    tensor([-0.2018, -0.2962, -0.0821, -1.1831])
""".format(**single_dim_common))

add_docstr(torch.promote_types,
           r"""
promote_types(type1, type2) -> dtype

Returns the :class:`torch.dtype` with the smallest size and scalar kind that is
not smaller nor of lower kind than either `type1` or `type2`. See type promotion
:ref:`documentation <type-promotion-doc>` for more information on the type
promotion logic.

Args:
    type1 (:class:`torch.dtype`)
    type2 (:class:`torch.dtype`)

Example::

    >>> torch.promote_types(torch.int32, torch.float32))
    torch.float32
    >>> torch.promote_types(torch.uint8, torch.long)
    torch.long
""")

add_docstr(torch.qr,
           r"""
qr(input, some=True, out=None) -> (Tensor, Tensor)

Computes the QR decomposition of a matrix or a batch of matrices :attr:`input`,
and returns a namedtuple (Q, R) of tensors such that :math:`\text{input} = Q R`
with :math:`Q` being an orthogonal matrix or batch of orthogonal matrices and
:math:`R` being an upper triangular matrix or batch of upper triangular matrices.

If :attr:`some` is ``True``, then this function returns the thin (reduced) QR factorization.
Otherwise, if :attr:`some` is ``False``, this function returns the complete QR factorization.

.. note:: precision may be lost if the magnitudes of the elements of :attr:`input`
          are large

.. note:: While it should always give you a valid decomposition, it may not
          give you the same one across platforms - it will depend on your
          LAPACK implementation.

Args:
    input (Tensor): the input tensor of size :math:`(*, m, n)` where `*` is zero or more
                batch dimensions consisting of matrices of dimension :math:`m \times n`.
    some (bool, optional): Set to ``True`` for reduced QR decomposition and ``False`` for
                complete QR decomposition.
    out (tuple, optional): tuple of `Q` and `R` tensors
                satisfying :code:`input = torch.matmul(Q, R)`.
                The dimensions of `Q` and `R` are :math:`(*, m, k)` and :math:`(*, k, n)`
                respectively, where :math:`k = \min(m, n)` if :attr:`some:` is ``True`` and
                :math:`k = m` otherwise.

Example::

    >>> a = torch.tensor([[12., -51, 4], [6, 167, -68], [-4, 24, -41]])
    >>> q, r = torch.qr(a)
    >>> q
    tensor([[-0.8571,  0.3943,  0.3314],
            [-0.4286, -0.9029, -0.0343],
            [ 0.2857, -0.1714,  0.9429]])
    >>> r
    tensor([[ -14.0000,  -21.0000,   14.0000],
            [   0.0000, -175.0000,   70.0000],
            [   0.0000,    0.0000,  -35.0000]])
    >>> torch.mm(q, r).round()
    tensor([[  12.,  -51.,    4.],
            [   6.,  167.,  -68.],
            [  -4.,   24.,  -41.]])
    >>> torch.mm(q.t(), q).round()
    tensor([[ 1.,  0.,  0.],
            [ 0.,  1., -0.],
            [ 0., -0.,  1.]])
    >>> a = torch.randn(3, 4, 5)
    >>> q, r = torch.qr(a, some=False)
    >>> torch.allclose(torch.matmul(q, r), a)
    True
    >>> torch.allclose(torch.matmul(q.transpose(-2, -1), q), torch.eye(5))
    True
""")

add_docstr(torch.rad2deg,
           r"""
rad2deg(input, out=None) -> Tensor

Returns a new tensor with each of the elements of :attr:`input`
converted from angles in radians to degrees.

Args:
    {input}

Keyword arguments:
    {out}

Example::

    >>> a = torch.tensor([[3.142, -3.142], [6.283, -6.283], [1.570, -1.570]])
    >>> torch.rad2deg(a)
    tensor([[ 180.0233, -180.0233],
            [ 359.9894, -359.9894],
            [  89.9544,  -89.9544]])

""".format(**common_args))

add_docstr(torch.deg2rad,
           r"""
deg2rad(input, out=None) -> Tensor

Returns a new tensor with each of the elements of :attr:`input`
converted from angles in degrees to radians.

Args:
    {input}

Keyword arguments:
    {out}

Example::

    >>> a = torch.tensor([[180.0, -180.0], [360.0, -360.0], [90.0, -90.0]])
    >>> torch.deg2rad(a)
    tensor([[ 3.1416, -3.1416],
            [ 6.2832, -6.2832],
            [ 1.5708, -1.5708]])

""".format(**common_args))

add_docstr(torch.rand,
           r"""
rand(*size, out=None, dtype=None, layout=torch.strided, device=None, requires_grad=False) -> Tensor

Returns a tensor filled with random numbers from a uniform distribution
on the interval :math:`[0, 1)`

The shape of the tensor is defined by the variable argument :attr:`size`.

Args:
    size (int...): a sequence of integers defining the shape of the output tensor.
        Can be a variable number of arguments or a collection like a list or tuple.
    {out}
    {dtype}
    {layout}
    {device}
    {requires_grad}

Example::

    >>> torch.rand(4)
    tensor([ 0.5204,  0.2503,  0.3525,  0.5673])
    >>> torch.rand(2, 3)
    tensor([[ 0.8237,  0.5781,  0.6879],
            [ 0.3816,  0.7249,  0.0998]])
""".format(**factory_common_args))

add_docstr(torch.rand_like,
           r"""
rand_like(input, dtype=None, layout=None, device=None, requires_grad=False, memory_format=torch.preserve_format) -> Tensor

Returns a tensor with the same size as :attr:`input` that is filled with
random numbers from a uniform distribution on the interval :math:`[0, 1)`.
``torch.rand_like(input)`` is equivalent to
``torch.rand(input.size(), dtype=input.dtype, layout=input.layout, device=input.device)``.

Args:
    {input}
    {dtype}
    {layout}
    {device}
    {requires_grad}
    {memory_format}

""".format(**factory_like_common_args))

add_docstr(torch.randint,
           """
randint(low=0, high, size, \\*, generator=None, out=None, \
dtype=None, layout=torch.strided, device=None, requires_grad=False) -> Tensor

Returns a tensor filled with random integers generated uniformly
between :attr:`low` (inclusive) and :attr:`high` (exclusive).

The shape of the tensor is defined by the variable argument :attr:`size`.

.. note:
    With the global dtype default (``torch.float32``), this function returns
    a tensor with dtype ``torch.int64``.

Args:
    low (int, optional): Lowest integer to be drawn from the distribution. Default: 0.
    high (int): One above the highest integer to be drawn from the distribution.
    size (tuple): a tuple defining the shape of the output tensor.
    {generator}
    {out}
    {dtype}
    {layout}
    {device}
    {requires_grad}

Example::

    >>> torch.randint(3, 5, (3,))
    tensor([4, 3, 4])


    >>> torch.randint(10, (2, 2))
    tensor([[0, 2],
            [5, 5]])


    >>> torch.randint(3, 10, (2, 2))
    tensor([[4, 5],
            [6, 7]])


""".format(**factory_common_args))

add_docstr(torch.randint_like,
           """
randint_like(input, low=0, high, dtype=None, layout=torch.strided, device=None, requires_grad=False, \
memory_format=torch.preserve_format) -> Tensor

Returns a tensor with the same shape as Tensor :attr:`input` filled with
random integers generated uniformly between :attr:`low` (inclusive) and
:attr:`high` (exclusive).

.. note:
    With the global dtype default (``torch.float32``), this function returns
    a tensor with dtype ``torch.int64``.

Args:
    {input}
    low (int, optional): Lowest integer to be drawn from the distribution. Default: 0.
    high (int): One above the highest integer to be drawn from the distribution.
    {dtype}
    {layout}
    {device}
    {requires_grad}
    {memory_format}

""".format(**factory_like_common_args))

add_docstr(torch.randn,
           r"""
randn(*size, out=None, dtype=None, layout=torch.strided, device=None, requires_grad=False) -> Tensor

Returns a tensor filled with random numbers from a normal distribution
with mean `0` and variance `1` (also called the standard normal
distribution).

.. math::
    \text{{out}}_{{i}} \sim \mathcal{{N}}(0, 1)

The shape of the tensor is defined by the variable argument :attr:`size`.

Args:
    size (int...): a sequence of integers defining the shape of the output tensor.
        Can be a variable number of arguments or a collection like a list or tuple.
    {out}
    {dtype}
    {layout}
    {device}
    {requires_grad}

Example::

    >>> torch.randn(4)
    tensor([-2.1436,  0.9966,  2.3426, -0.6366])
    >>> torch.randn(2, 3)
    tensor([[ 1.5954,  2.8929, -1.0923],
            [ 1.1719, -0.4709, -0.1996]])
""".format(**factory_common_args))

add_docstr(torch.randn_like,
           r"""
randn_like(input, dtype=None, layout=None, device=None, requires_grad=False, memory_format=torch.preserve_format) -> Tensor

Returns a tensor with the same size as :attr:`input` that is filled with
random numbers from a normal distribution with mean 0 and variance 1.
``torch.randn_like(input)`` is equivalent to
``torch.randn(input.size(), dtype=input.dtype, layout=input.layout, device=input.device)``.

Args:
    {input}
    {dtype}
    {layout}
    {device}
    {requires_grad}
    {memory_format}

""".format(**factory_like_common_args))

add_docstr(torch.randperm,
           r"""
randperm(n, out=None, dtype=torch.int64, layout=torch.strided, device=None, requires_grad=False) -> LongTensor

Returns a random permutation of integers from ``0`` to ``n - 1``.

Args:
    n (int): the upper bound (exclusive)
    {out}
    dtype (:class:`torch.dtype`, optional): the desired data type of returned tensor.
        Default: ``torch.int64``.
    {layout}
    {device}
    {requires_grad}

Example::

    >>> torch.randperm(4)
    tensor([2, 1, 0, 3])
""".format(**factory_common_args))

add_docstr(torch.tensor,
           r"""
tensor(data, dtype=None, device=None, requires_grad=False, pin_memory=False) -> Tensor

Constructs a tensor with :attr:`data`.

.. warning::

    :func:`torch.tensor` always copies :attr:`data`. If you have a Tensor
    ``data`` and want to avoid a copy, use :func:`torch.Tensor.requires_grad_`
    or :func:`torch.Tensor.detach`.
    If you have a NumPy ``ndarray`` and want to avoid a copy, use
    :func:`torch.as_tensor`.

.. warning::

    When data is a tensor `x`, :func:`torch.tensor` reads out 'the data' from whatever it is passed,
    and constructs a leaf variable. Therefore ``torch.tensor(x)`` is equivalent to ``x.clone().detach()``
    and ``torch.tensor(x, requires_grad=True)`` is equivalent to ``x.clone().detach().requires_grad_(True)``.
    The equivalents using ``clone()`` and ``detach()`` are recommended.

Args:
    {data}
    {dtype}
    {device}
    {requires_grad}
    {pin_memory}


Example::

    >>> torch.tensor([[0.1, 1.2], [2.2, 3.1], [4.9, 5.2]])
    tensor([[ 0.1000,  1.2000],
            [ 2.2000,  3.1000],
            [ 4.9000,  5.2000]])

    >>> torch.tensor([0, 1])  # Type inference on data
    tensor([ 0,  1])

    >>> torch.tensor([[0.11111, 0.222222, 0.3333333]],
                     dtype=torch.float64,
                     device=torch.device('cuda:0'))  # creates a torch.cuda.DoubleTensor
    tensor([[ 0.1111,  0.2222,  0.3333]], dtype=torch.float64, device='cuda:0')

    >>> torch.tensor(3.14159)  # Create a scalar (zero-dimensional tensor)
    tensor(3.1416)

    >>> torch.tensor([])  # Create an empty tensor (of size (0,))
    tensor([])
""".format(**factory_data_common_args))

add_docstr(torch.range,
           r"""
range(start=0, end, step=1, out=None, dtype=None, layout=torch.strided, device=None, requires_grad=False) -> Tensor

Returns a 1-D tensor of size :math:`\left\lfloor \frac{\text{end} - \text{start}}{\text{step}} \right\rfloor + 1`
with values from :attr:`start` to :attr:`end` with step :attr:`step`. Step is
the gap between two values in the tensor.

.. math::
    \text{out}_{i+1} = \text{out}_i + \text{step}.
""" + r"""
.. warning::
    This function is deprecated in favor of :func:`torch.arange`.

Args:
    start (float): the starting value for the set of points. Default: ``0``.
    end (float): the ending value for the set of points
    step (float): the gap between each pair of adjacent points. Default: ``1``.
    {out}
    {dtype} If `dtype` is not given, infer the data type from the other input
        arguments. If any of `start`, `end`, or `stop` are floating-point, the
        `dtype` is inferred to be the default dtype, see
        :meth:`~torch.get_default_dtype`. Otherwise, the `dtype` is inferred to
        be `torch.int64`.
    {layout}
    {device}
    {requires_grad}

Example::

    >>> torch.range(1, 4)
    tensor([ 1.,  2.,  3.,  4.])
    >>> torch.range(1, 4, 0.5)
    tensor([ 1.0000,  1.5000,  2.0000,  2.5000,  3.0000,  3.5000,  4.0000])
""".format(**factory_common_args))

add_docstr(torch.arange,
           r"""
arange(start=0, end, step=1, out=None, dtype=None, layout=torch.strided, device=None, requires_grad=False) -> Tensor

Returns a 1-D tensor of size :math:`\left\lceil \frac{\text{end} - \text{start}}{\text{step}} \right\rceil`
with values from the interval ``[start, end)`` taken with common difference
:attr:`step` beginning from `start`.

Note that non-integer :attr:`step` is subject to floating point rounding errors when
comparing against :attr:`end`; to avoid inconsistency, we advise adding a small epsilon to :attr:`end`
in such cases.

.. math::
    \text{out}_{{i+1}} = \text{out}_{i} + \text{step}
""" + r"""
Args:
    start (Number): the starting value for the set of points. Default: ``0``.
    end (Number): the ending value for the set of points
    step (Number): the gap between each pair of adjacent points. Default: ``1``.
    {out}
    {dtype} If `dtype` is not given, infer the data type from the other input
        arguments. If any of `start`, `end`, or `stop` are floating-point, the
        `dtype` is inferred to be the default dtype, see
        :meth:`~torch.get_default_dtype`. Otherwise, the `dtype` is inferred to
        be `torch.int64`.
    {layout}
    {device}
    {requires_grad}

Example::

    >>> torch.arange(5)
    tensor([ 0,  1,  2,  3,  4])
    >>> torch.arange(1, 4)
    tensor([ 1,  2,  3])
    >>> torch.arange(1, 2.5, 0.5)
    tensor([ 1.0000,  1.5000,  2.0000])
""".format(**factory_common_args))

add_docstr(torch.remainder,
           r"""
remainder(input, other, out=None) -> Tensor

Computes the element-wise remainder of division.

The dividend and divisor may contain both for integer and floating point
numbers. The remainder has the same sign as the divisor :attr:`other`.

When :attr:`other` is a tensor, the shapes of :attr:`input` and
:attr:`other` must be :ref:`broadcastable <broadcasting-semantics>`.

Args:
    input (Tensor): the dividend
    other (Tensor or float): the divisor that may be either a number or a
                               Tensor of the same shape as the dividend
    {out}

Example::

    >>> torch.remainder(torch.tensor([-3., -2, -1, 1, 2, 3]), 2)
    tensor([ 1.,  0.,  1.,  1.,  0.,  1.])
    >>> torch.remainder(torch.tensor([1., 2, 3, 4, 5]), 1.5)
    tensor([ 1.0000,  0.5000,  0.0000,  1.0000,  0.5000])

.. seealso::

        :func:`torch.fmod`, which computes the element-wise remainder of
        division equivalently to the C library function ``fmod()``.
""".format(**common_args))

add_docstr(torch.renorm,
           r"""
renorm(input, p, dim, maxnorm, out=None) -> Tensor

Returns a tensor where each sub-tensor of :attr:`input` along dimension
:attr:`dim` is normalized such that the `p`-norm of the sub-tensor is lower
than the value :attr:`maxnorm`

.. note:: If the norm of a row is lower than `maxnorm`, the row is unchanged

Args:
    {input}
    p (float): the power for the norm computation
    dim (int): the dimension to slice over to get the sub-tensors
    maxnorm (float): the maximum norm to keep each sub-tensor under
    {out}

Example::

    >>> x = torch.ones(3, 3)
    >>> x[1].fill_(2)
    tensor([ 2.,  2.,  2.])
    >>> x[2].fill_(3)
    tensor([ 3.,  3.,  3.])
    >>> x
    tensor([[ 1.,  1.,  1.],
            [ 2.,  2.,  2.],
            [ 3.,  3.,  3.]])
    >>> torch.renorm(x, 1, 0, 5)
    tensor([[ 1.0000,  1.0000,  1.0000],
            [ 1.6667,  1.6667,  1.6667],
            [ 1.6667,  1.6667,  1.6667]])
""".format(**common_args))

add_docstr(torch.reshape,
           r"""
reshape(input, shape) -> Tensor

Returns a tensor with the same data and number of elements as :attr:`input`,
but with the specified shape. When possible, the returned tensor will be a view
of :attr:`input`. Otherwise, it will be a copy. Contiguous inputs and inputs
with compatible strides can be reshaped without copying, but you should not
depend on the copying vs. viewing behavior.

See :meth:`torch.Tensor.view` on when it is possible to return a view.

A single dimension may be -1, in which case it's inferred from the remaining
dimensions and the number of elements in :attr:`input`.

Args:
    input (Tensor): the tensor to be reshaped
    shape (tuple of ints): the new shape

Example::

    >>> a = torch.arange(4.)
    >>> torch.reshape(a, (2, 2))
    tensor([[ 0.,  1.],
            [ 2.,  3.]])
    >>> b = torch.tensor([[0, 1], [2, 3]])
    >>> torch.reshape(b, (-1,))
    tensor([ 0,  1,  2,  3])
""")


add_docstr(torch.result_type,
           r"""
result_type(tensor1, tensor2) -> dtype

Returns the :class:`torch.dtype` that would result from performing an arithmetic
operation on the provided input tensors. See type promotion :ref:`documentation <type-promotion-doc>`
for more information on the type promotion logic.

Args:
    tensor1 (Tensor or Number): an input tensor or number
    tensor2 (Tensor or Number): an input tensor or number

Example::

    >>> torch.result_type(torch.tensor([1, 2], dtype=torch.int), 1.0)
    torch.float32
    >>> torch.result_type(torch.tensor([1, 2], dtype=torch.uint8), torch.tensor(1))
    torch.uint8
""")


add_docstr(torch.round,
           r"""
round(input, out=None) -> Tensor

Returns a new tensor with each of the elements of :attr:`input` rounded
to the closest integer.

Args:
    {input}
    {out}

Example::

    >>> a = torch.randn(4)
    >>> a
    tensor([ 0.9920,  0.6077,  0.9734, -1.0362])
    >>> torch.round(a)
    tensor([ 1.,  1.,  1., -1.])
""".format(**common_args))

add_docstr(torch.rsqrt,
           r"""
rsqrt(input, out=None) -> Tensor

Returns a new tensor with the reciprocal of the square-root of each of
the elements of :attr:`input`.

.. math::
    \text{out}_{i} = \frac{1}{\sqrt{\text{input}_{i}}}
""" + r"""
Args:
    {input}
    {out}

Example::

    >>> a = torch.randn(4)
    >>> a
    tensor([-0.0370,  0.2970,  1.5420, -0.9105])
    >>> torch.rsqrt(a)
    tensor([    nan,  1.8351,  0.8053,     nan])
""".format(**common_args))

add_docstr(torch.set_flush_denormal,
           r"""
set_flush_denormal(mode) -> bool

Disables denormal floating numbers on CPU.

Returns ``True`` if your system supports flushing denormal numbers and it
successfully configures flush denormal mode.  :meth:`~torch.set_flush_denormal`
is only supported on x86 architectures supporting SSE3.

Args:
    mode (bool): Controls whether to enable flush denormal mode or not

Example::

    >>> torch.set_flush_denormal(True)
    True
    >>> torch.tensor([1e-323], dtype=torch.float64)
    tensor([ 0.], dtype=torch.float64)
    >>> torch.set_flush_denormal(False)
    True
    >>> torch.tensor([1e-323], dtype=torch.float64)
    tensor(9.88131e-324 *
           [ 1.0000], dtype=torch.float64)
""")

add_docstr(torch.set_num_threads,
           r"""
set_num_threads(int)

Sets the number of threads used for intraop parallelism on CPU.
WARNING:
To ensure that the correct number of threads is used, set_num_threads
must be called before running eager, JIT or autograd code.
""")

add_docstr(torch.set_num_interop_threads,
           r"""
set_num_interop_threads(int)

Sets the number of threads used for interop parallelism
(e.g. in JIT interpreter) on CPU.
WARNING: Can only be called once and before any inter-op parallel work
is started (e.g. JIT execution).
""")

add_docstr(torch.sigmoid,
           r"""
sigmoid(input, out=None) -> Tensor

Returns a new tensor with the sigmoid of the elements of :attr:`input`.

.. math::
    \text{out}_{i} = \frac{1}{1 + e^{-\text{input}_{i}}}
""" + r"""
Args:
    {input}
    {out}

Example::

    >>> a = torch.randn(4)
    >>> a
    tensor([ 0.9213,  1.0887, -0.8858, -1.7683])
    >>> torch.sigmoid(a)
    tensor([ 0.7153,  0.7481,  0.2920,  0.1458])
""".format(**common_args))

add_docstr(torch.logit,
           r"""
logit(input, eps=None, out=None) -> Tensor

Returns a new tensor with the logit of the elements of :attr:`input`.
:attr:`input` is clamped to [eps, 1 - eps] when eps is not None.
When eps is None and :attr:`input` < 0 or :attr:`input` > 1, the function will yields NaN.

.. math::
    y_{i} = \ln(\frac{z_{i}}{1 - z_{i}}) \\
    z_{i} = \begin{cases}
        x_{i} & \text{if eps is None} \\
        \text{eps} & \text{if } x_{i} < \text{eps} \\
        x_{i} & \text{if } \text{eps} \leq x_{i} \leq 1 - \text{eps} \\
        1 - \text{eps} & \text{if } x_{i} > 1 - \text{eps}
    \end{cases}
""" + r"""
Args:
    {input}
    eps (float, optional): the epsilon for input clamp bound. Default: ``None``
    {out}

Example::

    >>> a = torch.rand(5)
    >>> a
    tensor([0.2796, 0.9331, 0.6486, 0.1523, 0.6516])
    >>> torch.logit(a, eps=1e-6)
    tensor([-0.9466,  2.6352,  0.6131, -1.7169,  0.6261])
""".format(**common_args))

add_docstr(torch.sign,
           r"""
sign(input, out=None) -> Tensor

Returns a new tensor with the signs of the elements of :attr:`input`.

.. math::
    \text{out}_{i} = \operatorname{sgn}(\text{input}_{i})
""" + r"""
Args:
    {input}
    {out}

Example::

    >>> a = torch.tensor([0.7, -1.2, 0., 2.3])
    >>> a
    tensor([ 0.7000, -1.2000,  0.0000,  2.3000])
    >>> torch.sign(a)
    tensor([ 1., -1.,  0.,  1.])
""".format(**common_args))

add_docstr(torch.sin,
           r"""
sin(input, out=None) -> Tensor

Returns a new tensor with the sine of the elements of :attr:`input`.

.. math::
    \text{out}_{i} = \sin(\text{input}_{i})
""" + r"""
Args:
    {input}
    {out}

Example::

    >>> a = torch.randn(4)
    >>> a
    tensor([-0.5461,  0.1347, -2.7266, -0.2746])
    >>> torch.sin(a)
    tensor([-0.5194,  0.1343, -0.4032, -0.2711])
""".format(**common_args))

add_docstr(torch.sinh,
           r"""
sinh(input, out=None) -> Tensor

Returns a new tensor with the hyperbolic sine of the elements of
:attr:`input`.

.. math::
    \text{out}_{i} = \sinh(\text{input}_{i})
""" + r"""
Args:
    {input}
    {out}

Example::

    >>> a = torch.randn(4)
    >>> a
    tensor([ 0.5380, -0.8632, -0.1265,  0.9399])
    >>> torch.sinh(a)
    tensor([ 0.5644, -0.9744, -0.1268,  1.0845])
""".format(**common_args))

add_docstr(torch.sort,
           r"""
sort(input, dim=-1, descending=False, out=None) -> (Tensor, LongTensor)

Sorts the elements of the :attr:`input` tensor along a given dimension
in ascending order by value.

If :attr:`dim` is not given, the last dimension of the `input` is chosen.

If :attr:`descending` is ``True`` then the elements are sorted in descending
order by value.

A namedtuple of (values, indices) is returned, where the `values` are the
sorted values and `indices` are the indices of the elements in the original
`input` tensor.

Args:
    {input}
    dim (int, optional): the dimension to sort along
    descending (bool, optional): controls the sorting order (ascending or descending)
    out (tuple, optional): the output tuple of (`Tensor`, `LongTensor`) that can
        be optionally given to be used as output buffers

Example::

    >>> x = torch.randn(3, 4)
    >>> sorted, indices = torch.sort(x)
    >>> sorted
    tensor([[-0.2162,  0.0608,  0.6719,  2.3332],
            [-0.5793,  0.0061,  0.6058,  0.9497],
            [-0.5071,  0.3343,  0.9553,  1.0960]])
    >>> indices
    tensor([[ 1,  0,  2,  3],
            [ 3,  1,  0,  2],
            [ 0,  3,  1,  2]])

    >>> sorted, indices = torch.sort(x, 0)
    >>> sorted
    tensor([[-0.5071, -0.2162,  0.6719, -0.5793],
            [ 0.0608,  0.0061,  0.9497,  0.3343],
            [ 0.6058,  0.9553,  1.0960,  2.3332]])
    >>> indices
    tensor([[ 2,  0,  0,  1],
            [ 0,  1,  1,  2],
            [ 1,  2,  2,  0]])
""".format(**common_args))

add_docstr(torch.argsort,
           r"""
argsort(input, dim=-1, descending=False) -> LongTensor

Returns the indices that sort a tensor along a given dimension in ascending
order by value.

This is the second value returned by :meth:`torch.sort`.  See its documentation
for the exact semantics of this method.

Args:
    {input}
    dim (int, optional): the dimension to sort along
    descending (bool, optional): controls the sorting order (ascending or descending)

Example::

    >>> a = torch.randn(4, 4)
    >>> a
    tensor([[ 0.0785,  1.5267, -0.8521,  0.4065],
            [ 0.1598,  0.0788, -0.0745, -1.2700],
            [ 1.2208,  1.0722, -0.7064,  1.2564],
            [ 0.0669, -0.2318, -0.8229, -0.9280]])


    >>> torch.argsort(a, dim=1)
    tensor([[2, 0, 3, 1],
            [3, 2, 1, 0],
            [2, 1, 0, 3],
            [3, 2, 1, 0]])
""".format(**common_args))

add_docstr(torch.sparse_coo_tensor,
           r"""
sparse_coo_tensor(indices, values, size=None, dtype=None, device=None, requires_grad=False) -> Tensor

Constructs a sparse tensors in COO(rdinate) format with non-zero elements at the given :attr:`indices`
with the given :attr:`values`. A sparse tensor can be `uncoalesced`, in that case, there are duplicate
coordinates in the indices, and the value at that index is the sum of all duplicate value entries:
`torch.sparse`_.

Args:
    indices (array_like): Initial data for the tensor. Can be a list, tuple,
        NumPy ``ndarray``, scalar, and other types. Will be cast to a :class:`torch.LongTensor`
        internally. The indices are the coordinates of the non-zero values in the matrix, and thus
        should be two-dimensional where the first dimension is the number of tensor dimensions and
        the second dimension is the number of non-zero values.
    values (array_like): Initial values for the tensor. Can be a list, tuple,
        NumPy ``ndarray``, scalar, and other types.
    size (list, tuple, or :class:`torch.Size`, optional): Size of the sparse tensor. If not
        provided the size will be inferred as the minimum size big enough to hold all non-zero
        elements.
    dtype (:class:`torch.dtype`, optional): the desired data type of returned tensor.
        Default: if None, infers data type from :attr:`values`.
    device (:class:`torch.device`, optional): the desired device of returned tensor.
        Default: if None, uses the current device for the default tensor type
        (see :func:`torch.set_default_tensor_type`). :attr:`device` will be the CPU
        for CPU tensor types and the current CUDA device for CUDA tensor types.
    {requires_grad}


Example::

    >>> i = torch.tensor([[0, 1, 1],
                          [2, 0, 2]])
    >>> v = torch.tensor([3, 4, 5], dtype=torch.float32)
    >>> torch.sparse_coo_tensor(i, v, [2, 4])
    tensor(indices=tensor([[0, 1, 1],
                           [2, 0, 2]]),
           values=tensor([3., 4., 5.]),
           size=(2, 4), nnz=3, layout=torch.sparse_coo)

    >>> torch.sparse_coo_tensor(i, v)  # Shape inference
    tensor(indices=tensor([[0, 1, 1],
                           [2, 0, 2]]),
           values=tensor([3., 4., 5.]),
           size=(2, 3), nnz=3, layout=torch.sparse_coo)

    >>> torch.sparse_coo_tensor(i, v, [2, 4],
                                dtype=torch.float64,
                                device=torch.device('cuda:0'))
    tensor(indices=tensor([[0, 1, 1],
                           [2, 0, 2]]),
           values=tensor([3., 4., 5.]),
           device='cuda:0', size=(2, 4), nnz=3, dtype=torch.float64,
           layout=torch.sparse_coo)

    # Create an empty sparse tensor with the following invariants:
    #   1. sparse_dim + dense_dim = len(SparseTensor.shape)
    #   2. SparseTensor._indices().shape = (sparse_dim, nnz)
    #   3. SparseTensor._values().shape = (nnz, SparseTensor.shape[sparse_dim:])
    #
    # For instance, to create an empty sparse tensor with nnz = 0, dense_dim = 0 and
    # sparse_dim = 1 (hence indices is a 2D tensor of shape = (1, 0))
    >>> S = torch.sparse_coo_tensor(torch.empty([1, 0]), [], [1])
    tensor(indices=tensor([], size=(1, 0)),
           values=tensor([], size=(0,)),
           size=(1,), nnz=0, layout=torch.sparse_coo)

    # and to create an empty sparse tensor with nnz = 0, dense_dim = 1 and
    # sparse_dim = 1
    >>> S = torch.sparse_coo_tensor(torch.empty([1, 0]), torch.empty([0, 2]), [1, 2])
    tensor(indices=tensor([], size=(1, 0)),
           values=tensor([], size=(0, 2)),
           size=(1, 2), nnz=0, layout=torch.sparse_coo)

.. _torch.sparse: https://pytorch.org/docs/stable/sparse.html
""".format(**factory_common_args))

add_docstr(torch.sqrt,
           r"""
sqrt(input, out=None) -> Tensor

Returns a new tensor with the square-root of the elements of :attr:`input`.

.. math::
    \text{out}_{i} = \sqrt{\text{input}_{i}}
""" + r"""
Args:
    {input}
    {out}

Example::

    >>> a = torch.randn(4)
    >>> a
    tensor([-2.0755,  1.0226,  0.0831,  0.4806])
    >>> torch.sqrt(a)
    tensor([    nan,  1.0112,  0.2883,  0.6933])
""".format(**common_args))

add_docstr(torch.square,
           r"""
square(input, out=None) -> Tensor

Returns a new tensor with the square of the elements of :attr:`input`.

Args:
    {input}
    {out}

Example::

    >>> a = torch.randn(4)
    >>> a
    tensor([-2.0755,  1.0226,  0.0831,  0.4806])
    >>> torch.square(a)
    tensor([ 4.3077,  1.0457,  0.0069,  0.2310])
""".format(**common_args))

add_docstr(torch.squeeze,
           r"""
squeeze(input, dim=None, out=None) -> Tensor

Returns a tensor with all the dimensions of :attr:`input` of size `1` removed.

For example, if `input` is of shape:
:math:`(A \times 1 \times B \times C \times 1 \times D)` then the `out` tensor
will be of shape: :math:`(A \times B \times C \times D)`.

When :attr:`dim` is given, a squeeze operation is done only in the given
dimension. If `input` is of shape: :math:`(A \times 1 \times B)`,
``squeeze(input, 0)`` leaves the tensor unchanged, but ``squeeze(input, 1)``
will squeeze the tensor to the shape :math:`(A \times B)`.

.. note:: The returned tensor shares the storage with the input tensor,
          so changing the contents of one will change the contents of the other.

.. warning:: If the tensor has a batch dimension of size 1, then `squeeze(input)`
          will also remove the batch dimension, which can lead to unexpected
          errors.

Args:
    {input}
    dim (int, optional): if given, the input will be squeezed only in
           this dimension
    {out}

Example::

    >>> x = torch.zeros(2, 1, 2, 1, 2)
    >>> x.size()
    torch.Size([2, 1, 2, 1, 2])
    >>> y = torch.squeeze(x)
    >>> y.size()
    torch.Size([2, 2, 2])
    >>> y = torch.squeeze(x, 0)
    >>> y.size()
    torch.Size([2, 1, 2, 1, 2])
    >>> y = torch.squeeze(x, 1)
    >>> y.size()
    torch.Size([2, 2, 1, 2])
""".format(**common_args))

add_docstr(torch.std,
           r"""
std(input, unbiased=True) -> Tensor

Returns the standard-deviation of all elements in the :attr:`input` tensor.

If :attr:`unbiased` is ``False``, then the standard-deviation will be calculated
via the biased estimator. Otherwise, Bessel's correction will be used.

Args:
    {input}
    unbiased (bool): whether to use the unbiased estimation or not

Example::

    >>> a = torch.randn(1, 3)
    >>> a
    tensor([[-0.8166, -1.3802, -0.3560]])
    >>> torch.std(a)
    tensor(0.5130)

.. function:: std(input, dim, unbiased=True, keepdim=False, out=None) -> Tensor

Returns the standard-deviation of each row of the :attr:`input` tensor in the
dimension :attr:`dim`. If :attr:`dim` is a list of dimensions,
reduce over all of them.

{keepdim_details}

If :attr:`unbiased` is ``False``, then the standard-deviation will be calculated
via the biased estimator. Otherwise, Bessel's correction will be used.

Args:
    {input}
    {dim}
    unbiased (bool): whether to use the unbiased estimation or not
    {keepdim}
    {out}

Example::

    >>> a = torch.randn(4, 4)
    >>> a
    tensor([[ 0.2035,  1.2959,  1.8101, -0.4644],
            [ 1.5027, -0.3270,  0.5905,  0.6538],
            [-1.5745,  1.3330, -0.5596, -0.6548],
            [ 0.1264, -0.5080,  1.6420,  0.1992]])
    >>> torch.std(a, dim=1)
    tensor([ 1.0311,  0.7477,  1.2204,  0.9087])
""".format(**multi_dim_common))

add_docstr(torch.std_mean,
           r"""
std_mean(input, unbiased=True) -> (Tensor, Tensor)

Returns the standard-deviation and mean of all elements in the :attr:`input` tensor.

If :attr:`unbiased` is ``False``, then the standard-deviation will be calculated
via the biased estimator. Otherwise, Bessel's correction will be used.

Args:
    {input}
    unbiased (bool): whether to use the unbiased estimation or not

Example::

    >>> a = torch.randn(1, 3)
    >>> a
    tensor([[0.3364, 0.3591, 0.9462]])
    >>> torch.std_mean(a)
    (tensor(0.3457), tensor(0.5472))

.. function:: std_mean(input, dim, unbiased=True, keepdim=False) -> (Tensor, Tensor)

Returns the standard-deviation and mean of each row of the :attr:`input` tensor in the
dimension :attr:`dim`. If :attr:`dim` is a list of dimensions,
reduce over all of them.

{keepdim_details}

If :attr:`unbiased` is ``False``, then the standard-deviation will be calculated
via the biased estimator. Otherwise, Bessel's correction will be used.

Args:
    {input}
    {dim}
    unbiased (bool): whether to use the unbiased estimation or not
    {keepdim}

Example::

    >>> a = torch.randn(4, 4)
    >>> a
    tensor([[ 0.5648, -0.5984, -1.2676, -1.4471],
            [ 0.9267,  1.0612,  1.1050, -0.6014],
            [ 0.0154,  1.9301,  0.0125, -1.0904],
            [-1.9711, -0.7748, -1.3840,  0.5067]])
    >>> torch.std_mean(a, 1)
    (tensor([0.9110, 0.8197, 1.2552, 1.0608]), tensor([-0.6871,  0.6229,  0.2169, -0.9058]))
""".format(**multi_dim_common))

add_docstr(torch.sum,
           r"""
sum(input, dtype=None) -> Tensor

Returns the sum of all elements in the :attr:`input` tensor.

Args:
    {input}
    {dtype}

Example::

    >>> a = torch.randn(1, 3)
    >>> a
    tensor([[ 0.1133, -0.9567,  0.2958]])
    >>> torch.sum(a)
    tensor(-0.5475)

.. function:: sum(input, dim, keepdim=False, dtype=None) -> Tensor

Returns the sum of each row of the :attr:`input` tensor in the given
dimension :attr:`dim`. If :attr:`dim` is a list of dimensions,
reduce over all of them.

{keepdim_details}

Args:
    {input}
    {dim}
    {keepdim}
    {dtype}

Example::

    >>> a = torch.randn(4, 4)
    >>> a
    tensor([[ 0.0569, -0.2475,  0.0737, -0.3429],
            [-0.2993,  0.9138,  0.9337, -1.6864],
            [ 0.1132,  0.7892, -0.1003,  0.5688],
            [ 0.3637, -0.9906, -0.4752, -1.5197]])
    >>> torch.sum(a, 1)
    tensor([-0.4598, -0.1381,  1.3708, -2.6217])
    >>> b = torch.arange(4 * 5 * 6).view(4, 5, 6)
    >>> torch.sum(b, (2, 1))
    tensor([  435.,  1335.,  2235.,  3135.])
""".format(**multi_dim_common))

add_docstr(torch.svd,
           r"""
svd(input, some=True, compute_uv=True, out=None) -> (Tensor, Tensor, Tensor)

This function returns a namedtuple ``(U, S, V)`` which is the singular value
decomposition of a input real matrix or batches of real matrices :attr:`input` such that
:math:`input = U \times diag(S) \times V^T`.

If :attr:`some` is ``True`` (default), the method returns the reduced singular value decomposition
i.e., if the last two dimensions of :attr:`input` are ``m`` and ``n``, then the returned
`U` and `V` matrices will contain only :math:`min(n, m)` orthonormal columns.

If :attr:`compute_uv` is ``False``, the returned `U` and `V` matrices will be zero matrices
of shape :math:`(m \times m)` and :math:`(n \times n)` respectively. :attr:`some` will be ignored here.

.. note:: The singular values are returned in descending order. If :attr:`input` is a batch of matrices,
          then the singular values of each matrix in the batch is returned in descending order.

.. note:: The implementation of SVD on CPU uses the LAPACK routine `?gesdd` (a divide-and-conquer
          algorithm) instead of `?gesvd` for speed. Analogously, the SVD on GPU uses the MAGMA routine
          `gesdd` as well.

.. note:: Irrespective of the original strides, the returned matrix `U`
          will be transposed, i.e. with strides :code:`U.contiguous().transpose(-2, -1).stride()`

.. note:: Extra care needs to be taken when backward through `U` and `V`
          outputs. Such operation is really only stable when :attr:`input` is
          full rank with all distinct singular values. Otherwise, ``NaN`` can
          appear as the gradients are not properly defined. Also, notice that
          double backward will usually do an additional backward through `U` and
          `V` even if the original backward is only on `S`.

.. note:: When :attr:`some` = ``False``, the gradients on :code:`U[..., :, min(m, n):]`
          and :code:`V[..., :, min(m, n):]` will be ignored in backward as those vectors
          can be arbitrary bases of the subspaces.

.. note:: When :attr:`compute_uv` = ``False``, backward cannot be performed since `U` and `V`
          from the forward pass is required for the backward operation.

Args:
    input (Tensor): the input tensor of size :math:`(*, m, n)` where `*` is zero or more
                    batch dimensions consisting of :math:`m \times n` matrices.
    some (bool, optional): controls the shape of returned `U` and `V`
    compute_uv (bool, optional): option whether to compute `U` and `V` or not
    out (tuple, optional): the output tuple of tensors

Example::

    >>> a = torch.randn(5, 3)
    >>> a
    tensor([[ 0.2364, -0.7752,  0.6372],
            [ 1.7201,  0.7394, -0.0504],
            [-0.3371, -1.0584,  0.5296],
            [ 0.3550, -0.4022,  1.5569],
            [ 0.2445, -0.0158,  1.1414]])
    >>> u, s, v = torch.svd(a)
    >>> u
    tensor([[ 0.4027,  0.0287,  0.5434],
            [-0.1946,  0.8833,  0.3679],
            [ 0.4296, -0.2890,  0.5261],
            [ 0.6604,  0.2717, -0.2618],
            [ 0.4234,  0.2481, -0.4733]])
    >>> s
    tensor([2.3289, 2.0315, 0.7806])
    >>> v
    tensor([[-0.0199,  0.8766,  0.4809],
            [-0.5080,  0.4054, -0.7600],
            [ 0.8611,  0.2594, -0.4373]])
    >>> torch.dist(a, torch.mm(torch.mm(u, torch.diag(s)), v.t()))
    tensor(8.6531e-07)
    >>> a_big = torch.randn(7, 5, 3)
    >>> u, s, v = torch.svd(a_big)
    >>> torch.dist(a_big, torch.matmul(torch.matmul(u, torch.diag_embed(s)), v.transpose(-2, -1)))
    tensor(2.6503e-06)
""")

add_docstr(torch.symeig,
           r"""
symeig(input, eigenvectors=False, upper=True, out=None) -> (Tensor, Tensor)

This function returns eigenvalues and eigenvectors
of a real symmetric matrix :attr:`input` or a batch of real symmetric matrices,
represented by a namedtuple (eigenvalues, eigenvectors).

This function calculates all eigenvalues (and vectors) of :attr:`input`
such that :math:`\text{input} = V \text{diag}(e) V^T`.

The boolean argument :attr:`eigenvectors` defines computation of
both eigenvectors and eigenvalues or eigenvalues only.

If it is ``False``, only eigenvalues are computed. If it is ``True``,
both eigenvalues and eigenvectors are computed.

Since the input matrix :attr:`input` is supposed to be symmetric,
only the upper triangular portion is used by default.

If :attr:`upper` is ``False``, then lower triangular portion is used.

.. note:: The eigenvalues are returned in ascending order. If :attr:`input` is a batch of matrices,
          then the eigenvalues of each matrix in the batch is returned in ascending order.

.. note:: Irrespective of the original strides, the returned matrix `V` will
          be transposed, i.e. with strides `V.contiguous().transpose(-1, -2).stride()`.

.. note:: Extra care needs to be taken when backward through outputs. Such
          operation is really only stable when all eigenvalues are distinct.
          Otherwise, ``NaN`` can appear as the gradients are not properly defined.

Args:
    input (Tensor): the input tensor of size :math:`(*, n, n)` where `*` is zero or more
                    batch dimensions consisting of symmetric matrices.
    eigenvectors(boolean, optional): controls whether eigenvectors have to be computed
    upper(boolean, optional): controls whether to consider upper-triangular or lower-triangular region
    out (tuple, optional): the output tuple of (Tensor, Tensor)

Returns:
    (Tensor, Tensor): A namedtuple (eigenvalues, eigenvectors) containing

        - **eigenvalues** (*Tensor*): Shape :math:`(*, m)`. The eigenvalues in ascending order.
        - **eigenvectors** (*Tensor*): Shape :math:`(*, m, m)`.
          If ``eigenvectors=False``, it's an empty tensor.
          Otherwise, this tensor contains the orthonormal eigenvectors of the ``input``.

Examples::


    >>> a = torch.randn(5, 5)
    >>> a = a + a.t()  # To make a symmetric
    >>> a
    tensor([[-5.7827,  4.4559, -0.2344, -1.7123, -1.8330],
            [ 4.4559,  1.4250, -2.8636, -3.2100, -0.1798],
            [-0.2344, -2.8636,  1.7112, -5.5785,  7.1988],
            [-1.7123, -3.2100, -5.5785, -2.6227,  3.1036],
            [-1.8330, -0.1798,  7.1988,  3.1036, -5.1453]])
    >>> e, v = torch.symeig(a, eigenvectors=True)
    >>> e
    tensor([-13.7012,  -7.7497,  -2.3163,   5.2477,   8.1050])
    >>> v
    tensor([[ 0.1643,  0.9034, -0.0291,  0.3508,  0.1817],
            [-0.2417, -0.3071, -0.5081,  0.6534,  0.4026],
            [-0.5176,  0.1223, -0.0220,  0.3295, -0.7798],
            [-0.4850,  0.2695, -0.5773, -0.5840,  0.1337],
            [ 0.6415, -0.0447, -0.6381, -0.0193, -0.4230]])
    >>> a_big = torch.randn(5, 2, 2)
    >>> a_big = a_big + a_big.transpose(-2, -1)  # To make a_big symmetric
    >>> e, v = a_big.symeig(eigenvectors=True)
    >>> torch.allclose(torch.matmul(v, torch.matmul(e.diag_embed(), v.transpose(-2, -1))), a_big)
    True
""")

add_docstr(torch.t,
           r"""
t(input) -> Tensor

Expects :attr:`input` to be <= 2-D tensor and transposes dimensions 0
and 1.

0-D and 1-D tensors are returned as is. When input is a 2-D tensor this
is equivalent to ``transpose(input, 0, 1)``.

Args:
    {input}

Example::

    >>> x = torch.randn(())
    >>> x
    tensor(0.1995)
    >>> torch.t(x)
    tensor(0.1995)
    >>> x = torch.randn(3)
    >>> x
    tensor([ 2.4320, -0.4608,  0.7702])
    >>> torch.t(x)
    tensor([ 2.4320, -0.4608,  0.7702])
    >>> x = torch.randn(2, 3)
    >>> x
    tensor([[ 0.4875,  0.9158, -0.5872],
            [ 0.3938, -0.6929,  0.6932]])
    >>> torch.t(x)
    tensor([[ 0.4875,  0.3938],
            [ 0.9158, -0.6929],
            [-0.5872,  0.6932]])
""".format(**common_args))

add_docstr(torch.flip,
           r"""
flip(input, dims) -> Tensor

Reverse the order of a n-D tensor along given axis in dims.

Args:
    {input}
    dims (a list or tuple): axis to flip on

Example::

    >>> x = torch.arange(8).view(2, 2, 2)
    >>> x
    tensor([[[ 0,  1],
             [ 2,  3]],

            [[ 4,  5],
             [ 6,  7]]])
    >>> torch.flip(x, [0, 1])
    tensor([[[ 6,  7],
             [ 4,  5]],

            [[ 2,  3],
             [ 0,  1]]])
""".format(**common_args))

add_docstr(torch.fliplr,
           r"""
fliplr(input) -> Tensor

Flip array in the left/right direction, returning a new tensor.

Flip the entries in each row in the left/right direction.
Columns are preserved, but appear in a different order than before.

Note:
    Equivalent to input[:,::-1]. Requires the array to be at least 2-D.

Args:
    input (Tensor): Must be at least 2-dimensional.

Example::

    >>> x = torch.arange(4).view(2, 2)
    >>> x
    tensor([[0, 1],
            [2, 3]])
    >>> torch.fliplr(x)
    tensor([[1, 0],
            [3, 2]])
""".format(**common_args))

add_docstr(torch.flipud,
           r"""
flipud(input) -> Tensor

Flip array in the up/down direction, returning a new tensor.

Flip the entries in each column in the up/down direction.
Rows are preserved, but appear in a different order than before.

Note:
    Equivalent to input[::-1,...]. Requires the array to be at least 1-D.

Args:
    input (Tensor): Must be at least 1-dimensional.

Example::

    >>> x = torch.arange(4).view(2, 2)
    >>> x
    tensor([[0, 1],
            [2, 3]])
    >>> torch.flipud(x)
    tensor([[2, 3],
            [0, 1]])
""".format(**common_args))

add_docstr(torch.roll,
           r"""
roll(input, shifts, dims=None) -> Tensor

Roll the tensor along the given dimension(s). Elements that are shifted beyond the
last position are re-introduced at the first position. If a dimension is not
specified, the tensor will be flattened before rolling and then restored
to the original shape.

Args:
    {input}
    shifts (int or tuple of ints): The number of places by which the elements
        of the tensor are shifted. If shifts is a tuple, dims must be a tuple of
        the same size, and each dimension will be rolled by the corresponding
        value
    dims (int or tuple of ints): Axis along which to roll

Example::

    >>> x = torch.tensor([1, 2, 3, 4, 5, 6, 7, 8]).view(4, 2)
    >>> x
    tensor([[1, 2],
            [3, 4],
            [5, 6],
            [7, 8]])
    >>> torch.roll(x, 1, 0)
    tensor([[7, 8],
            [1, 2],
            [3, 4],
            [5, 6]])
    >>> torch.roll(x, -1, 0)
    tensor([[3, 4],
            [5, 6],
            [7, 8],
            [1, 2]])
    >>> torch.roll(x, shifts=(2, 1), dims=(0, 1))
    tensor([[6, 5],
            [8, 7],
            [2, 1],
            [4, 3]])
""".format(**common_args))

add_docstr(torch.rot90,
           r"""
rot90(input, k, dims) -> Tensor

Rotate a n-D tensor by 90 degrees in the plane specified by dims axis.
Rotation direction is from the first towards the second axis if k > 0, and from the second towards the first for k < 0.

Args:
    {input}
    k (int): number of times to rotate
    dims (a list or tuple): axis to rotate

Example::

    >>> x = torch.arange(4).view(2, 2)
    >>> x
    tensor([[0, 1],
            [2, 3]])
    >>> torch.rot90(x, 1, [0, 1])
    tensor([[1, 3],
            [0, 2]])

    >>> x = torch.arange(8).view(2, 2, 2)
    >>> x
    tensor([[[0, 1],
             [2, 3]],

            [[4, 5],
             [6, 7]]])
    >>> torch.rot90(x, 1, [1, 2])
    tensor([[[1, 3],
             [0, 2]],

            [[5, 7],
             [4, 6]]])
""".format(**common_args))

add_docstr(torch.take,
           r"""
take(input, index) -> Tensor

Returns a new tensor with the elements of :attr:`input` at the given indices.
The input tensor is treated as if it were viewed as a 1-D tensor. The result
takes the same shape as the indices.

Args:
    {input}
    indices (LongTensor): the indices into tensor

Example::

    >>> src = torch.tensor([[4, 3, 5],
                            [6, 7, 8]])
    >>> torch.take(src, torch.tensor([0, 2, 5]))
    tensor([ 4,  5,  8])
""".format(**common_args))

add_docstr(torch.tan,
           r"""
tan(input, out=None) -> Tensor

Returns a new tensor with the tangent of the elements of :attr:`input`.

.. math::
    \text{out}_{i} = \tan(\text{input}_{i})
""" + r"""
Args:
    {input}
    {out}

Example::

    >>> a = torch.randn(4)
    >>> a
    tensor([-1.2027, -1.7687,  0.4412, -1.3856])
    >>> torch.tan(a)
    tensor([-2.5930,  4.9859,  0.4722, -5.3366])
""".format(**common_args))

add_docstr(torch.tanh,
           r"""
tanh(input, out=None) -> Tensor

Returns a new tensor with the hyperbolic tangent of the elements
of :attr:`input`.

.. math::
    \text{out}_{i} = \tanh(\text{input}_{i})
""" + r"""
Args:
    {input}
    {out}

Example::

    >>> a = torch.randn(4)
    >>> a
    tensor([ 0.8986, -0.7279,  1.1745,  0.2611])
    >>> torch.tanh(a)
    tensor([ 0.7156, -0.6218,  0.8257,  0.2553])
""".format(**common_args))

add_docstr(torch.topk,
           r"""
topk(input, k, dim=None, largest=True, sorted=True, out=None) -> (Tensor, LongTensor)

Returns the :attr:`k` largest elements of the given :attr:`input` tensor along
a given dimension.

If :attr:`dim` is not given, the last dimension of the `input` is chosen.

If :attr:`largest` is ``False`` then the `k` smallest elements are returned.

A namedtuple of `(values, indices)` is returned, where the `indices` are the indices
of the elements in the original `input` tensor.

The boolean option :attr:`sorted` if ``True``, will make sure that the returned
`k` elements are themselves sorted

Args:
    {input}
    k (int): the k in "top-k"
    dim (int, optional): the dimension to sort along
    largest (bool, optional): controls whether to return largest or
           smallest elements
    sorted (bool, optional): controls whether to return the elements
           in sorted order
    out (tuple, optional): the output tuple of (Tensor, LongTensor) that can be
        optionally given to be used as output buffers

Example::

    >>> x = torch.arange(1., 6.)
    >>> x
    tensor([ 1.,  2.,  3.,  4.,  5.])
    >>> torch.topk(x, 3)
    torch.return_types.topk(values=tensor([5., 4., 3.]), indices=tensor([4, 3, 2]))
""".format(**common_args))

add_docstr(torch.trace,
           r"""
trace(input) -> Tensor

Returns the sum of the elements of the diagonal of the input 2-D matrix.

Example::

    >>> x = torch.arange(1., 10.).view(3, 3)
    >>> x
    tensor([[ 1.,  2.,  3.],
            [ 4.,  5.,  6.],
            [ 7.,  8.,  9.]])
    >>> torch.trace(x)
    tensor(15.)
""")

add_docstr(torch.transpose,
           r"""
transpose(input, dim0, dim1) -> Tensor

Returns a tensor that is a transposed version of :attr:`input`.
The given dimensions :attr:`dim0` and :attr:`dim1` are swapped.

The resulting :attr:`out` tensor shares it's underlying storage with the
:attr:`input` tensor, so changing the content of one would change the content
of the other.

Args:
    {input}
    dim0 (int): the first dimension to be transposed
    dim1 (int): the second dimension to be transposed

Example::

    >>> x = torch.randn(2, 3)
    >>> x
    tensor([[ 1.0028, -0.9893,  0.5809],
            [-0.1669,  0.7299,  0.4942]])
    >>> torch.transpose(x, 0, 1)
    tensor([[ 1.0028, -0.1669],
            [-0.9893,  0.7299],
            [ 0.5809,  0.4942]])
""".format(**common_args))

add_docstr(torch.triangular_solve,
           r"""
triangular_solve(input, A, upper=True, transpose=False, unitriangular=False) -> (Tensor, Tensor)

Solves a system of equations with a triangular coefficient matrix :math:`A`
and multiple right-hand sides :math:`b`.

In particular, solves :math:`AX = b` and assumes :math:`A` is upper-triangular
with the default keyword arguments.

`torch.triangular_solve(b, A)` can take in 2D inputs `b, A` or inputs that are
batches of 2D matrices. If the inputs are batches, then returns
batched outputs `X`

Args:
    input (Tensor): multiple right-hand sides of size :math:`(*, m, k)` where
                :math:`*` is zero of more batch dimensions (:math:`b`)
    A (Tensor): the input triangular coefficient matrix of size :math:`(*, m, m)`
                where :math:`*` is zero or more batch dimensions
    upper (bool, optional): whether to solve the upper-triangular system
        of equations (default) or the lower-triangular system of equations. Default: ``True``.
    transpose (bool, optional): whether :math:`A` should be transposed before
        being sent into the solver. Default: ``False``.
    unitriangular (bool, optional): whether :math:`A` is unit triangular.
        If True, the diagonal elements of :math:`A` are assumed to be
        1 and not referenced from :math:`A`. Default: ``False``.

Returns:
    A namedtuple `(solution, cloned_coefficient)` where `cloned_coefficient`
    is a clone of :math:`A` and `solution` is the solution :math:`X` to :math:`AX = b`
    (or whatever variant of the system of equations, depending on the keyword arguments.)

Examples::

    >>> A = torch.randn(2, 2).triu()
    >>> A
    tensor([[ 1.1527, -1.0753],
            [ 0.0000,  0.7986]])
    >>> b = torch.randn(2, 3)
    >>> b
    tensor([[-0.0210,  2.3513, -1.5492],
            [ 1.5429,  0.7403, -1.0243]])
    >>> torch.triangular_solve(b, A)
    torch.return_types.triangular_solve(
    solution=tensor([[ 1.7841,  2.9046, -2.5405],
            [ 1.9320,  0.9270, -1.2826]]),
    cloned_coefficient=tensor([[ 1.1527, -1.0753],
            [ 0.0000,  0.7986]]))
""")

add_docstr(torch.tril,
           r"""
tril(input, diagonal=0, out=None) -> Tensor

Returns the lower triangular part of the matrix (2-D tensor) or batch of matrices
:attr:`input`, the other elements of the result tensor :attr:`out` are set to 0.

The lower triangular part of the matrix is defined as the elements on and
below the diagonal.

The argument :attr:`diagonal` controls which diagonal to consider. If
:attr:`diagonal` = 0, all elements on and below the main diagonal are
retained. A positive value includes just as many diagonals above the main
diagonal, and similarly a negative value excludes just as many diagonals below
the main diagonal. The main diagonal are the set of indices
:math:`\lbrace (i, i) \rbrace` for :math:`i \in [0, \min\{d_{1}, d_{2}\} - 1]` where
:math:`d_{1}, d_{2}` are the dimensions of the matrix.
""" + r"""
Args:
    {input}
    diagonal (int, optional): the diagonal to consider
    {out}

Example::

    >>> a = torch.randn(3, 3)
    >>> a
    tensor([[-1.0813, -0.8619,  0.7105],
            [ 0.0935,  0.1380,  2.2112],
            [-0.3409, -0.9828,  0.0289]])
    >>> torch.tril(a)
    tensor([[-1.0813,  0.0000,  0.0000],
            [ 0.0935,  0.1380,  0.0000],
            [-0.3409, -0.9828,  0.0289]])

    >>> b = torch.randn(4, 6)
    >>> b
    tensor([[ 1.2219,  0.5653, -0.2521, -0.2345,  1.2544,  0.3461],
            [ 0.4785, -0.4477,  0.6049,  0.6368,  0.8775,  0.7145],
            [ 1.1502,  3.2716, -1.1243, -0.5413,  0.3615,  0.6864],
            [-0.0614, -0.7344, -1.3164, -0.7648, -1.4024,  0.0978]])
    >>> torch.tril(b, diagonal=1)
    tensor([[ 1.2219,  0.5653,  0.0000,  0.0000,  0.0000,  0.0000],
            [ 0.4785, -0.4477,  0.6049,  0.0000,  0.0000,  0.0000],
            [ 1.1502,  3.2716, -1.1243, -0.5413,  0.0000,  0.0000],
            [-0.0614, -0.7344, -1.3164, -0.7648, -1.4024,  0.0000]])
    >>> torch.tril(b, diagonal=-1)
    tensor([[ 0.0000,  0.0000,  0.0000,  0.0000,  0.0000,  0.0000],
            [ 0.4785,  0.0000,  0.0000,  0.0000,  0.0000,  0.0000],
            [ 1.1502,  3.2716,  0.0000,  0.0000,  0.0000,  0.0000],
            [-0.0614, -0.7344, -1.3164,  0.0000,  0.0000,  0.0000]])
""".format(**common_args))

# docstr is split in two parts to avoid format mis-captureing :math: braces '{}'
# as common args.
add_docstr(torch.tril_indices,
           r"""
tril_indices(row, col, offset=0, dtype=torch.long, device='cpu', layout=torch.strided) -> Tensor

Returns the indices of the lower triangular part of a :attr:`row`-by-
:attr:`col` matrix in a 2-by-N Tensor, where the first row contains row
coordinates of all indices and the second row contains column coordinates.
Indices are ordered based on rows and then columns.

The lower triangular part of the matrix is defined as the elements on and
below the diagonal.

The argument :attr:`offset` controls which diagonal to consider. If
:attr:`offset` = 0, all elements on and below the main diagonal are
retained. A positive value includes just as many diagonals above the main
diagonal, and similarly a negative value excludes just as many diagonals below
the main diagonal. The main diagonal are the set of indices
:math:`\lbrace (i, i) \rbrace` for :math:`i \in [0, \min\{d_{1}, d_{2}\} - 1]`
where :math:`d_{1}, d_{2}` are the dimensions of the matrix.

.. note::
    When running on CUDA, ``row * col`` must be less than :math:`2^{59}` to
    prevent overflow during calculation.
""" + r"""
Args:
    row (``int``): number of rows in the 2-D matrix.
    col (``int``): number of columns in the 2-D matrix.
    offset (``int``): diagonal offset from the main diagonal.
        Default: if not provided, 0.
    dtype (:class:`torch.dtype`, optional): the desired data type of returned tensor.
        Default: if ``None``, ``torch.long``.
    {device}
    layout (:class:`torch.layout`, optional): currently only support ``torch.strided``.

Example::
    >>> a = torch.tril_indices(3, 3)
    >>> a
    tensor([[0, 1, 1, 2, 2, 2],
            [0, 0, 1, 0, 1, 2]])

    >>> a = torch.tril_indices(4, 3, -1)
    >>> a
    tensor([[1, 2, 2, 3, 3, 3],
            [0, 0, 1, 0, 1, 2]])

    >>> a = torch.tril_indices(4, 3, 1)
    >>> a
    tensor([[0, 0, 1, 1, 1, 2, 2, 2, 3, 3, 3],
            [0, 1, 0, 1, 2, 0, 1, 2, 0, 1, 2]])
""".format(**factory_common_args))

add_docstr(torch.triu,
           r"""
triu(input, diagonal=0, out=None) -> Tensor

Returns the upper triangular part of a matrix (2-D tensor) or batch of matrices
:attr:`input`, the other elements of the result tensor :attr:`out` are set to 0.

The upper triangular part of the matrix is defined as the elements on and
above the diagonal.

The argument :attr:`diagonal` controls which diagonal to consider. If
:attr:`diagonal` = 0, all elements on and above the main diagonal are
retained. A positive value excludes just as many diagonals above the main
diagonal, and similarly a negative value includes just as many diagonals below
the main diagonal. The main diagonal are the set of indices
:math:`\lbrace (i, i) \rbrace` for :math:`i \in [0, \min\{d_{1}, d_{2}\} - 1]` where
:math:`d_{1}, d_{2}` are the dimensions of the matrix.
""" + r"""
Args:
    {input}
    diagonal (int, optional): the diagonal to consider
    {out}

Example::

    >>> a = torch.randn(3, 3)
    >>> a
    tensor([[ 0.2309,  0.5207,  2.0049],
            [ 0.2072, -1.0680,  0.6602],
            [ 0.3480, -0.5211, -0.4573]])
    >>> torch.triu(a)
    tensor([[ 0.2309,  0.5207,  2.0049],
            [ 0.0000, -1.0680,  0.6602],
            [ 0.0000,  0.0000, -0.4573]])
    >>> torch.triu(a, diagonal=1)
    tensor([[ 0.0000,  0.5207,  2.0049],
            [ 0.0000,  0.0000,  0.6602],
            [ 0.0000,  0.0000,  0.0000]])
    >>> torch.triu(a, diagonal=-1)
    tensor([[ 0.2309,  0.5207,  2.0049],
            [ 0.2072, -1.0680,  0.6602],
            [ 0.0000, -0.5211, -0.4573]])

    >>> b = torch.randn(4, 6)
    >>> b
    tensor([[ 0.5876, -0.0794, -1.8373,  0.6654,  0.2604,  1.5235],
            [-0.2447,  0.9556, -1.2919,  1.3378, -0.1768, -1.0857],
            [ 0.4333,  0.3146,  0.6576, -1.0432,  0.9348, -0.4410],
            [-0.9888,  1.0679, -1.3337, -1.6556,  0.4798,  0.2830]])
    >>> torch.triu(b, diagonal=1)
    tensor([[ 0.0000, -0.0794, -1.8373,  0.6654,  0.2604,  1.5235],
            [ 0.0000,  0.0000, -1.2919,  1.3378, -0.1768, -1.0857],
            [ 0.0000,  0.0000,  0.0000, -1.0432,  0.9348, -0.4410],
            [ 0.0000,  0.0000,  0.0000,  0.0000,  0.4798,  0.2830]])
    >>> torch.triu(b, diagonal=-1)
    tensor([[ 0.5876, -0.0794, -1.8373,  0.6654,  0.2604,  1.5235],
            [-0.2447,  0.9556, -1.2919,  1.3378, -0.1768, -1.0857],
            [ 0.0000,  0.3146,  0.6576, -1.0432,  0.9348, -0.4410],
            [ 0.0000,  0.0000, -1.3337, -1.6556,  0.4798,  0.2830]])
""".format(**common_args))

# docstr is split in two parts to avoid format mis-capturing :math: braces '{}'
# as common args.
add_docstr(torch.triu_indices,
           r"""
triu_indices(row, col, offset=0, dtype=torch.long, device='cpu', layout=torch.strided) -> Tensor

Returns the indices of the upper triangular part of a :attr:`row` by
:attr:`col` matrix in a 2-by-N Tensor, where the first row contains row
coordinates of all indices and the second row contains column coordinates.
Indices are ordered based on rows and then columns.

The upper triangular part of the matrix is defined as the elements on and
above the diagonal.

The argument :attr:`offset` controls which diagonal to consider. If
:attr:`offset` = 0, all elements on and above the main diagonal are
retained. A positive value excludes just as many diagonals above the main
diagonal, and similarly a negative value includes just as many diagonals below
the main diagonal. The main diagonal are the set of indices
:math:`\lbrace (i, i) \rbrace` for :math:`i \in [0, \min\{d_{1}, d_{2}\} - 1]`
where :math:`d_{1}, d_{2}` are the dimensions of the matrix.

.. note::
    When running on CUDA, ``row * col`` must be less than :math:`2^{59}` to
    prevent overflow during calculation.
""" + r"""
Args:
    row (``int``): number of rows in the 2-D matrix.
    col (``int``): number of columns in the 2-D matrix.
    offset (``int``): diagonal offset from the main diagonal.
        Default: if not provided, 0.
    dtype (:class:`torch.dtype`, optional): the desired data type of returned tensor.
        Default: if ``None``, ``torch.long``.
    {device}
    layout (:class:`torch.layout`, optional): currently only support ``torch.strided``.

Example::
    >>> a = torch.triu_indices(3, 3)
    >>> a
    tensor([[0, 0, 0, 1, 1, 2],
            [0, 1, 2, 1, 2, 2]])

    >>> a = torch.triu_indices(4, 3, -1)
    >>> a
    tensor([[0, 0, 0, 1, 1, 1, 2, 2, 3],
            [0, 1, 2, 0, 1, 2, 1, 2, 2]])

    >>> a = torch.triu_indices(4, 3, 1)
    >>> a
    tensor([[0, 0, 1],
            [1, 2, 2]])
""".format(**factory_common_args))

add_docstr(torch.true_divide,
           r"""
true_divide(dividend, divisor) -> Tensor

Performs "true division" that always computes the division
in floating point. Analogous to division in Python 3 and equivalent to
:func:`torch.div` except when both inputs have bool or integer scalar types,
in which case they are cast to the default (floating) scalar type before the division.

.. math::
    \text{{out}}_i = \frac{{\text{{dividend}}_i}}{{\text{{divisor}}}}

Args:
    dividend (Tensor): the dividend
    divisor (Tensor or Scalar): the divisor

Keyword args:
    {out}

Example::

    >>> dividend = torch.tensor([5, 3], dtype=torch.int)
    >>> divisor = torch.tensor([3, 2], dtype=torch.int)
    >>> torch.true_divide(dividend, divisor)
    tensor([1.6667, 1.5000])
    >>> torch.true_divide(dividend, 2)
    tensor([2.5000, 1.5000])
""".format(**common_args))

add_docstr(torch.trunc,
           r"""
trunc(input, out=None) -> Tensor

Returns a new tensor with the truncated integer values of
the elements of :attr:`input`.

Args:
    {input}
    {out}

Example::

    >>> a = torch.randn(4)
    >>> a
    tensor([ 3.4742,  0.5466, -0.8008, -0.9079])
    >>> torch.trunc(a)
    tensor([ 3.,  0., -0., -0.])
""".format(**common_args))

add_docstr(torch.unsqueeze,
           r"""
unsqueeze(input, dim) -> Tensor

Returns a new tensor with a dimension of size one inserted at the
specified position.

The returned tensor shares the same underlying data with this tensor.

A :attr:`dim` value within the range ``[-input.dim() - 1, input.dim() + 1)``
can be used. Negative :attr:`dim` will correspond to :meth:`unsqueeze`
applied at :attr:`dim` = ``dim + input.dim() + 1``.

Args:
    {input}
    dim (int): the index at which to insert the singleton dimension

Example::

    >>> x = torch.tensor([1, 2, 3, 4])
    >>> torch.unsqueeze(x, 0)
    tensor([[ 1,  2,  3,  4]])
    >>> torch.unsqueeze(x, 1)
    tensor([[ 1],
            [ 2],
            [ 3],
            [ 4]])
""".format(**common_args))

add_docstr(torch.var,
           r"""
var(input, unbiased=True) -> Tensor

Returns the variance of all elements in the :attr:`input` tensor.

If :attr:`unbiased` is ``False``, then the variance will be calculated via the
biased estimator. Otherwise, Bessel's correction will be used.

Args:
    {input}
    unbiased (bool): whether to use the unbiased estimation or not

Example::

    >>> a = torch.randn(1, 3)
    >>> a
    tensor([[-0.3425, -1.2636, -0.4864]])
    >>> torch.var(a)
    tensor(0.2455)


.. function:: var(input, dim, keepdim=False, unbiased=True, out=None) -> Tensor

Returns the variance of each row of the :attr:`input` tensor in the given
dimension :attr:`dim`.

{keepdim_details}

If :attr:`unbiased` is ``False``, then the variance will be calculated via the
biased estimator. Otherwise, Bessel's correction will be used.

Args:
    {input}
    {dim}
    {keepdim}
    unbiased (bool): whether to use the unbiased estimation or not
    {out}

Example::

    >>> a = torch.randn(4, 4)
    >>> a
    tensor([[-0.3567,  1.7385, -1.3042,  0.7423],
            [ 1.3436, -0.1015, -0.9834, -0.8438],
            [ 0.6056,  0.1089, -0.3112, -1.4085],
            [-0.7700,  0.6074, -0.1469,  0.7777]])
    >>> torch.var(a, 1)
    tensor([ 1.7444,  1.1363,  0.7356,  0.5112])
""".format(**multi_dim_common))

add_docstr(torch.var_mean,
           r"""
var_mean(input, unbiased=True) -> (Tensor, Tensor)

Returns the variance and mean of all elements in the :attr:`input` tensor.

If :attr:`unbiased` is ``False``, then the variance will be calculated via the
biased estimator. Otherwise, Bessel's correction will be used.

Args:
    {input}
    unbiased (bool): whether to use the unbiased estimation or not

Example::

    >>> a = torch.randn(1, 3)
    >>> a
    tensor([[0.0146, 0.4258, 0.2211]])
    >>> torch.var_mean(a)
    (tensor(0.0423), tensor(0.2205))

.. function:: var_mean(input, dim, keepdim=False, unbiased=True) -> (Tensor, Tensor)

Returns the variance and mean of each row of the :attr:`input` tensor in the given
dimension :attr:`dim`.

{keepdim_details}

If :attr:`unbiased` is ``False``, then the variance will be calculated via the
biased estimator. Otherwise, Bessel's correction will be used.

Args:
    {input}
    {dim}
    {keepdim}
    unbiased (bool): whether to use the unbiased estimation or not

Example::

    >>> a = torch.randn(4, 4)
    >>> a
    tensor([[-1.5650,  2.0415, -0.1024, -0.5790],
            [ 0.2325, -2.6145, -1.6428, -0.3537],
            [-0.2159, -1.1069,  1.2882, -1.3265],
            [-0.6706, -1.5893,  0.6827,  1.6727]])
    >>> torch.var_mean(a, 1)
    (tensor([2.3174, 1.6403, 1.4092, 2.0791]), tensor([-0.0512, -1.0946, -0.3403,  0.0239]))
""".format(**multi_dim_common))

add_docstr(torch.zeros,
           r"""
zeros(*size, out=None, dtype=None, layout=torch.strided, device=None, requires_grad=False) -> Tensor

Returns a tensor filled with the scalar value `0`, with the shape defined
by the variable argument :attr:`size`.

Args:
    size (int...): a sequence of integers defining the shape of the output tensor.
        Can be a variable number of arguments or a collection like a list or tuple.
    {out}
    {dtype}
    {layout}
    {device}
    {requires_grad}

Example::

    >>> torch.zeros(2, 3)
    tensor([[ 0.,  0.,  0.],
            [ 0.,  0.,  0.]])

    >>> torch.zeros(5)
    tensor([ 0.,  0.,  0.,  0.,  0.])
""".format(**factory_common_args))

add_docstr(torch.zeros_like,
           r"""
zeros_like(input, dtype=None, layout=None, device=None, requires_grad=False, memory_format=torch.preserve_format) -> Tensor

Returns a tensor filled with the scalar value `0`, with the same size as
:attr:`input`. ``torch.zeros_like(input)`` is equivalent to
``torch.zeros(input.size(), dtype=input.dtype, layout=input.layout, device=input.device)``.

.. warning::
    As of 0.4, this function does not support an :attr:`out` keyword. As an alternative,
    the old ``torch.zeros_like(input, out=output)`` is equivalent to
    ``torch.zeros(input.size(), out=output)``.

Args:
    {input}
    {dtype}
    {layout}
    {device}
    {requires_grad}
    {memory_format}

Example::

    >>> input = torch.empty(2, 3)
    >>> torch.zeros_like(input)
    tensor([[ 0.,  0.,  0.],
            [ 0.,  0.,  0.]])
""".format(**factory_like_common_args))

add_docstr(torch.empty,
           r"""
empty(*size, out=None, dtype=None, layout=torch.strided, device=None, requires_grad=False, pin_memory=False) -> Tensor

Returns a tensor filled with uninitialized data. The shape of the tensor is
defined by the variable argument :attr:`size`.

Args:
    size (int...): a sequence of integers defining the shape of the output tensor.
        Can be a variable number of arguments or a collection like a list or tuple.
    {out}
    {dtype}
    {layout}
    {device}
    {requires_grad}
    {pin_memory}
    {memory_format}

Example::

    >>> torch.empty(2, 3)
    tensor(1.00000e-08 *
           [[ 6.3984,  0.0000,  0.0000],
            [ 0.0000,  0.0000,  0.0000]])

""".format(**factory_common_args))

add_docstr(torch.empty_like,
           r"""
empty_like(input, dtype=None, layout=None, device=None, requires_grad=False, memory_format=torch.preserve_format) -> Tensor

Returns an uninitialized tensor with the same size as :attr:`input`.
``torch.empty_like(input)`` is equivalent to
``torch.empty(input.size(), dtype=input.dtype, layout=input.layout, device=input.device)``.

Args:
    {input}
    {dtype}
    {layout}
    {device}
    {requires_grad}
    {memory_format}

Example::

    >>> torch.empty((2,3), dtype=torch.int64)
    tensor([[ 9.4064e+13,  2.8000e+01,  9.3493e+13],
            [ 7.5751e+18,  7.1428e+18,  7.5955e+18]])
""".format(**factory_like_common_args))

add_docstr(torch.empty_strided,
           r"""
empty_strided(size, stride, dtype=None, layout=None, device=None, requires_grad=False, pin_memory=False) -> Tensor

Returns a tensor filled with uninitialized data. The shape and strides of the tensor is
defined by the variable argument :attr:`size` and :attr:`stride` respectively.
``torch.empty_strided(size, stride)`` is equivalent to
``torch.empty(size).as_strided(size, stride)``.

.. warning::
    More than one element of the created tensor may refer to a single memory
    location. As a result, in-place operations (especially ones that are
    vectorized) may result in incorrect behavior. If you need to write to
    the tensors, please clone them first.

Args:
    size (tuple of ints): the shape of the output tensor
    stride (tuple of ints): the strides of the output tensor
    {dtype}
    {layout}
    {device}
    {requires_grad}
    {pin_memory}

Example::

    >>> a = torch.empty_strided((2, 3), (1, 2))
    >>> a
    tensor([[8.9683e-44, 4.4842e-44, 5.1239e+07],
            [0.0000e+00, 0.0000e+00, 3.0705e-41]])
    >>> a.stride()
    (1, 2)
    >>> a.size()
    torch.Size([2, 3])
""".format(**factory_common_args))

add_docstr(torch.full,
           r"""
full(size, fill_value, out=None, dtype=None, layout=torch.strided, device=None, requires_grad=False) -> Tensor

Returns a tensor of size :attr:`size` filled with :attr:`fill_value`.

.. warning::
    Providing a bool or integral :attr:`fill_value` without setting
    the optional :attr:`dtype` or :attr:`out` arguments is currently unsupported.
    In PyTorch 1.7, when :attr:`dtype` and :attr:`out` are not set
    a bool :attr:`fill_value` will return a tensor of torch.bool dtype,
    and an integral :attr:`fill_value` will return a tensor of torch.long dtype.

Args:
    size (int...): a list, tuple, or :class:`torch.Size` of integers defining the
        shape of the output tensor.
    fill_value: the number to fill the output tensor with.
    {out}
    {dtype}
    {layout}
    {device}
    {requires_grad}

Example::

    >>> torch.full((2, 3), 3.141592)
    tensor([[ 3.1416,  3.1416,  3.1416],
            [ 3.1416,  3.1416,  3.1416]])

""".format(**factory_common_args))

add_docstr(torch.full_like,
           """
full_like(input, fill_value, out=None, dtype=None, layout=torch.strided, device=None, requires_grad=False, \
memory_format=torch.preserve_format) -> Tensor

Returns a tensor with the same size as :attr:`input` filled with :attr:`fill_value`.
``torch.full_like(input, fill_value)`` is equivalent to
``torch.full(input.size(), fill_value, dtype=input.dtype, layout=input.layout, device=input.device)``.

Args:
    {input}
    fill_value: the number to fill the output tensor with.
    {dtype}
    {layout}
    {device}
    {requires_grad}
    {memory_format}
""".format(**factory_like_common_args))

add_docstr(torch.det,
           r"""
det(input) -> Tensor

Calculates determinant of a square matrix or batches of square matrices.

.. note::
    Backward through :meth:`det` internally uses SVD results when :attr:`input` is
    not invertible. In this case, double backward through :meth:`det` will be
    unstable in when :attr:`input` doesn't have distinct singular values. See
    :meth:`~torch.svd` for details.

Arguments:
    input (Tensor): the input tensor of size ``(*, n, n)`` where ``*`` is zero or more
                batch dimensions.

Example::

    >>> A = torch.randn(3, 3)
    >>> torch.det(A)
    tensor(3.7641)

    >>> A = torch.randn(3, 2, 2)
    >>> A
    tensor([[[ 0.9254, -0.6213],
             [-0.5787,  1.6843]],

            [[ 0.3242, -0.9665],
             [ 0.4539, -0.0887]],

            [[ 1.1336, -0.4025],
             [-0.7089,  0.9032]]])
    >>> A.det()
    tensor([1.1990, 0.4099, 0.7386])
""")

add_docstr(torch.where,
           r"""
where(condition, x, y) -> Tensor

Return a tensor of elements selected from either :attr:`x` or :attr:`y`, depending on :attr:`condition`.

The operation is defined as:

.. math::
    \text{out}_i = \begin{cases}
        \text{x}_i & \text{if } \text{condition}_i \\
        \text{y}_i & \text{otherwise} \\
    \end{cases}

.. note::
    The tensors :attr:`condition`, :attr:`x`, :attr:`y` must be :ref:`broadcastable <broadcasting-semantics>`.

Arguments:
    condition (BoolTensor): When True (nonzero), yield x, otherwise yield y
    x (Tensor): values selected at indices where :attr:`condition` is ``True``
    y (Tensor): values selected at indices where :attr:`condition` is ``False``

Returns:
    Tensor: A tensor of shape equal to the broadcasted shape of :attr:`condition`, :attr:`x`, :attr:`y`

Example::

    >>> x = torch.randn(3, 2)
    >>> y = torch.ones(3, 2)
    >>> x
    tensor([[-0.4620,  0.3139],
            [ 0.3898, -0.7197],
            [ 0.0478, -0.1657]])
    >>> torch.where(x > 0, x, y)
    tensor([[ 1.0000,  0.3139],
            [ 0.3898,  1.0000],
            [ 0.0478,  1.0000]])

.. function:: where(condition) -> tuple of LongTensor

``torch.where(condition)`` is identical to
``torch.nonzero(condition, as_tuple=True)``.

.. note::
    See also :func:`torch.nonzero`.
""")

add_docstr(torch.logdet,
           r"""
logdet(input) -> Tensor

Calculates log determinant of a square matrix or batches of square matrices.

.. note::
    Result is ``-inf`` if :attr:`input` has zero log determinant, and is ``nan`` if
    :attr:`input` has negative determinant.

.. note::
    Backward through :meth:`logdet` internally uses SVD results when :attr:`input`
    is not invertible. In this case, double backward through :meth:`logdet` will
    be unstable in when :attr:`input` doesn't have distinct singular values. See
    :meth:`~torch.svd` for details.

Arguments:
    input (Tensor): the input tensor of size ``(*, n, n)`` where ``*`` is zero or more
                batch dimensions.

Example::

    >>> A = torch.randn(3, 3)
    >>> torch.det(A)
    tensor(0.2611)
    >>> torch.logdet(A)
    tensor(-1.3430)
    >>> A
    tensor([[[ 0.9254, -0.6213],
             [-0.5787,  1.6843]],

            [[ 0.3242, -0.9665],
             [ 0.4539, -0.0887]],

            [[ 1.1336, -0.4025],
             [-0.7089,  0.9032]]])
    >>> A.det()
    tensor([1.1990, 0.4099, 0.7386])
    >>> A.det().log()
    tensor([ 0.1815, -0.8917, -0.3031])
""")

add_docstr(torch.slogdet,
           r"""
slogdet(input) -> (Tensor, Tensor)

Calculates the sign and log absolute value of the determinant(s) of a square matrix or batches of square matrices.

.. note::
    If ``input`` has zero determinant, this returns ``(0, -inf)``.

.. note::
    Backward through :meth:`slogdet` internally uses SVD results when :attr:`input`
    is not invertible. In this case, double backward through :meth:`slogdet`
    will be unstable in when :attr:`input` doesn't have distinct singular values.
    See :meth:`~torch.svd` for details.

Arguments:
    input (Tensor): the input tensor of size ``(*, n, n)`` where ``*`` is zero or more
                batch dimensions.

Returns:
    A namedtuple (sign, logabsdet) containing the sign of the determinant, and the log
    value of the absolute determinant.

Example::

    >>> A = torch.randn(3, 3)
    >>> A
    tensor([[ 0.0032, -0.2239, -1.1219],
            [-0.6690,  0.1161,  0.4053],
            [-1.6218, -0.9273, -0.0082]])
    >>> torch.det(A)
    tensor(-0.7576)
    >>> torch.logdet(A)
    tensor(nan)
    >>> torch.slogdet(A)
    torch.return_types.slogdet(sign=tensor(-1.), logabsdet=tensor(-0.2776))
""")

add_docstr(torch.pinverse,
           r"""
pinverse(input, rcond=1e-15) -> Tensor

Calculates the pseudo-inverse (also known as the Moore-Penrose inverse) of a 2D tensor.
Please look at `Moore-Penrose inverse`_ for more details

.. note::
    This method is implemented using the Singular Value Decomposition.

.. note::
    The pseudo-inverse is not necessarily a continuous function in the elements of the matrix `[1]`_.
    Therefore, derivatives are not always existent, and exist for a constant rank only `[2]`_.
    However, this method is backprop-able due to the implementation by using SVD results, and
    could be unstable. Double-backward will also be unstable due to the usage of SVD internally.
    See :meth:`~torch.svd` for more details.

Arguments:
    input (Tensor): The input tensor of size :math:`(*, m, n)` where :math:`*` is zero or more batch dimensions
    rcond (float): A floating point value to determine the cutoff for small singular values.
                   Default: 1e-15

Returns:
    The pseudo-inverse of :attr:`input` of dimensions :math:`(*, n, m)`

Example::

    >>> input = torch.randn(3, 5)
    >>> input
    tensor([[ 0.5495,  0.0979, -1.4092, -0.1128,  0.4132],
            [-1.1143, -0.3662,  0.3042,  1.6374, -0.9294],
            [-0.3269, -0.5745, -0.0382, -0.5922, -0.6759]])
    >>> torch.pinverse(input)
    tensor([[ 0.0600, -0.1933, -0.2090],
            [-0.0903, -0.0817, -0.4752],
            [-0.7124, -0.1631, -0.2272],
            [ 0.1356,  0.3933, -0.5023],
            [-0.0308, -0.1725, -0.5216]])
    >>> # Batched pinverse example
    >>> a = torch.randn(2,6,3)
    >>> b = torch.pinverse(a)
    >>> torch.matmul(b, a)
    tensor([[[ 1.0000e+00,  1.6391e-07, -1.1548e-07],
            [ 8.3121e-08,  1.0000e+00, -2.7567e-07],
            [ 3.5390e-08,  1.4901e-08,  1.0000e+00]],

            [[ 1.0000e+00, -8.9407e-08,  2.9802e-08],
            [-2.2352e-07,  1.0000e+00,  1.1921e-07],
            [ 0.0000e+00,  8.9407e-08,  1.0000e+00]]])

.. _Moore-Penrose inverse: https://en.wikipedia.org/wiki/Moore%E2%80%93Penrose_inverse

.. _[1]: https://epubs.siam.org/doi/10.1137/0117004

.. _[2]: https://www.jstor.org/stable/2156365
""")

add_docstr(torch.fft,
           r"""
fft(input, signal_ndim, normalized=False) -> Tensor

Complex-to-complex Discrete Fourier Transform

This method computes the complex-to-complex discrete Fourier transform.
Ignoring the batch dimensions, it computes the following expression:

.. math::
    X[\omega_1, \dots, \omega_d] =
        \sum_{n_1=0}^{N_1-1} \dots \sum_{n_d=0}^{N_d-1} x[n_1, \dots, n_d]
         e^{-j\ 2 \pi \sum_{i=0}^d \frac{\omega_i n_i}{N_i}},

where :math:`d` = :attr:`signal_ndim` is number of dimensions for the
signal, and :math:`N_i` is the size of signal dimension :math:`i`.

This method supports 1D, 2D and 3D complex-to-complex transforms, indicated
by :attr:`signal_ndim`. :attr:`input` must be a tensor with last dimension
of size 2, representing the real and imaginary components of complex
numbers, and should have at least ``signal_ndim + 1`` dimensions with optionally
arbitrary number of leading batch dimensions. If :attr:`normalized` is set to
``True``, this normalizes the result by dividing it with
:math:`\sqrt{\prod_{i=1}^K N_i}` so that the operator is unitary.

Returns the real and the imaginary parts together as one tensor of the same
shape of :attr:`input`.

The inverse of this function is :func:`~torch.ifft`.

.. note::
    For CUDA tensors, an LRU cache is used for cuFFT plans to speed up
    repeatedly running FFT methods on tensors of same geometry with same
    configuration. See :ref:`cufft-plan-cache` for more details on how to
    monitor and control the cache.

.. warning::
    Due to limited dynamic range of half datatype, performing this operation in half
    precision may cause the first element of result to overflow for certain inputs.

.. warning::
    For CPU tensors, this method is currently only available with MKL. Use
    :func:`torch.backends.mkl.is_available` to check if MKL is installed.

Arguments:
    input (Tensor): the input tensor of at least :attr:`signal_ndim` ``+ 1``
        dimensions
    signal_ndim (int): the number of dimensions in each signal.
        :attr:`signal_ndim` can only be 1, 2 or 3
    normalized (bool, optional): controls whether to return normalized results.
        Default: ``False``

Returns:
    Tensor: A tensor containing the complex-to-complex Fourier transform result

Example::

    >>> # unbatched 2D FFT
    >>> x = torch.randn(4, 3, 2)
    >>> torch.fft(x, 2)
    tensor([[[-0.0876,  1.7835],
             [-2.0399, -2.9754],
             [ 4.4773, -5.0119]],

            [[-1.5716,  2.7631],
             [-3.8846,  5.2652],
             [ 0.2046, -0.7088]],

            [[ 1.9938, -0.5901],
             [ 6.5637,  6.4556],
             [ 2.9865,  4.9318]],

            [[ 7.0193,  1.1742],
             [-1.3717, -2.1084],
             [ 2.0289,  2.9357]]])
    >>> # batched 1D FFT
    >>> torch.fft(x, 1)
    tensor([[[ 1.8385,  1.2827],
             [-0.1831,  1.6593],
             [ 2.4243,  0.5367]],

            [[-0.9176, -1.5543],
             [-3.9943, -2.9860],
             [ 1.2838, -2.9420]],

            [[-0.8854, -0.6860],
             [ 2.4450,  0.0808],
             [ 1.3076, -0.5768]],

            [[-0.1231,  2.7411],
             [-0.3075, -1.7295],
             [-0.5384, -2.0299]]])
    >>> # arbitrary number of batch dimensions, 2D FFT
    >>> x = torch.randn(3, 3, 5, 5, 2)
    >>> y = torch.fft(x, 2)
    >>> y.shape
    torch.Size([3, 3, 5, 5, 2])

""")

add_docstr(torch.ifft,
           r"""
ifft(input, signal_ndim, normalized=False) -> Tensor

Complex-to-complex Inverse Discrete Fourier Transform

This method computes the complex-to-complex inverse discrete Fourier
transform. Ignoring the batch dimensions, it computes the following
expression:

.. math::
    X[\omega_1, \dots, \omega_d] =
        \frac{1}{\prod_{i=1}^d N_i} \sum_{n_1=0}^{N_1-1} \dots \sum_{n_d=0}^{N_d-1} x[n_1, \dots, n_d]
         e^{\ j\ 2 \pi \sum_{i=0}^d \frac{\omega_i n_i}{N_i}},

where :math:`d` = :attr:`signal_ndim` is number of dimensions for the
signal, and :math:`N_i` is the size of signal dimension :math:`i`.

The argument specifications are almost identical with :func:`~torch.fft`.
However, if :attr:`normalized` is set to ``True``, this instead returns the
results multiplied by :math:`\sqrt{\prod_{i=1}^d N_i}`, to become a unitary
operator. Therefore, to invert a :func:`~torch.fft`, the :attr:`normalized`
argument should be set identically for :func:`~torch.fft`.

Returns the real and the imaginary parts together as one tensor of the same
shape of :attr:`input`.

The inverse of this function is :func:`~torch.fft`.

.. note::
    For CUDA tensors, an LRU cache is used for cuFFT plans to speed up
    repeatedly running FFT methods on tensors of same geometry with same
    configuration. See :ref:`cufft-plan-cache` for more details on how to
    monitor and control the cache.

.. warning::
    Due to limited dynamic range of half datatype, performing this operation in half
    precision may cause the first element of result to overflow for certain inputs.

.. warning::
    For CPU tensors, this method is currently only available with MKL. Use
    :func:`torch.backends.mkl.is_available` to check if MKL is installed.

Arguments:
    input (Tensor): the input tensor of at least :attr:`signal_ndim` ``+ 1``
        dimensions
    signal_ndim (int): the number of dimensions in each signal.
        :attr:`signal_ndim` can only be 1, 2 or 3
    normalized (bool, optional): controls whether to return normalized results.
        Default: ``False``

Returns:
    Tensor: A tensor containing the complex-to-complex inverse Fourier transform result

Example::

    >>> x = torch.randn(3, 3, 2)
    >>> x
    tensor([[[ 1.2766,  1.3680],
             [-0.8337,  2.0251],
             [ 0.9465, -1.4390]],

            [[-0.1890,  1.6010],
             [ 1.1034, -1.9230],
             [-0.9482,  1.0775]],

            [[-0.7708, -0.8176],
             [-0.1843, -0.2287],
             [-1.9034, -0.2196]]])
    >>> y = torch.fft(x, 2)
    >>> torch.ifft(y, 2)  # recover x
    tensor([[[ 1.2766,  1.3680],
             [-0.8337,  2.0251],
             [ 0.9465, -1.4390]],

            [[-0.1890,  1.6010],
             [ 1.1034, -1.9230],
             [-0.9482,  1.0775]],

            [[-0.7708, -0.8176],
             [-0.1843, -0.2287],
             [-1.9034, -0.2196]]])

""")

add_docstr(torch.rfft,
           r"""
rfft(input, signal_ndim, normalized=False, onesided=True) -> Tensor

Real-to-complex Discrete Fourier Transform

This method computes the real-to-complex discrete Fourier transform. It is
mathematically equivalent with :func:`~torch.fft` with differences only in
formats of the input and output.

This method supports 1D, 2D and 3D real-to-complex transforms, indicated
by :attr:`signal_ndim`. :attr:`input` must be a tensor with at least
``signal_ndim`` dimensions with optionally arbitrary number of leading batch
dimensions. If :attr:`normalized` is set to ``True``, this normalizes the result
by dividing it with :math:`\sqrt{\prod_{i=1}^K N_i}` so that the operator is
unitary, where :math:`N_i` is the size of signal dimension :math:`i`.

The real-to-complex Fourier transform results follow conjugate symmetry:

.. math::
    X[\omega_1, \dots, \omega_d] = X^*[N_1 - \omega_1, \dots, N_d - \omega_d],

where the index arithmetic is computed modulus the size of the corresponding
dimension, :math:`\ ^*` is the conjugate operator, and
:math:`d` = :attr:`signal_ndim`. :attr:`onesided` flag controls whether to avoid
redundancy in the output results. If set to ``True`` (default), the output will
not be full complex result of shape :math:`(*, 2)`, where :math:`*` is the shape
of :attr:`input`, but instead the last dimension will be halfed as of size
:math:`\lfloor \frac{N_d}{2} \rfloor + 1`.

The inverse of this function is :func:`~torch.irfft`.

.. note::
    For CUDA tensors, an LRU cache is used for cuFFT plans to speed up
    repeatedly running FFT methods on tensors of same geometry with same
    configuration. See :ref:`cufft-plan-cache` for more details on how to
    monitor and control the cache.

.. warning::
    Due to limited dynamic range of half datatype, performing this operation in half
    precision may cause the first element of result to overflow for certain inputs.

.. warning::
    For CPU tensors, this method is currently only available with MKL. Use
    :func:`torch.backends.mkl.is_available` to check if MKL is installed.

Arguments:
    input (Tensor): the input tensor of at least :attr:`signal_ndim` dimensions
    signal_ndim (int): the number of dimensions in each signal.
        :attr:`signal_ndim` can only be 1, 2 or 3
    normalized (bool, optional): controls whether to return normalized results.
        Default: ``False``
    onesided (bool, optional): controls whether to return half of results to
        avoid redundancy. Default: ``True``

Returns:
    Tensor: A tensor containing the real-to-complex Fourier transform result

Example::

    >>> x = torch.randn(5, 5)
    >>> torch.rfft(x, 2).shape
    torch.Size([5, 3, 2])
    >>> torch.rfft(x, 2, onesided=False).shape
    torch.Size([5, 5, 2])

""")


add_docstr(torch.irfft,
           r"""
irfft(input, signal_ndim, normalized=False, onesided=True, signal_sizes=None) -> Tensor

Complex-to-real Inverse Discrete Fourier Transform

This method computes the complex-to-real inverse discrete Fourier transform.
It is mathematically equivalent with :func:`ifft` with differences only in
formats of the input and output.

The argument specifications are almost identical with :func:`~torch.ifft`.
Similar to :func:`~torch.ifft`, if :attr:`normalized` is set to ``True``,
this normalizes the result by multiplying it with
:math:`\sqrt{\prod_{i=1}^K N_i}` so that the operator is unitary, where
:math:`N_i` is the size of signal dimension :math:`i`.

.. note::
    Due to the conjugate symmetry, :attr:`input` do not need to contain the full
    complex frequency values. Roughly half of the values will be sufficient, as
    is the case when :attr:`input` is given by :func:`~torch.rfft` with
    ``rfft(signal, onesided=True)``. In such case, set the :attr:`onesided`
    argument of this method to ``True``. Moreover, the original signal shape
    information can sometimes be lost, optionally set :attr:`signal_sizes` to be
    the size of the original signal (without the batch dimensions if in batched
    mode) to recover it with correct shape.

    Therefore, to invert an :func:`~torch.rfft`, the :attr:`normalized` and
    :attr:`onesided` arguments should be set identically for :func:`~torch.irfft`,
    and preferably a :attr:`signal_sizes` is given to avoid size mismatch. See the
    example below for a case of size mismatch.

    See :func:`~torch.rfft` for details on conjugate symmetry.

The inverse of this function is :func:`~torch.rfft`.

.. warning::
    Generally speaking, input to this function should contain values
    following conjugate symmetry. Note that even if :attr:`onesided` is
    ``True``, often symmetry on some part is still needed. When this
    requirement is not satisfied, the behavior of :func:`~torch.irfft` is
    undefined. Since :func:`torch.autograd.gradcheck` estimates numerical
    Jacobian with point perturbations, :func:`~torch.irfft` will almost
    certainly fail the check.

.. note::
    For CUDA tensors, an LRU cache is used for cuFFT plans to speed up
    repeatedly running FFT methods on tensors of same geometry with same
    configuration. See :ref:`cufft-plan-cache` for more details on how to
    monitor and control the cache.

.. warning::
    Due to limited dynamic range of half datatype, performing this operation in half
    precision may cause the first element of result to overflow for certain inputs.

.. warning::
    For CPU tensors, this method is currently only available with MKL. Use
    :func:`torch.backends.mkl.is_available` to check if MKL is installed.

Arguments:
    input (Tensor): the input tensor of at least :attr:`signal_ndim` ``+ 1``
        dimensions
    signal_ndim (int): the number of dimensions in each signal.
        :attr:`signal_ndim` can only be 1, 2 or 3
    normalized (bool, optional): controls whether to return normalized results.
        Default: ``False``
    onesided (bool, optional): controls whether :attr:`input` was halfed to avoid
        redundancy, e.g., by :func:`rfft`. Default: ``True``
    signal_sizes (list or :class:`torch.Size`, optional): the size of the original
        signal (without batch dimension). Default: ``None``

Returns:
    Tensor: A tensor containing the complex-to-real inverse Fourier transform result

Example::

    >>> x = torch.randn(4, 4)
    >>> torch.rfft(x, 2, onesided=True).shape
    torch.Size([4, 3, 2])
    >>>
    >>> # notice that with onesided=True, output size does not determine the original signal size
    >>> x = torch.randn(4, 5)

    >>> torch.rfft(x, 2, onesided=True).shape
    torch.Size([4, 3, 2])
    >>>
    >>> # now we use the original shape to recover x
    >>> x
    tensor([[-0.8992,  0.6117, -1.6091, -0.4155, -0.8346],
            [-2.1596, -0.0853,  0.7232,  0.1941, -0.0789],
            [-2.0329,  1.1031,  0.6869, -0.5042,  0.9895],
            [-0.1884,  0.2858, -1.5831,  0.9917, -0.8356]])
    >>> y = torch.rfft(x, 2, onesided=True)
    >>> torch.irfft(y, 2, onesided=True, signal_sizes=x.shape)  # recover x
    tensor([[-0.8992,  0.6117, -1.6091, -0.4155, -0.8346],
            [-2.1596, -0.0853,  0.7232,  0.1941, -0.0789],
            [-2.0329,  1.1031,  0.6869, -0.5042,  0.9895],
            [-0.1884,  0.2858, -1.5831,  0.9917, -0.8356]])

""")


add_docstr(torch.hann_window,
           """
hann_window(window_length, periodic=True, dtype=None, \
layout=torch.strided, device=None, requires_grad=False) -> Tensor
""" + r"""
Hann window function.

.. math::
    w[n] = \frac{1}{2}\ \left[1 - \cos \left( \frac{2 \pi n}{N - 1} \right)\right] =
            \sin^2 \left( \frac{\pi n}{N - 1} \right),

where :math:`N` is the full window size.

The input :attr:`window_length` is a positive integer controlling the
returned window size. :attr:`periodic` flag determines whether the returned
window trims off the last duplicate value from the symmetric window and is
ready to be used as a periodic window with functions like
:meth:`torch.stft`. Therefore, if :attr:`periodic` is true, the :math:`N` in
above formula is in fact :math:`\text{window\_length} + 1`. Also, we always have
``torch.hann_window(L, periodic=True)`` equal to
``torch.hann_window(L + 1, periodic=False)[:-1])``.

.. note::
    If :attr:`window_length` :math:`=1`, the returned window contains a single value 1.
""" + r"""
Arguments:
    window_length (int): the size of returned window
    periodic (bool, optional): If True, returns a window to be used as periodic
        function. If False, return a symmetric window.
    {dtype} Only floating point types are supported.
    layout (:class:`torch.layout`, optional): the desired layout of returned window tensor. Only
          ``torch.strided`` (dense layout) is supported.
    {device}
    {requires_grad}

Returns:
    Tensor: A 1-D tensor of size :math:`(\text{{window\_length}},)` containing the window

""".format(**factory_common_args))


add_docstr(torch.hamming_window,
           """
hamming_window(window_length, periodic=True, alpha=0.54, beta=0.46, dtype=None, \
layout=torch.strided, device=None, requires_grad=False) -> Tensor
""" + r"""
Hamming window function.

.. math::
    w[n] = \alpha - \beta\ \cos \left( \frac{2 \pi n}{N - 1} \right),

where :math:`N` is the full window size.

The input :attr:`window_length` is a positive integer controlling the
returned window size. :attr:`periodic` flag determines whether the returned
window trims off the last duplicate value from the symmetric window and is
ready to be used as a periodic window with functions like
:meth:`torch.stft`. Therefore, if :attr:`periodic` is true, the :math:`N` in
above formula is in fact :math:`\text{window\_length} + 1`. Also, we always have
``torch.hamming_window(L, periodic=True)`` equal to
``torch.hamming_window(L + 1, periodic=False)[:-1])``.

.. note::
    If :attr:`window_length` :math:`=1`, the returned window contains a single value 1.

.. note::
    This is a generalized version of :meth:`torch.hann_window`.
""" + r"""
Arguments:
    window_length (int): the size of returned window
    periodic (bool, optional): If True, returns a window to be used as periodic
        function. If False, return a symmetric window.
    alpha (float, optional): The coefficient :math:`\alpha` in the equation above
    beta (float, optional): The coefficient :math:`\beta` in the equation above
    {dtype} Only floating point types are supported.
    layout (:class:`torch.layout`, optional): the desired layout of returned window tensor. Only
          ``torch.strided`` (dense layout) is supported.
    {device}
    {requires_grad}

Returns:
    Tensor: A 1-D tensor of size :math:`(\text{{window\_length}},)` containing the window

""".format(**factory_common_args))


add_docstr(torch.bartlett_window,
           """
bartlett_window(window_length, periodic=True, dtype=None, \
layout=torch.strided, device=None, requires_grad=False) -> Tensor
""" + r"""
Bartlett window function.

.. math::
    w[n] = 1 - \left| \frac{2n}{N-1} - 1 \right| = \begin{cases}
        \frac{2n}{N - 1} & \text{if } 0 \leq n \leq \frac{N - 1}{2} \\
        2 - \frac{2n}{N - 1} & \text{if } \frac{N - 1}{2} < n < N \\
    \end{cases},

where :math:`N` is the full window size.

The input :attr:`window_length` is a positive integer controlling the
returned window size. :attr:`periodic` flag determines whether the returned
window trims off the last duplicate value from the symmetric window and is
ready to be used as a periodic window with functions like
:meth:`torch.stft`. Therefore, if :attr:`periodic` is true, the :math:`N` in
above formula is in fact :math:`\text{window\_length} + 1`. Also, we always have
``torch.bartlett_window(L, periodic=True)`` equal to
``torch.bartlett_window(L + 1, periodic=False)[:-1])``.

.. note::
    If :attr:`window_length` :math:`=1`, the returned window contains a single value 1.
""" + r"""
Arguments:
    window_length (int): the size of returned window
    periodic (bool, optional): If True, returns a window to be used as periodic
        function. If False, return a symmetric window.
    {dtype} Only floating point types are supported.
    layout (:class:`torch.layout`, optional): the desired layout of returned window tensor. Only
          ``torch.strided`` (dense layout) is supported.
    {device}
    {requires_grad}

Returns:
    Tensor: A 1-D tensor of size :math:`(\text{{window\_length}},)` containing the window

""".format(**factory_common_args))


add_docstr(torch.blackman_window,
           """
blackman_window(window_length, periodic=True, dtype=None, \
layout=torch.strided, device=None, requires_grad=False) -> Tensor
""" + r"""
Blackman window function.

.. math::
    w[n] = 0.42 - 0.5 \cos \left( \frac{2 \pi n}{N - 1} \right) + 0.08 \cos \left( \frac{4 \pi n}{N - 1} \right)

where :math:`N` is the full window size.

The input :attr:`window_length` is a positive integer controlling the
returned window size. :attr:`periodic` flag determines whether the returned
window trims off the last duplicate value from the symmetric window and is
ready to be used as a periodic window with functions like
:meth:`torch.stft`. Therefore, if :attr:`periodic` is true, the :math:`N` in
above formula is in fact :math:`\text{window\_length} + 1`. Also, we always have
``torch.blackman_window(L, periodic=True)`` equal to
``torch.blackman_window(L + 1, periodic=False)[:-1])``.

.. note::
    If :attr:`window_length` :math:`=1`, the returned window contains a single value 1.
""" + r"""
Arguments:
    window_length (int): the size of returned window
    periodic (bool, optional): If True, returns a window to be used as periodic
        function. If False, return a symmetric window.
    {dtype} Only floating point types are supported.
    layout (:class:`torch.layout`, optional): the desired layout of returned window tensor. Only
          ``torch.strided`` (dense layout) is supported.
    {device}
    {requires_grad}

Returns:
    Tensor: A 1-D tensor of size :math:`(\text{{window\_length}},)` containing the window

""".format(**factory_common_args))


add_docstr(torch.vander,
           """
vander(x, N=None, increasing=False) -> Tensor
""" + r"""
Generates a Vandermonde matrix.

The columns of the output matrix are elementwise powers of the input vector :math:`x^{{(N-1)}}, x^{{(N-2)}}, ..., x^0`.
If increasing is True, the order of the columns is reversed :math:`x^0, x^1, ..., x^{{(N-1)}}`. Such a
matrix with a geometric progression in each row is named for Alexandre-Theophile Vandermonde.

Arguments:
    x (Tensor): 1-D input tensor.
    N (int, optional): Number of columns in the output. If N is not specified,
        a square array is returned :math:`(N = len(x))`.
    increasing (bool, optional): Order of the powers of the columns. If True,
        the powers increase from left to right, if False (the default) they are reversed.

Returns:
    Tensor: Vandermonde matrix. If increasing is False, the first column is :math:`x^{{(N-1)}}`,
    the second :math:`x^{{(N-2)}}` and so forth. If increasing is True, the columns
    are :math:`x^0, x^1, ..., x^{{(N-1)}}`.

Example::

    >>> x = torch.tensor([1, 2, 3, 5])
    >>> torch.vander(x)
    tensor([[  1,   1,   1,   1],
            [  8,   4,   2,   1],
            [ 27,   9,   3,   1],
            [125,  25,   5,   1]])
    >>> torch.vander(x, N=3)
    tensor([[ 1,  1,  1],
            [ 4,  2,  1],
            [ 9,  3,  1],
            [25,  5,  1]])
    >>> torch.vander(x, N=3, increasing=True)
    tensor([[ 1,  1,  1],
            [ 1,  2,  4],
            [ 1,  3,  9],
            [ 1,  5, 25]])

""".format(**factory_common_args))


add_docstr(torch.unbind,
           r"""
unbind(input, dim=0) -> seq

Removes a tensor dimension.

Returns a tuple of all slices along a given dimension, already without it.

Arguments:
    input (Tensor): the tensor to unbind
    dim (int): dimension to remove

Example::

    >>> torch.unbind(torch.tensor([[1, 2, 3],
    >>>                            [4, 5, 6],
    >>>                            [7, 8, 9]]))
    (tensor([1, 2, 3]), tensor([4, 5, 6]), tensor([7, 8, 9]))
""")


add_docstr(torch.combinations,
           r"""
combinations(input, r=2, with_replacement=False) -> seq

Compute combinations of length :math:`r` of the given tensor. The behavior is similar to
python's `itertools.combinations` when `with_replacement` is set to `False`, and
`itertools.combinations_with_replacement` when `with_replacement` is set to `True`.

Arguments:
    input (Tensor): 1D vector.
    r (int, optional): number of elements to combine
    with_replacement (boolean, optional): whether to allow duplication in combination

Returns:
    Tensor: A tensor equivalent to converting all the input tensors into lists, do
    `itertools.combinations` or `itertools.combinations_with_replacement` on these
    lists, and finally convert the resulting list into tensor.

Example::

    >>> a = [1, 2, 3]
    >>> list(itertools.combinations(a, r=2))
    [(1, 2), (1, 3), (2, 3)]
    >>> list(itertools.combinations(a, r=3))
    [(1, 2, 3)]
    >>> list(itertools.combinations_with_replacement(a, r=2))
    [(1, 1), (1, 2), (1, 3), (2, 2), (2, 3), (3, 3)]
    >>> tensor_a = torch.tensor(a)
    >>> torch.combinations(tensor_a)
    tensor([[1, 2],
            [1, 3],
            [2, 3]])
    >>> torch.combinations(tensor_a, r=3)
    tensor([[1, 2, 3]])
    >>> torch.combinations(tensor_a, with_replacement=True)
    tensor([[1, 1],
            [1, 2],
            [1, 3],
            [2, 2],
            [2, 3],
            [3, 3]])
""")

add_docstr(torch.trapz,
           r"""
trapz(y, x, *, dim=-1) -> Tensor

Estimate :math:`\int y\,dx` along `dim`, using the trapezoid rule.

Arguments:
    y (Tensor): The values of the function to integrate
    x (Tensor): The points at which the function `y` is sampled.
        If `x` is not in ascending order, intervals on which it is decreasing
        contribute negatively to the estimated integral (i.e., the convention
        :math:`\int_a^b f = -\int_b^a f` is followed).
    dim (int): The dimension along which to integrate.
        By default, use the last dimension.

Returns:
    A Tensor with the same shape as the input, except with `dim` removed.
    Each element of the returned tensor represents the estimated integral
    :math:`\int y\,dx` along `dim`.

Example::

    >>> y = torch.randn((2, 3))
    >>> y
    tensor([[-2.1156,  0.6857, -0.2700],
            [-1.2145,  0.5540,  2.0431]])
    >>> x = torch.tensor([[1, 3, 4], [1, 2, 3]])
    >>> torch.trapz(y, x)
    tensor([-1.2220,  0.9683])

.. function:: trapz(y, *, dx=1, dim=-1) -> Tensor

As above, but the sample points are spaced uniformly at a distance of `dx`.

Arguments:
    y (Tensor): The values of the function to integrate
    dx (float): The distance between points at which `y` is sampled.
    dim (int): The dimension along which to integrate.
        By default, use the last dimension.

Returns:
    A Tensor with the same shape as the input, except with `dim` removed.
    Each element of the returned tensor represents the estimated integral
    :math:`\int y\,dx` along `dim`.
""")

add_docstr(torch.repeat_interleave,
           r"""
repeat_interleave(input, repeats, dim=None) -> Tensor

Repeat elements of a tensor.

.. warning::

    This is different from :meth:`torch.Tensor.repeat` but similar to ``numpy.repeat``.

Args:
    {input}
    repeats (Tensor or int): The number of repetitions for each element.
        repeats is broadcasted to fit the shape of the given axis.
    dim (int, optional): The dimension along which to repeat values.
        By default, use the flattened input array, and return a flat output
        array.

Returns:
    Tensor: Repeated tensor which has the same shape as input, except along the
     given axis.

Example::

    >>> x = torch.tensor([1, 2, 3])
    >>> x.repeat_interleave(2)
    tensor([1, 1, 2, 2, 3, 3])
    >>> y = torch.tensor([[1, 2], [3, 4]])
    >>> torch.repeat_interleave(y, 2)
    tensor([1, 1, 2, 2, 3, 3, 4, 4])
    >>> torch.repeat_interleave(y, 3, dim=1)
    tensor([[1, 1, 1, 2, 2, 2],
            [3, 3, 3, 4, 4, 4]])
    >>> torch.repeat_interleave(y, torch.tensor([1, 2]), dim=0)
    tensor([[1, 2],
            [3, 4],
            [3, 4]])

.. function:: repeat_interleave(repeats) -> Tensor

If the `repeats` is `tensor([n1, n2, n3, ...])`, then the output will be
`tensor([0, 0, ..., 1, 1, ..., 2, 2, ..., ...])` where `0` appears `n1` times,
`1` appears `n2` times, `2` appears `n3` times, etc.
""".format(**common_args))


add_docstr(torch.quantize_per_tensor,
           r"""
quantize_per_tensor(input, scale, zero_point, dtype) -> Tensor

Converts a float tensor to quantized tensor with given scale and zero point.

Arguments:
    input (Tensor): float tensor to quantize
    scale (float): scale to apply in quantization formula
    zero_point (int): offset in integer value that maps to float zero
    dtype (:class:`torch.dtype`): the desired data type of returned tensor.
        Has to be one of the quantized dtypes: ``torch.quint8``, ``torch.qint8``, ``torch.qint32``

Returns:
    Tensor: A newly quantized tensor

Example::

    >>> torch.quantize_per_tensor(torch.tensor([-1.0, 0.0, 1.0, 2.0]), 0.1, 10, torch.quint8)
    tensor([-1.,  0.,  1.,  2.], size=(4,), dtype=torch.quint8,
           quantization_scheme=torch.per_tensor_affine, scale=0.1, zero_point=10)
    >>> torch.quantize_per_tensor(torch.tensor([-1.0, 0.0, 1.0, 2.0]), 0.1, 10, torch.quint8).int_repr()
    tensor([ 0, 10, 20, 30], dtype=torch.uint8)
""")

add_docstr(torch.quantize_per_channel,
           r"""
quantize_per_channel(input, scales, zero_points, axis, dtype) -> Tensor

Converts a float tensor to per-channel quantized tensor with given scales and zero points.

Arguments:
    input (Tensor): float tensor to quantize
    scales (Tensor): float 1D tensor of scales to use, size should match ``input.size(axis)``
    zero_points (int): integer 1D tensor of offset to use, size should match ``input.size(axis)``
    axis (int): dimension on which apply per-channel quantization
    dtype (:class:`torch.dtype`): the desired data type of returned tensor.
        Has to be one of the quantized dtypes: ``torch.quint8``, ``torch.qint8``, ``torch.qint32``

Returns:
    Tensor: A newly quantized tensor

Example::

    >>> x = torch.tensor([[-1.0, 0.0], [1.0, 2.0]])
    >>> torch.quantize_per_channel(x, torch.tensor([0.1, 0.01]), torch.tensor([10, 0]), 0, torch.quint8)
    tensor([[-1.,  0.],
            [ 1.,  2.]], size=(2, 2), dtype=torch.quint8,
           quantization_scheme=torch.per_channel_affine,
           scale=tensor([0.1000, 0.0100], dtype=torch.float64),
           zero_point=tensor([10,  0]), axis=0)
    >>> torch.quantize_per_channel(x, torch.tensor([0.1, 0.01]), torch.tensor([10, 0]), 0, torch.quint8).int_repr()
    tensor([[  0,  10],
            [100, 200]], dtype=torch.uint8)
""")

add_docstr(torch.Generator,
           r"""
Generator(device='cpu') -> Generator

Creates and returns a generator object which manages the state of the algorithm that
produces pseudo random numbers. Used as a keyword argument in many :ref:`inplace-random-sampling`
functions.

Arguments:
    device (:class:`torch.device`, optional): the desired device for the generator.

Returns:
    Generator: An torch.Generator object.

Example::

    >>> g_cpu = torch.Generator()
    >>> g_cuda = torch.Generator(device='cuda')
""")


add_docstr(torch.Generator.set_state,
           r"""
Generator.set_state(new_state) -> void

Sets the Generator state.

Arguments:
    new_state (torch.ByteTensor): The desired state.

Example::

    >>> g_cpu = torch.Generator()
    >>> g_cpu_other = torch.Generator()
    >>> g_cpu.set_state(g_cpu_other.get_state())
""")


add_docstr(torch.Generator.get_state,
           r"""
Generator.get_state() -> Tensor

Returns the Generator state as a ``torch.ByteTensor``.

Returns:
    Tensor: A ``torch.ByteTensor`` which contains all the necessary bits
    to restore a Generator to a specific point in time.

Example::

    >>> g_cpu = torch.Generator()
    >>> g_cpu.get_state()
""")


add_docstr(torch.Generator.manual_seed,
           r"""
Generator.manual_seed(seed) -> Generator

Sets the seed for generating random numbers. Returns a `torch.Generator` object.
It is recommended to set a large seed, i.e. a number that has a good balance of 0
and 1 bits. Avoid having many 0 bits in the seed.

Arguments:
    seed (int): The desired seed.

Returns:
    Generator: An torch.Generator object.

Example::

    >>> g_cpu = torch.Generator()
    >>> g_cpu.manual_seed(2147483647)
""")


add_docstr(torch.Generator.initial_seed,
           r"""
Generator.initial_seed() -> int

Returns the initial seed for generating random numbers.

Example::

    >>> g_cpu = torch.Generator()
    >>> g_cpu.initial_seed()
    2147483647
""")


add_docstr(torch.Generator.seed,
           r"""
Generator.seed() -> int

Gets a non-deterministic random number from std::random_device or the current
time and uses it to seed a Generator.

Example::

    >>> g_cpu = torch.Generator()
    >>> g_cpu.seed()
    1516516984916
""")


add_docstr(torch.Generator.device,
           r"""
Generator.device -> device

Gets the current device of the generator.

Example::

    >>> g_cpu = torch.Generator()
    >>> g_cpu.device
    device(type='cpu')
""")

add_docstr(torch.searchsorted,
           r"""
searchsorted(sorted_sequence, values, out_int32=False, right=False, out=None) -> Tensor

Find the indices from the *innermost* dimension of :attr:`sorted_sequence` such that, if the
corresponding values in :attr:`values` were inserted before the indices, the order of the
corresponding *innermost* dimension within :attr:`sorted_sequence` would be preserved.
Return a new tensor with the same size as :attr:`values`. If :attr:`right` is False (default),
then the left boundary of :attr:`sorted_sequence` is closed. More formally, the returned index
satisfies the following rules:

.. list-table::
   :widths: 12 10 78
   :header-rows: 1

   * - :attr:`sorted_sequence`
     - :attr:`right`
     - *returned index satisfies*
   * - 1-D
     - False
     - ``sorted_sequence[i-1] <= values[m][n]...[l][x] < sorted_sequence[i]``
   * - 1-D
     - True
     - ``sorted_sequence[i-1] < values[m][n]...[l][x] <= sorted_sequence[i]``
   * - N-D
     - False
     - ``sorted_sequence[m][n]...[l][i-1] <= values[m][n]...[l][x] < sorted_sequence[m][n]...[l][i]``
   * - N-D
     - True
     - ``sorted_sequence[m][n]...[l][i-1] < values[m][n]...[l][x] <= sorted_sequence[m][n]...[l][i]``

Args:
    sorted_sequence (Tensor): N-D or 1-D tensor, containing monotonically increasing sequence on the *innermost*
                              dimension.
    values (Tensor or Scalar): N-D tensor or a Scalar containing the search value(s).
    out_int32 (bool, optional): indicate the output data type. torch.int32 if True, torch.int64 otherwise.
                                Default value is False, i.e. default output data type is torch.int64.
    right (bool, optional): if False, return the first suitable location that is found. If True, return the
                            last such index. If no suitable index found, return 0 for non-numerical value
                            (eg. nan, inf) or the size of *innermost* dimension within :attr:`sorted_sequence`
                            (one pass the last index of the *innermost* dimension). In other words, if False,
                            gets the lower bound index for each value in :attr:`values` on the corresponding
                            *innermost* dimension of the :attr:`sorted_sequence`. If True, gets the upper
                            bound index instead. Default value is False.
    out (Tensor, optional): the output tensor, must be the same size as :attr:`values` if provided.

.. note:: If your use case is always 1-D sorted sequence, :func:`torch.bucketize` is preferred,
          because it has fewer dimension checks resulting in slightly better performance.


Example::

    >>> sorted_sequence = torch.tensor([[1, 3, 5, 7, 9], [2, 4, 6, 8, 10]])
    >>> sorted_sequence
    tensor([[ 1,  3,  5,  7,  9],
            [ 2,  4,  6,  8, 10]])
    >>> values = torch.tensor([[3, 6, 9], [3, 6, 9]])
    >>> values
    tensor([[3, 6, 9],
            [3, 6, 9]])
    >>> torch.searchsorted(sorted_sequence, values)
    tensor([[1, 3, 4],
            [1, 2, 4]])
    >>> torch.searchsorted(sorted_sequence, values, right=True)
    tensor([[2, 3, 5],
            [1, 3, 4]])

    >>> sorted_sequence_1d = torch.tensor([1, 3, 5, 7, 9])
    >>> sorted_sequence_1d
    tensor([1, 3, 5, 7, 9])
    >>> torch.searchsorted(sorted_sequence_1d, values)
    tensor([[1, 3, 4],
            [1, 3, 4]])
""")

add_docstr(torch.bucketize,
           r"""
bucketize(input, boundaries, out_int32=False, right=False, out=None) -> Tensor

Returns the indices of the buckets to which each value in the :attr:`input` belongs, where the
boundaries of the buckets are set by :attr:`boundaries`. Return a new tensor with the same size
as :attr:`input`. If :attr:`right` is False (default), then the left boundary is closed. More
formally, the returned index satisfies the following rules:

.. list-table::
   :widths: 15 85
   :header-rows: 1

   * - :attr:`right`
     - *returned index satisfies*
   * - False
     - ``boundaries[i-1] <= input[m][n]...[l][x] < boundaries[i]``
   * - True
     - ``boundaries[i-1] < input[m][n]...[l][x] <= boundaries[i]``

Args:
    input (Tensor or Scalar): N-D tensor or a Scalar containing the search value(s).
    boundaries (Tensor): 1-D tensor, must contain a monotonically increasing sequence.
    out_int32 (bool, optional): indicate the output data type. torch.int32 if True, torch.int64 otherwise.
                                Default value is False, i.e. default output data type is torch.int64.
    right (bool, optional): if False, return the first suitable location that is found. If True, return the
                            last such index. If no suitable index found, return 0 for non-numerical value
                            (eg. nan, inf) or the size of :attr:`boundaries` (one pass the last index).
                            In other words, if False, gets the lower bound index for each value in :attr:`input`
                            from :attr:`boundaries`. If True, gets the upper bound index instead.
                            Default value is False.
    out (Tensor, optional): the output tensor, must be the same size as :attr:`input` if provided.


Example::

    >>> boundaries = torch.tensor([1, 3, 5, 7, 9])
    >>> boundaries
    tensor([1, 3, 5, 7, 9])
    >>> v = torch.tensor([[3, 6, 9], [3, 6, 9]])
    >>> v
    tensor([[3, 6, 9],
            [3, 6, 9]])
    >>> torch.bucketize(v, boundaries)
    tensor([[1, 3, 4],
            [1, 3, 4]])
    >>> torch.bucketize(v, boundaries, right=True)
    tensor([[2, 3, 5],
            [2, 3, 5]])
""")<|MERGE_RESOLUTION|>--- conflicted
+++ resolved
@@ -104,17 +104,18 @@
         the pinned memory. Works only for CPU tensors. Default: ``False``.
 """)
 
-add_docstr(torch.abs,
-           r"""
-abs(input, out=None) -> Tensor
-
-Computes the element-wise absolute value of the given :attr:`input` tensor.
+add_docstr(torch.abs, r"""
+abs(input, *, out=None) -> Tensor
+
+Computes the absolute value of each element in :attr:`input`.
 
 .. math::
     \text{out}_{i} = |\text{input}_{i}|
 """ + r"""
 Args:
     {input}
+
+Keyword args:
     {out}
 
 Example::
@@ -130,17 +131,18 @@
 Alias for :func:`torch.abs`
 """.format(**common_args))
 
-add_docstr(torch.acos,
-           r"""
-acos(input, out=None) -> Tensor
-
-Returns a new tensor with the arccosine  of the elements of :attr:`input`.
+add_docstr(torch.acos, r"""
+acos(input, *, out=None) -> Tensor
+
+Computes the inverse cosine of each element in :attr:`input`.
 
 .. math::
     \text{out}_{i} = \cos^{-1}(\text{input}_{i})
 """ + r"""
 Args:
     {input}
+
+Keyword args:
     {out}
 
 Example::
@@ -1028,6 +1030,36 @@
     input (Tensor): the tensor to split
     chunks (int): number of chunks to return
     dim (int): dimension along which to split the tensor
+""")
+
+add_docstr(torch.unsafe_chunk,
+           r"""
+unsafe_chunk(input, chunks, dim=0) -> List of Tensors
+
+Works like :func:`torch.chunk` but without enforcing the autograd restrictions
+on inplace modification of the outputs.
+
+.. warning::
+    This function is safe to use as long as only the input, or only the outputs
+    are modified inplace after calling this function. It is user's
+    responsibility to ensure that is the case. If both the input and one or more
+    of the outputs are modified inplace, gradients computed by autograd will be
+    silently incorrect.
+""")
+
+add_docstr(torch.unsafe_split,
+           r"""
+unsafe_split(tensor, split_size_or_sections, dim=0) -> List of Tensors
+
+Works like :func:`torch.split` but without enforcing the autograd restrictions
+on inplace modification of the outputs.
+
+.. warning::
+    This function is safe to use as long as only the input, or only the outputs
+    are modified inplace after calling this function. It is user's
+    responsibility to ensure that is the case. If both the input and one or more
+    of the outputs are modified inplace, gradients computed by autograd will be
+    silently incorrect.
 """)
 
 add_docstr(torch.can_cast,
@@ -2159,9 +2191,8 @@
           :math:`\text{true eigenvector}[j + 1] = eigenvectors[:, j] - i \times eigenvectors[:, j + 1]`.
 """)
 
-add_docstr(torch.eq,
-           r"""
-eq(input, other, out=None) -> Tensor
+add_docstr(torch.eq, r"""
+eq(input, other, *, out=None) -> Tensor
 
 Computes element-wise equality
 
@@ -2171,10 +2202,12 @@
 Args:
     input (Tensor): the tensor to compare
     other (Tensor or float): the tensor or value to compare
-    {out} Must be a `ByteTensor`
+
+Keyword args:
+    {out}
 
 Returns:
-    Tensor: A ``torch.BoolTensor`` containing a True at each location where comparison is true
+    A boolean tensor that is True where :attr:`input` is equal to :attr:`other` and False elsewhere
 
 Example::
 
@@ -2505,11 +2538,12 @@
 
 Both :attr:`input` and :attr:`other` must have integer types.
 
-Note that we define the GCD(0, 0) to be 0.
-
-Args:
-    input (Tensor)
-    other (Tensor)
+.. note::
+    This defines :math:`gcd(0, 0) = 0`.
+
+Args:
+    {input}
+    other (Tensor): the second input tensor
 
 Keyword arguments:
     {out}
@@ -2525,11 +2559,11 @@
     tensor([1, 1, 3])
 """.format(**common_args))
 
-add_docstr(torch.ge,
-           r"""
-ge(input, other, out=None) -> Tensor
+add_docstr(torch.ge, r"""
+ge(input, other, *, out=None) -> Tensor
 
 Computes :math:`\text{input} \geq \text{other}` element-wise.
+""" + r"""
 
 The second argument can be a number or a tensor whose shape is
 :ref:`broadcastable <broadcasting-semantics>` with the first argument.
@@ -2537,16 +2571,18 @@
 Args:
     input (Tensor): the tensor to compare
     other (Tensor or float): the tensor or value to compare
-    out (Tensor, optional): the output tensor that must be a `BoolTensor`
+
+Keyword args:
+    {out}
 
 Returns:
-    Tensor: A ``torch.BoolTensor`` containing a True at each location where comparison is true
+    A boolean tensor that is True where :attr:`input` is greater than or equal to :attr:`other` and False elsewhere
 
 Example::
 
     >>> torch.ge(torch.tensor([[1, 2], [3, 4]]), torch.tensor([[1, 1], [4, 4]]))
     tensor([[True, True], [False, True]])
-""")
+""".format(**common_args))
 
 add_docstr(torch.geqrf,
            r"""
@@ -2687,11 +2723,11 @@
 (e.g. in JIT interpreter)
 """)
 
-add_docstr(torch.gt,
-           r"""
-gt(input, other, out=None) -> Tensor
+add_docstr(torch.gt, r"""
+gt(input, other, *, out=None) -> Tensor
 
 Computes :math:`\text{input} > \text{other}` element-wise.
+""" + r"""
 
 The second argument can be a number or a tensor whose shape is
 :ref:`broadcastable <broadcasting-semantics>` with the first argument.
@@ -2699,16 +2735,18 @@
 Args:
     input (Tensor): the tensor to compare
     other (Tensor or float): the tensor or value to compare
-    out (Tensor, optional): the output tensor that must be a `BoolTensor`
+
+Keyword args:
+    {out}
 
 Returns:
-    Tensor: A ``torch.BoolTensor`` containing a True at each location where comparison is true
+    A boolean tensor that is True where :attr:`input` is greater than :attr:`other` and False elsewhere
 
 Example::
 
     >>> torch.gt(torch.tensor([[1, 2], [3, 4]]), torch.tensor([[1, 1], [4, 4]]))
     tensor([[False, True], [False, False]])
-""")
+""".format(**common_args))
 
 add_docstr(torch.histc,
            r"""
@@ -2815,16 +2853,21 @@
     tensor(1.9073e-06)
 """.format(**common_args))
 
-add_docstr(torch.isinf,
-           r"""
-Returns a new tensor with boolean elements representing if each element is `+/-INF` or not.
-Complex values are infinite when their real and/or imaginary part is infinite.
+add_docstr(torch.isinf, r"""
+isinf(input) -> Tensor
+
+Tests if each element of :attr:`input` is infinite
+(positive or negative infinity) or not.
+
+.. note::
+    Complex values are infinite when their real or imaginary part is
+    infinite.
 
     Arguments:
-        tensor (Tensor): A tensor to check
+        {input}
 
     Returns:
-        Tensor: ``A torch.Tensor with dtype torch.bool`` containing a True at each location of `+/-INF` elements and False otherwise
+        A boolean tensor that is True where :attr:`input` is infinite and False elsewhere
 
     Example::
 
@@ -2832,10 +2875,6 @@
         tensor([False,  True,  False,  True,  False])
 """)
 
-<<<<<<< HEAD
-add_docstr(torch.isclose,
-           r"""
-=======
 add_docstr(torch.isposinf,
            r"""
 isposinf(input, *, out=None) -> Tensor
@@ -2871,7 +2910,6 @@
 """.format(**common_args))
 
 add_docstr(torch.isclose, r"""
->>>>>>> 48acdfd5
 isclose(input, other, rtol=1e-05, atol=1e-08, equal_nan=False) -> Tensor
 
 Returns a new tensor with boolean elements representing if each element of
@@ -2902,66 +2940,84 @@
     tensor([True, True])
 """)
 
-add_docstr(torch.isfinite,
-           r"""
+add_docstr(torch.isfinite, r"""
+isfinite(input) -> Tensor
+
 Returns a new tensor with boolean elements representing if each element is `finite` or not.
 
 Real values are finite when they are not NaN, negative infinity, or infinity.
 Complex values are finite when both their real and imaginary parts are finite.
 
     Arguments:
-        tensor (Tensor): A tensor to check
+        {input}
 
     Returns:
-        Tensor: ``A torch.Tensor with dtype torch.bool`` containing a True at each location of finite elements and False otherwise
+        A boolean tensor that is True where :attr:`input` is finite and False elsewhere
 
     Example::
 
         >>> torch.isfinite(torch.tensor([1, float('inf'), 2, float('-inf'), float('nan')]))
         tensor([True,  False,  True,  False,  False])
-""")
-
-add_docstr(torch.isnan,
-           r"""
-Returns a new tensor with boolean elements representing if each element is `NaN` or not.
-Complex values are considered `NaN` when either their real and/or imaginary part is NaN.
+""".format(**common_args))
+
+add_docstr(torch.isnan, r"""
+isnan(input) -> Tensor
+
+Returns a new tensor with boolean elements representing if each element of :attr:`input`
+is NaN or not. Complex values are considered NaN when either their real
+and/or imaginary part is NaN.
 
 Arguments:
-    input (Tensor): A tensor to check
+    {input}
 
 Returns:
-    Tensor: A ``torch.BoolTensor`` containing a True at each location of `NaN` elements.
+    A boolean tensor that is True where :attr:`input` is NaN and False elsewhere
 
 Example::
 
     >>> torch.isnan(torch.tensor([1, float('nan'), 2]))
     tensor([False, True, False])
-""")
-
-add_docstr(torch.is_floating_point,
-           r"""
+""".format(**common_args))
+
+add_docstr(torch.isreal, r"""
+isreal(input) -> Tensor
+
+Returns a new tensor with boolean elements representing if each element of :attr:`input` is real-valued or not.
+All real-valued types are considered real. Complex values are considered real when their imaginary part is 0.
+
+Arguments:
+    {input}
+
+Returns:
+    A boolean tensor that is True where :attr:`input` is real and False elsewhere
+
+Example::
+
+    >>> torch.isreal(torch.tensor([1, 1+1j, 2+0j]))
+    tensor([True, False, True])
+""".format(**common_args))
+
+add_docstr(torch.is_floating_point, r"""
 is_floating_point(input) -> (bool)
 
 Returns True if the data type of :attr:`input` is a floating point data type i.e.,
 one of ``torch.float64``, ``torch.float32`` and ``torch.float16``.
 
 Args:
-    input (Tensor): the PyTorch tensor to test
-""")
-
-add_docstr(torch.is_complex,
-           r"""
+    {input}
+""".format(**common_args))
+
+add_docstr(torch.is_complex, r"""
 is_complex(input) -> (bool)
 
 Returns True if the data type of :attr:`input` is a complex data type i.e.,
 one of ``torch.complex64``, and ``torch.complex128``.
 
 Args:
-    input (Tensor): the PyTorch tensor to test
-""")
-
-add_docstr(torch.is_nonzero,
-           r"""
+    {input}
+""".format(**common_args))
+
+add_docstr(torch.is_nonzero, r"""
 is_nonzero(input) -> (bool)
 
 Returns True if the :attr:`input` is a single element tensor which is not equal to zero
@@ -2972,8 +3028,9 @@
 of sparse tensors).
 
 Args:
-    input (Tensor): the PyTorch tensor to test
-Example::
+    {input}
+
+Examples::
 
     >>> torch.is_nonzero(torch.tensor([0.]))
     False
@@ -2991,7 +3048,7 @@
     Traceback (most recent call last):
     ...
     RuntimeError: bool value of Tensor with no values is ambiguous
-""")
+""".format(**common_args))
 
 add_docstr(torch.kthvalue,
            r"""
@@ -3041,9 +3098,12 @@
 
 Both :attr:`input` and :attr:`other` must have integer types.
 
-Args:
-    input (Tensor)
-    other (Tensor)
+.. note::
+    This defines :math:`lcm(0, 0) = 0` and :math:`lcm(0, a) = 0`.
+
+Args:
+    {input}
+    other (Tensor): the second input tensor
 
 Keyword arguments:
     {out}
@@ -3059,28 +3119,31 @@
     tensor([15, 30, 15])
 """.format(**common_args))
 
-add_docstr(torch.le,
-           r"""
-le(input, other, out=None) -> Tensor
+add_docstr(torch.le, r"""
+le(input, other, *, out=None) -> Tensor
 
 Computes :math:`\text{input} \leq \text{other}` element-wise.
+""" + r"""
 
 The second argument can be a number or a tensor whose shape is
 :ref:`broadcastable <broadcasting-semantics>` with the first argument.
 
 Args:
     input (Tensor): the tensor to compare
-    other (Tensor or float): the tensor or value to compare
-    out (Tensor, optional): the output tensor that must be a `BoolTensor`
+    other (Tensor or Scalar): the tensor or value to compare
+
+Keyword args:
+    {out}
 
 Returns:
-    Tensor: A ``torch.BoolTensor`` containing a True at each location where comparison is true
+    A boolean tensor that is True where :attr:`input` is less than or equal to
+    :attr:`other` and False elsewhere
 
 Example::
 
     >>> torch.le(torch.tensor([[1, 2], [3, 4]]), torch.tensor([[1, 1], [4, 4]]))
     tensor([[True, False], [True, True]])
-""")
+""".format(**common_args))
 
 add_docstr(torch.lerp,
            r"""
@@ -3557,11 +3620,11 @@
             [  8.9332,   5.2418]])
 """)
 
-add_docstr(torch.lt,
-           r"""
-lt(input, other, out=None) -> Tensor
+add_docstr(torch.lt, r"""
+lt(input, other, *, out=None) -> Tensor
 
 Computes :math:`\text{input} < \text{other}` element-wise.
+""" + r"""
 
 The second argument can be a number or a tensor whose shape is
 :ref:`broadcastable <broadcasting-semantics>` with the first argument.
@@ -3569,16 +3632,18 @@
 Args:
     input (Tensor): the tensor to compare
     other (Tensor or float): the tensor or value to compare
-    out (Tensor, optional): the output tensor that must be a `BoolTensor`
+
+Keyword args:
+    {out}
 
 Returns:
-    Tensor: A `torch.BoolTensor` containing a True at each location where comparison is true
+    A boolean tensor that is True where :attr:`input` is less than :attr:`other` and False elsewhere
 
 Example::
 
     >>> torch.lt(torch.tensor([[1, 2], [3, 4]]), torch.tensor([[1, 1], [4, 4]]))
     tensor([[False, False], [True, False]])
-""")
+""".format(**common_args))
 
 add_docstr(torch.lu_solve,
            r"""
@@ -4444,11 +4509,11 @@
             [ 8,  9]])
 """)
 
-add_docstr(torch.ne,
-           r"""
-ne(input, other, out=None) -> Tensor
-
-Computes :math:`input \neq other` element-wise.
+add_docstr(torch.ne, r"""
+ne(input, other, *, out=None) -> Tensor
+
+Computes :math:`\text{input} \neq \text{other}` element-wise.
+""" + r"""
 
 The second argument can be a number or a tensor whose shape is
 :ref:`broadcastable <broadcasting-semantics>` with the first argument.
@@ -4456,16 +4521,18 @@
 Args:
     input (Tensor): the tensor to compare
     other (Tensor or float): the tensor or value to compare
-    out (Tensor, optional): the output tensor that must be a `BoolTensor`
+
+Keyword args:
+    {out}
 
 Returns:
-    Tensor: A ``torch.BoolTensor`` containing a True at each location where comparison is true.
+    A boolean tensor that is True where :attr:`input` is not equal to :attr:`other` and False elsewhere
 
 Example::
 
     >>> torch.ne(torch.tensor([[1, 2], [3, 4]]), torch.tensor([[1, 1], [4, 4]]))
     tensor([[False, True], [True, False]])
-""")
+""".format(**common_args))
 
 add_docstr(torch.neg,
            r"""
@@ -5540,29 +5607,29 @@
            [ 1.0000], dtype=torch.float64)
 """)
 
-add_docstr(torch.set_num_threads,
-           r"""
+add_docstr(torch.set_num_threads, r"""
 set_num_threads(int)
 
 Sets the number of threads used for intraop parallelism on CPU.
-WARNING:
-To ensure that the correct number of threads is used, set_num_threads
-must be called before running eager, JIT or autograd code.
+
+.. warning::
+    To ensure that the correct number of threads is used, set_num_threads
+    must be called before running eager, JIT or autograd code.
 """)
 
-add_docstr(torch.set_num_interop_threads,
-           r"""
+add_docstr(torch.set_num_interop_threads, r"""
 set_num_interop_threads(int)
 
 Sets the number of threads used for interop parallelism
 (e.g. in JIT interpreter) on CPU.
-WARNING: Can only be called once and before any inter-op parallel work
-is started (e.g. JIT execution).
+
+.. warning::
+    Can only be called once and before any inter-op parallel work
+    is started (e.g. JIT execution).
 """)
 
-add_docstr(torch.sigmoid,
-           r"""
-sigmoid(input, out=None) -> Tensor
+add_docstr(torch.sigmoid, r"""
+sigmoid(input, *, out=None) -> Tensor
 
 Returns a new tensor with the sigmoid of the elements of :attr:`input`.
 
@@ -5571,6 +5638,8 @@
 """ + r"""
 Args:
     {input}
+
+Keyword args:
     {out}
 
 Example::
@@ -6829,9 +6898,8 @@
             [1, 2, 2]])
 """.format(**factory_common_args))
 
-add_docstr(torch.true_divide,
-           r"""
-true_divide(dividend, divisor) -> Tensor
+add_docstr(torch.true_divide, r"""
+true_divide(dividend, divisor, *, out) -> Tensor
 
 Performs "true division" that always computes the division
 in floating point. Analogous to division in Python 3 and equivalent to
