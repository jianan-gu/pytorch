--- conflicted
+++ resolved
@@ -563,8 +563,7 @@
           -std::numeric_limits<accum_t>::infinity(), cur_qSplitSize);
       fill_stub(qk_sum_data,
           static_cast<accum_t>(0), cur_qSplitSize);
-<<<<<<< HEAD
-      int64_t num_keys = kvSize;
+
       if (!headSize_even && need_pack) {
         // Pad query if headSize is not even
         copy_value_with_pad<scalar_t>(
@@ -577,16 +576,10 @@
           qStrideM
         );
       }
-      for (int64_t n = 0; n < num_keys; n += kvSplitSize) {
-        int64_t cur_kvSplitSize = std::min(kvSplitSize, kvSize - n);
-        cur_kvSplitSize = cur_kvSplitSize == kvSplitSize ? kvSplitSize : kvTail;
-        int64_t cur_ekvSplitSize = (need_pack && cur_kvSplitSize % 2 != 0) ? cur_kvSplitSize + 1 : cur_kvSplitSize;
-
-=======
-
       for (int64_t n = 0; n < kvSize; n += kvSplitSize) {
         int64_t cur_kvSplitSize = std::min(kvSplitSize, kvSize - n);
->>>>>>> ea98553d
+        int64_t cur_ekvSplitSize = (need_pack && cur_kvSplitSize % 2 != 0) ? cur_kvSplitSize + 1 : cur_kvSplitSize;
+
         // Calculate scale * q @ k.T
         auto i_kv = is_broadcast_bs_kv ? i/bs_shards : i;
         auto j_kv = is_broadcast_head_kv ? j/gqa_shards : j;
