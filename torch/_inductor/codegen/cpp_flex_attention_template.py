# mypy: allow-untyped-defs
import contextlib
import logging
import re
from typing import Optional
from unittest.mock import patch

import sympy

import torch
import torch.utils

from ...utils._ordered_set import OrderedSet
from .. import ir
from ..ir import TensorBox
from ..select_algorithm import DataProcessorTemplateWrapper
from ..utils import parallel_num_threads
from ..virtualized import V
from .cpp_template import CppTemplate
from .cpp_utils import GemmBlocking


log = logging.getLogger(__name__)

# TODO: reuse cpp codegen to generate below pointwise/reduction kernels
SOFTMAX_FUSIONS = r"""
// 1) out = exp(a - val)
// 2) val = sum(out)
template <typename T1, typename T2>
inline void {{kernel_name}}_exp_reduce_sum_fusion_kernel(
    T1* a,
    const int& size,
    T2* out,
    T1& val) {
  auto vec_size = at::vec::Vectorized<T1>::size();
  auto vec_max = at::vec::Vectorized<T1>(val);
  T1 tmp_sum = 0;
  auto vec_tmp_sum = at::vec::Vectorized<T1>(tmp_sum);
  for (long i = 0; i < vec_size * (size / vec_size); i += vec_size) {
    auto tmp0 = at::vec::Vectorized<T1>::loadu(a + i);
    auto tmp1 = tmp0 - vec_max;
    auto tmp2 = tmp1.exp_u20();
    vec_tmp_sum += tmp2;
    at::native::_store(out + i, tmp2);
  }
  tmp_sum = at::vec::vec_reduce_all<T1>(
      [](at::vec::Vectorized<T1>& x, at::vec::Vectorized<T1>& y) {
        return x + y;
      },
      vec_tmp_sum);
  for (long i = vec_size * (size / vec_size); i < size; i++) {
    auto tmp0 = a[i];
    auto tmp1 = tmp0 - val;
    auto tmp2 = exp(tmp1);
    tmp_sum += tmp2;
    out[i] = tmp2;
  }
  val = tmp_sum;
}

// 1) out = a * scale
// 2) max = max(out)
template <typename scalar_t>
inline void {{kernel_name}}_mul_reduce_max_fusion_kernel(
    const scalar_t* a,
    const scalar_t& scale,
    const int& size,
    scalar_t* out,
    scalar_t& max) {
  auto vec_size = at::vec::Vectorized<scalar_t>::size();
  auto vec_scale = at::vec::Vectorized<scalar_t>(scale);
  scalar_t tmp_max = -std::numeric_limits<scalar_t>::infinity();
  auto vec_tmp_max = at::vec::Vectorized<scalar_t>(tmp_max);
  for (long i = 0; i < vec_size * (size / vec_size); i += vec_size) {
    auto tmp0 = at::vec::Vectorized<scalar_t>::loadu(a + i);
    auto tmp1 = tmp0 * vec_scale;
    vec_tmp_max = at::vec::maximum(vec_tmp_max, tmp1);
    at::native::_store(out + i, tmp1);
  }
  for (long i = vec_size * (size / vec_size); i < size; i++) {
    auto tmp0 = a[i];
    auto tmp1 = tmp0 * scale;
    tmp_max = std::max(tmp_max, tmp1);
    out[i] = tmp1;
  }
  max = std::max(
      tmp_max,
      at::vec::vec_reduce_all<scalar_t>(
          [](at::vec::Vectorized<scalar_t>& x, at::vec::Vectorized<scalar_t>& y) {
            return at::vec::maximum(x, y);
          },
          vec_tmp_max));
}

template <typename scalar_t>
static inline scalar_t* {{kernel_name}}_conditional_data_ptr(scalar_t* ptr, scalar_t* ptr2) {
  TORCH_CHECK(ptr2 == nullptr);
  return ptr;
}

template <typename scalar_t,
          typename std::enable_if_t<c10::is_reduced_floating_point_v<scalar_t>, int> = 0>
static inline scalar_t* {{kernel_name}}_conditional_data_ptr(float* ptr, scalar_t* ptr2) {
  return ptr2;
}

template <typename scalar_t>
inline void {{kernel_name}}_fill_stub(scalar_t* data, scalar_t val, int64_t size) {
  using Vec = at::vec::Vectorized<scalar_t>;
  Vec data_vec = Vec(val);
  int64_t d = 0;
  for (; d < size - (size % Vec::size()); d += Vec::size()) {
    data_vec.store(data + d);
  }
  #if !defined(_MSC_VER) && !defined(COMPILING_FOR_MIN_SIZE)
  # pragma unroll
  #endif
  for (; d < size; d++) {
    data[d] = val;
  }
}

// out = a * scale
template <typename scalar_t>
inline void {{kernel_name}}_mul_scale_kernel(
    scalar_t* a,
    scalar_t scale,
    int64_t size) {
  auto vec_size = at::vec::Vectorized<scalar_t>::size();
  auto vec_scale = at::vec::Vectorized<scalar_t>(scale);
  for (int64_t i = 0; i < vec_size * (size / vec_size); i += vec_size) {
    auto tmp0 = at::vec::Vectorized<scalar_t>::loadu(a + i);
    auto tmp1 = tmp0 * vec_scale;
    at::native::_store(a + i, tmp1);
  }
  for (int64_t i = vec_size * (size / vec_size); i < size; i++) {
    auto tmp0 = a[i];
    auto tmp1 = tmp0 * scale;
    a[i] = tmp1;
  }
}

"""

BRGEMM_PACK_FUNCTIONS = r"""
template <typename scalar_t>
inline void {{kernel_name}}_copy_value_with_pad(
    const scalar_t* value_ptr,
    scalar_t* dst_ptr,
    int64_t rows,
    int64_t cols,
    int64_t prows,
    int64_t pcols,
    int64_t ldi) {
  auto vec_size = at::vec::Vectorized<scalar_t>::size();
  int64_t i = 0;
  for (; i < rows; i++) {
    int64_t j = 0;
    for (; j < cols - (cols % vec_size); j += vec_size) {
      auto vec_v =
          at::vec::Vectorized<scalar_t>::loadu(value_ptr + i * ldi + j);
      vec_v.store(dst_ptr + i * pcols + j);
    }

    if (j < cols) {
      auto vec_v = at::vec::Vectorized<scalar_t>::loadu(
          value_ptr + i * ldi + j, cols - j);
      vec_v.store(dst_ptr + i * pcols + j, cols - j);
    }

    // col padding
    auto psize = pcols - cols;
    if (psize > 0) {
      auto zero_vec = at::vec::Vectorized<scalar_t>(0);
      int64_t pj = 0;
      for (; pj < psize - (psize % vec_size); pj += vec_size) {
        zero_vec.store(dst_ptr + i * pcols + cols + pj);
      }
      if (pj < psize) {
        zero_vec.store(dst_ptr + i * pcols + cols + pj, psize - pj);
      }
    }
  }
  // row padding
  for (; i < prows; i++) {
    auto zero_vec = at::vec::Vectorized<scalar_t>(0);
    int64_t j = 0;
    for (; j < pcols - (pcols % vec_size); j += vec_size) {
      zero_vec.store(dst_ptr + i * pcols + j);
    }
    if (j < pcols) {
      zero_vec.store(dst_ptr + i * pcols + j, pcols - j);
    }

  }
}
"""

MICRO_GEMM_TEMPLATE = r"""
GEMM_DEFINE
"""

ALLOCATE_BUFFER = r"""
  int64_t {{buffer_name}}_dtype_itemsize = c10::is_reduced_floating_point_v<{{buffer_dtype}}> ? 2 : 4;
  auto& {{buffer_name}}_allocator = *at::getCPUAllocator();
  auto {{buffer_name}}_work_data = {{buffer_name}}_allocator.allocate({{buffer_size}}*{{buffer_name}}_dtype_itemsize);
  void* {{buffer_name}}_data_ptr = {{buffer_name}}_work_data.get();
  {{buffer_dtype}}* {{buffer_name}} = ({{buffer_dtype}}*){{buffer_name}}_data_ptr;
"""

FLEX_ATTENTION_TEMPLATE = r"""
{{template.header().getvalue()}}
#include <ATen/native/cpu/utils.h>
#include <ATen/native/CPUBlas.h>
#include <ATen/Context.h>
{{template.codegen_micro_gemm(kernel.kernel_name)}}
{{template.codegen_softmax_fusion(kernel.kernel_name)}}
{{template.codegen_brgemm_pack_function(kernel.kernel_name)}}
{%- set kernel_args = {"query": query, "key": key, "value": value,
                       "kv_num_blocks": kv_num_blocks, "kv_indices": kv_indices,
                       "full_kv_num_blocks": full_kv_num_blocks, "full_kv_indices": full_kv_indices } %}
{%- set kernel_args = template.update_kernel_args(kernel_args) %}

extern "C"
{{kernel.def_kernel(inputs=kernel_args, outputs={"output": output}, extra_sizevars=template.extra_sizevars)}}
{
  {{ kernel.maybe_codegen_profile() }}
  int64_t qBlockSize = {{qBlockSize}};
  int64_t kvBlockSize = {{kvBlockSize}};
  kvBlockSize = kvBlockSize>{{kernel.size(key, 1)}} ? {{kernel.size(key, 1)}}
                                                    : kvBlockSize;
  int64_t num_thread = {{num_thread}};

  // dtypes of kernel and internal buffers
  using scalar_t = {{kernel.dtype(query)}};
  constexpr bool is_reduced_type = c10::is_reduced_floating_point_v<scalar_t>;
  using accum_t = at::opmath_type<{{kernel.dtype(query)}}>;
  using Vec = at::vec::Vectorized<accum_t>;
  accum_t scaling_factor = {{scale}};
  int64_t batchSize = {{kernel.size(query, 0)}};
  int64_t qSize = {{kernel.size(query, 1)}};
  int64_t num_head = {{kernel.size(query, 2)}};
  int64_t headSize = {{kernel.size(query, 3)}};
  int64_t batchSize_k = {{kernel.size(key, 0)}};
  int64_t num_head_k = {{kernel.size(key, 2)}};
  int64_t headSize_v = {{kernel.size(value, 3)}};
  bool is_broadcast_bs_kv = batchSize != batchSize_k;
  bool is_broadcast_head_kv = num_head != num_head_k;
  int64_t gqa_shards = num_head / num_head_k;
  int64_t bs_shards = batchSize / batchSize_k;

  int64_t batchSize_kvi = {{kernel.size(kv_indices, 0)}};
  int64_t num_head_kvi = {{kernel.size(kv_indices, 1)}};
  int64_t block_num_kvi = {{kernel.size(kv_indices, 3)}};
  bool is_broadcast_bs_kvi = batchSize != batchSize_kvi;
  bool is_broadcast_head_kvi = num_head != num_head_kvi;
  int64_t gqa_shards_kvi = num_head / num_head_kvi;
  int64_t bs_shards_kvi = batchSize / batchSize_kvi;

  int64_t kviStrideB = {{kernel.stride(kv_indices, 0)}};
  int64_t kviStrideH = {{kernel.stride(kv_indices, 1)}};
  int64_t kviStrideQ = {{kernel.stride(kv_indices, 2)}};

  int64_t num_kviStrideB = {{kernel.stride(kv_num_blocks, 0)}};
  int64_t num_kviStrideH = {{kernel.stride(kv_num_blocks, 1)}};

{%- if has_full_kv_block %}
  int64_t full_kviStrideB = {{kernel.stride(full_kv_indices, 0)}};
  int64_t full_kviStrideH = {{kernel.stride(full_kv_indices, 1)}};
  int64_t full_kviStrideQ = {{kernel.stride(full_kv_indices, 2)}};

  int64_t full_num_kviStrideB = {{kernel.stride(full_kv_num_blocks, 0)}};
  int64_t full_num_kviStrideH = {{kernel.stride(full_kv_num_blocks, 1)}};
{%- endif %}

  auto kv_num_blocks_data = kv_num_blocks;
  auto kv_indices_data = kv_indices;
  auto full_kv_indices_data = full_kv_indices;
  auto full_kv_num_blocks_data = full_kv_num_blocks;
  int64_t kv_row_num = {{kernel.size(kv_num_blocks, 2)}};
  int64_t full_kv_row_num = {{kernel.size(full_kv_indices, 2)}};


  // Strides
  int64_t qStrideB = {{kernel.stride(query, 0)}};
  int64_t qStrideM = {{kernel.stride(query, 1)}};
  int64_t qStrideH = {{kernel.stride(query, 2)}};
  int64_t kStrideB = {{kernel.stride(key, 0)}};
  int64_t kStrideN = {{kernel.stride(key, 1)}};
  int64_t kStrideH = {{kernel.stride(key, 2)}};
  int64_t vStrideB = {{kernel.stride(value, 0)}};
  int64_t vStrideN = {{kernel.stride(value, 1)}};
  int64_t vStrideH = {{kernel.stride(value, 2)}};
  int64_t oStrideB = {{kernel.stride(output, 0)}};
  int64_t oStrideM = {{kernel.stride(output, 2)}};
  int64_t oStrideH = {{kernel.stride(output, 1)}};

  int64_t kvSize = {{kernel.size(key, 1)}};

  // Split size heuristics tuned for q/k len
  int64_t qSplitSize = kvBlockSize;
  int64_t kvSplitSize = kvBlockSize;


  qSplitSize = qSplitSize > qSize ? qSize : qSplitSize;
  kvSplitSize = kvSplitSize > kvSize ? kvSize : kvSplitSize;
  int64_t qSlice = (qSize + qSplitSize - 1) / qSplitSize;
  int64_t kvSlice = (kvSize + kvSplitSize - 1) / kvSplitSize;
  int64_t kvTail = (kvSize - 1) % kvSplitSize + 1;

  bool need_pack = false;
  // Whether pack is needed for BFloat16/Half
  if (is_reduced_type) {
    // check platform ability
    need_pack = std::is_same_v<scalar_t, at::BFloat16> ? at::native::cpublas::could_pack(at::kBFloat16)
                                                       : at::native::cpublas::could_pack(at::kHalf);
  }
  if (need_pack) {
    // When the number of gemm is greater than the number of pack,
    // the pack overhead can be overlaped.
    int64_t thresh_size = 64;
    need_pack = kvSize >= thresh_size && qSize >= thresh_size;
    if (need_pack) {
      double pack_size = batchSize * num_head * kvSize * headSize;
      double qs_per_thread = (batchSize * num_head * qSlice + num_thread - 1) / num_thread;
      double gemm_size_per_thread = qs_per_thread * qSplitSize * kvSize * headSize;
      need_pack = gemm_size_per_thread / pack_size >= 4;
    }
  }
  // Pad is needed for packing when K is not even
  bool headSize_even = headSize % 2 == 0;
  int64_t eheadSize = need_pack && !headSize_even ? headSize + 1: headSize;
  int64_t ekvSplitSize = need_pack && (kvSplitSize % 2 != 0) ? kvSplitSize + 1 : kvSplitSize;
  int64_t ekvTail = need_pack && (kvTail % 2 != 0) ? kvTail + 1 : kvTail;
  int64_t kv_padding_size = (kvSize - 1) / kvSplitSize * ekvSplitSize + ekvTail;

  // Allocate per thread temp buf (accumulate type)
  int64_t _size_per_thread =
      /* qk     */ qSplitSize * kvSplitSize +
      /* qk_max */ qSplitSize +
      /* qk_sum */ qSplitSize +
      /* dst    */ qSplitSize * headSize_v;

  // Inputs/outputs buffers
  const scalar_t* q_data = query;
  const scalar_t* k_data = key;
  const scalar_t* v_data = value;
  scalar_t* out_data = output;

  // Buffers to store accum results, padding query and transpose/packing key/value
  {{template.codegen_allocate_buffer("buf_data", "accum_t", "num_thread*_size_per_thread")}}
  {{template.codegen_allocate_buffer("buf_reduced_data", "scalar_t", "num_thread*qSplitSize*ekvSplitSize")}}
  {{template.codegen_allocate_buffer("key_reorder_ptr", "scalar_t", "batchSize*num_head*eheadSize*kvSize")}}
  {{template.codegen_allocate_buffer("value_reorder_ptr", "scalar_t", "batchSize*num_head*kv_padding_size*headSize_v")}}
  {{template.codegen_allocate_buffer("transpose_buffer_ptr", "scalar_t", "num_thread*kvSplitSize*headSize")}}
  {{template.codegen_allocate_buffer("query_padding_ptr", "scalar_t", "num_thread*qSplitSize*eheadSize")}}

  if (need_pack) {
    // Pack K, V 
    at::parallel_for(0, batchSize * num_head * kvSlice, 1, [&](int64_t begin, int64_t end) {
      int ompIdx = at::get_thread_num();
      int64_t i = 0, j = 0, l = 0, n = 0;
      scalar_t* transpose_ptr = need_pack? transpose_buffer_ptr + ompIdx * kvSplitSize * headSize : nullptr;
      at::native::data_index_init(begin, i, batchSize, j, num_head, l, kvSlice);
      for ([[maybe_unused]] auto z : c10::irange(begin, end)) {
        n = l * kvSplitSize;
        int64_t cur_kvSplitSize = std::min(kvSplitSize, kvSize - n);
        auto i_kv = is_broadcast_bs_kv ? i/bs_shards : i;
        auto j_kv = is_broadcast_head_kv ? j/gqa_shards : j;

        auto k_addr =
              k_data + i_kv * kStrideB + j_kv * kStrideH + n * kStrideN;
        auto v_addr =
              v_data + i_kv * vStrideB + j_kv * vStrideH + n * vStrideN;
        // transpose [cur_kvSplitSize, headSize] -> [headSize, cur_kvSplitSize]
        at::native::utils::transpose<uint16_t>(
          cur_kvSplitSize,
          headSize,
          /* src_ptr */
          reinterpret_cast<const uint16_t*>(k_addr),
          /* ld_src */ kStrideN,
          /* dst */ reinterpret_cast<uint16_t*>(transpose_ptr),
          /* ld_dst */ cur_kvSplitSize);

        // Pack [headSize, cur_kvSplitSize]
        at::vec::pack_vnni2(
          /* src */ reinterpret_cast<const uint16_t*>(transpose_ptr),
          /* dst */ reinterpret_cast<uint16_t*>(key_reorder_ptr + i * num_head * eheadSize * kvSize +
                  j * eheadSize * kvSize + n * eheadSize),
          /* ld_src */ cur_kvSplitSize,
          /* K */ headSize,
          /* N */ cur_kvSplitSize);

        // Pack [cur_kvSplitSize, headSize_v]
        at::vec::pack_vnni2(
          /* src */ reinterpret_cast<const uint16_t*>(v_addr),
          /* dst */ reinterpret_cast<uint16_t*>(value_reorder_ptr +
                  i * num_head * kv_padding_size * headSize_v +
                  j * kv_padding_size * headSize_v + n * headSize_v),
          /* ld_src */ vStrideN,
          /* K */ cur_kvSplitSize,
          /* N */ headSize_v);
      // Move to the next query
      at::native::data_index_step(i, batchSize, j, num_head, l, kvSlice);
      }
    });
  }
  // Attention loop below
  at::parallel_for(0, batchSize * num_head * qSlice, 1, [&](int64_t begin, int64_t end) {
    int64_t i = 0, j = 0, k = 0;
    at::native::data_index_init(begin, i, batchSize, j, num_head, k, qSlice);
    int ompIdx = at::get_thread_num();
    accum_t* buf_ptr = buf_data + ompIdx * _size_per_thread;
    accum_t* qk_data = buf_ptr;
    accum_t* qk_max_data = qk_data + qSplitSize * kvSplitSize;
    accum_t* qk_sum_data = qk_max_data + qSplitSize;
    accum_t* dst_data = qk_sum_data + qSplitSize;
    scalar_t *qk_reduced_data =
        is_reduced_type
            ? buf_reduced_data + ompIdx * qSplitSize * ekvSplitSize
            : nullptr;
    scalar_t* query_t_padding_ptr = (!headSize_even && need_pack)
            ? query_padding_ptr + ompIdx * qSplitSize * eheadSize
            : nullptr;

    for ([[maybe_unused]] auto z : c10::irange(begin, end)) {
      int64_t m = k * qSplitSize;
      int64_t cur_qSplitSize = std::min(qSplitSize, qSize - m);
      // Initialize max and sum
      {{kernel.kernel_name}}_fill_stub(qk_max_data,
          -std::numeric_limits<accum_t>::infinity(), cur_qSplitSize);
      {{kernel.kernel_name}}_fill_stub(qk_sum_data,
          static_cast<accum_t>(0), cur_qSplitSize);

      if (!headSize_even && need_pack) {
        // Pad query if headSize is not even
        {{kernel.kernel_name}}_copy_value_with_pad<scalar_t>(
          q_data + i * qStrideB + j * qStrideH + m * qStrideM,
          query_t_padding_ptr,
          cur_qSplitSize,
          headSize,
          cur_qSplitSize,
          eheadSize,
          qStrideM
        );
      }
      auto i_kvi_kk = is_broadcast_bs_kvi ? i/bs_shards_kvi : i;
      auto j_kvi_kk = is_broadcast_head_kvi ? j/gqa_shards_kvi : j;
      auto kv_logical_kk_data = kv_num_blocks_data + i_kvi_kk * num_kviStrideB +
                              j_kvi_kk * num_kviStrideH + k;

      std::vector<int> kv_ind_mask_list;
      for(int kk = 0; kk < *kv_logical_kk_data; kk++){
        auto kv_logical_data = kv_indices_data + i_kvi_kk * kviStrideB +
                                  j_kvi_kk * kviStrideH + k*kviStrideQ + kk;
        kv_ind_mask_list.push_back(*kv_logical_data);
      }
{%- if has_full_kv_block %}
      auto full_kv_logical_kk_data = full_kv_num_blocks_data + i_kvi_kk * num_kviStrideB +
                              j_kvi_kk * num_kviStrideH + k;
      std::vector<int> full_kv_ind_mask_list;
      for(int kk = 0; kk < *full_kv_logical_kk_data; kk++){
        auto full_kv_logical_data = full_kv_indices_data + i_kvi_kk * full_kviStrideB +
                                  j_kvi_kk * full_kviStrideH + k*full_kviStrideQ + kk;
        full_kv_ind_mask_list.push_back(*full_kv_logical_data);
      }
{%- endif %}
      for (int64_t n = 0; n < kvSize; n += kvSplitSize) {
        auto cur_n = n/kvSplitSize;
        if ( (std::find(kv_ind_mask_list.begin(), kv_ind_mask_list.end(), cur_n) == kv_ind_mask_list.end())
             and (std::find(full_kv_ind_mask_list.begin(), full_kv_ind_mask_list.end(), cur_n) == full_kv_ind_mask_list.end()) ){
            continue;
        }
        int64_t cur_kvSplitSize = std::min(kvSplitSize, kvSize - n);
        int64_t cur_ekvSplitSize = (need_pack && cur_kvSplitSize % 2 != 0) ? cur_kvSplitSize + 1 : cur_kvSplitSize;

        // Calculate scale * q @ k.T
        auto i_kv = is_broadcast_bs_kv ? i/bs_shards : i;
        auto j_kv = is_broadcast_head_kv ? j/gqa_shards : j;

        if (!need_pack) {
          auto k_addr =
              k_data + i_kv * kStrideB + j_kv * kStrideH + n * kStrideN;
          if (use_kv_indice) {
              k_addr =
                  k_data + i_kv * kStrideB + j_kv * kStrideH +
                  (*kv_logical_data * kvBlockSize + kv_block_offset) * kStrideN;
          }

          {{kernel.kernel_name}}_kernel_micro_gemm_transpose_b<static_cast<bool>(false)>(
              q_data + i * qStrideB + j * qStrideH +
                  m * qStrideM,
              k_addr,
              qk_data,
              cur_qSplitSize,
              cur_kvSplitSize,
              headSize,
              qStrideM,
              kStrideN,
              cur_kvSplitSize);

        } else {
          at::native::cpublas::brgemm(
              cur_qSplitSize,
              cur_kvSplitSize,
              eheadSize,
              headSize_even ? qStrideM : eheadSize,
              cur_kvSplitSize,
              cur_kvSplitSize,
              false,
              !headSize_even
                  ? query_t_padding_ptr
                  : q_data + i * qStrideB + j * qStrideH + m * qStrideM,
              key_reorder_ptr + i * num_head * eheadSize * kvSize +
                  j * eheadSize * kvSize + n * eheadSize,
              qk_data,
              need_pack);
        }

        {{kernel.kernel_name}}_mul_scale_kernel<accum_t>(qk_data, scaling_factor, cur_qSplitSize*cur_kvSplitSize);

{%- if score_mod and mask_mod %}
        // TODO: reduce the number of calls of q_idx and kv_idx initialization
        std::vector<int64_t> q_idx(cur_qSplitSize);
        for (int64_t i = 0; i < cur_qSplitSize; ++i) {
            q_idx[i] = m + i;
        }

        std::vector<int64_t> kv_idx(cur_kvSplitSize);
        for (int64_t i = 0; i < cur_kvSplitSize; ++i) {
            if (use_kv_indice) {
                kv_idx[i] = *kv_logical_data * kvBlockSize + i;
            } else {
                kv_idx[i] = n + i;
            }
        }

        std::vector<int64_t> b_idx = {i};
        std::vector<int64_t> h_idx = {j};

        accum_t* in_ptr0 = qk_data;

        auto in_ptr1 = b_idx.data();
        auto in_ptr2 = h_idx.data();
        auto in_ptr3 = q_idx.data();
        auto in_ptr4 = kv_idx.data();

        // apply score mod function
        {
            {{ template.generate_other_buffer("score_others", 0, "len_score_other", kernel.args) }}
            accum_t* out_ptr{{score_buf_idx}} = in_ptr0;
            {{ template.modification(score_mod, score_buf_name, score_buf_idx)|indent(12, false) }}
        }
{%- if has_full_kv_block %}
        if ((std::find(full_kv_ind_mask_list.begin(), full_kv_ind_mask_list.end(), cur_n) != full_kv_ind_mask_list.end()) ){
          // Apply block mask, fill unused with -inf
          {
              {{ template.generate_other_buffer("mask_others", -1, "len_mask_other", kernel.args) }}
              accum_t* out_ptr{{mask_buf_idx}} = in_ptr0;
              {{ template.modification(mask_mod, mask_buf_name, mask_buf_idx)|indent(12, false) }}
          }
        }

{%- endif %}
{%- endif %}
        // Update coefficients with Softmax
        accum_t tmp_max = 0, tmp_sum = 0, exp_tmp = 0;
        for (int64_t row = 0; row < cur_qSplitSize; ++row) {
          // apply scaling factor and max per row in fusion
          {{kernel.kernel_name}}_mul_reduce_max_fusion_kernel(
              qk_data + row * cur_kvSplitSize,
              static_cast<accum_t>(1),
              cur_kvSplitSize,
              qk_data + row * cur_kvSplitSize,
              tmp_max);
          tmp_max = qk_max_data[row] > tmp_max ? qk_max_data[row] : tmp_max;
          if (tmp_max == -std::numeric_limits<accum_t>::infinity()) {
            // to avoid `nan = exp2f(-inf - (-inf))`
            {{kernel.kernel_name}}_fill_stub(
              {{kernel.kernel_name}}_conditional_data_ptr(qk_data, qk_reduced_data) + row * cur_ekvSplitSize,
              static_cast<scalar_t>(0), cur_kvSplitSize);
          } else {
            tmp_sum = tmp_max;
            // qk <- exp(qk - max) and sum per row
            {{kernel.kernel_name}}_exp_reduce_sum_fusion_kernel(
              qk_data + row * cur_kvSplitSize, cur_kvSplitSize,
              {{kernel.kernel_name}}_conditional_data_ptr(qk_data, qk_reduced_data) + row * cur_ekvSplitSize,
              tmp_sum);
            // exp_tmp <- exp(max[row] - max)
            exp_tmp = std::exp(qk_max_data[row] - tmp_max);
            // sum[row] <- sum + exp_tmp * sum[row]
            qk_sum_data[row] = tmp_sum + exp_tmp * qk_sum_data[row];
            // max[row] <- max
            qk_max_data[row] = tmp_max;
            // dst <- dst * exp_tmp
            if (n > 0) {
              at::vec::map<accum_t>(
              [exp_tmp](Vec x) { return x * Vec(exp_tmp); },
              dst_data + row * headSize_v,
              dst_data + row * headSize_v,
              headSize_v);
            }
          }
          if (need_pack && cur_kvSplitSize % 2 != 0) {
            // Pad: [qSplitSize, cur_kvSplitSize] -> [qSplitSize, cur_kvSplitSize + 1]
            *(qk_reduced_data + row * (1 + cur_kvSplitSize) + cur_kvSplitSize) = scalar_t(0);
          }
        }
        // Calculate Softmax(q @ k.T) @ v
        if (!need_pack) {
          auto v_addr =
              v_data + i_kv * vStrideB + j_kv * vStrideH + n * vStrideN;
<<<<<<< HEAD

          at::native::cpublas::brgemm(
=======
          if (use_kv_indice) {
              v_addr =
                  v_data + i_kv * vStrideB + j_kv * vStrideH +
                  (*kv_logical_data * kvBlockSize + kv_block_offset) * vStrideN;
          }
          // Fallback Half brgemm is slower than micro gemm
          if (!std::is_same_v<scalar_t, at::Half>) {
            at::native::cpublas::brgemm(
>>>>>>> cf6e5d18
                  cur_qSplitSize,
                  headSize_v,
                  cur_ekvSplitSize,
                  cur_ekvSplitSize,
                  vStrideN,
                  headSize_v,
                  n > 0,
                  {{kernel.kernel_name}}_conditional_data_ptr(qk_data, qk_reduced_data),
                  v_addr,
                  dst_data,
                  need_pack);
          } else {
            if (n > 0) {
              {{kernel.kernel_name}}_kernel_micro_gemm<static_cast<bool>(true)>(
                {{kernel.kernel_name}}_conditional_data_ptr(qk_data, qk_reduced_data),
                v_addr,
                dst_data,
                cur_qSplitSize,
                headSize_v,
                cur_ekvSplitSize,
                cur_ekvSplitSize,
                vStrideN,
                headSize_v);
            } else {
              {{kernel.kernel_name}}_kernel_micro_gemm<static_cast<bool>(false)>(
                {{kernel.kernel_name}}_conditional_data_ptr(qk_data, qk_reduced_data),
                v_addr,
                dst_data,
                cur_qSplitSize,
                headSize_v,
                cur_ekvSplitSize,
                cur_ekvSplitSize,
                vStrideN,
                headSize_v);
            }
          }
        } else {
          int64_t psize = n / kvSplitSize * ekvSplitSize;
          at::native::cpublas::brgemm(
              cur_qSplitSize,
              headSize_v,
              cur_ekvSplitSize,
              cur_ekvSplitSize,
              headSize_v,
              headSize_v,
              n > 0,
              qk_reduced_data,
              value_reorder_ptr +
                  i * num_head * kv_padding_size * headSize_v +
                  j * kv_padding_size * headSize_v + psize * headSize_v,
              dst_data,
              need_pack);
        }
      }
      // dst <- dst / sum[row]
      // reorder MHA output with strides
      for (int64_t row = 0; row < cur_qSplitSize; ++row) {
        // Row sums for full masked out rows are 0, we set them to 1
        // in order to avoid NaNs in the output and instead set fully
        // masked out rows to 0
        qk_max_data[row] = qk_max_data[row] == -std::numeric_limits<accum_t>::infinity() ? 0 : qk_max_data[row];
        qk_sum_data[row] = qk_sum_data[row] == 0 ? 1 : qk_sum_data[row];
        accum_t sum_reciprocal = 1 / qk_sum_data[row];
        at::vec::map<scalar_t>(
            [sum_reciprocal](Vec x) { return x * Vec(sum_reciprocal); },
            out_data + i * oStrideB + j * oStrideH + m * oStrideM + row * oStrideM,
            dst_data + row * headSize_v,
            headSize_v);
      }
      // Move to the next query
      at::native::data_index_step(i, batchSize, j, num_head, k, qSlice);
    }

    at::native::cpublas::brgemm_release(need_pack);

  });
}
"""


class CppFlexAttentionTemplate(CppTemplate):
    def __init__(
        self,
        input_nodes,
        layout: ir.Layout,
        scale,
        score_mod,
        mask_mod,
        kv_block_size,
        q_block_size,
        has_other_buffer,
        no_full_kv_block,
        fake_buffers,
        len_score_other,
        len_mask_other,
        kernel_input_name_to_buffer,
        block_vars,
    ) -> None:
        assert layout.dtype in [torch.float, torch.bfloat16, torch.float16]
        super().__init__("flex_attention", input_nodes, layout, parallel_num_threads())
        self.scale = scale
        self.score_mod = score_mod
        self.mask_mod = mask_mod
        self.score_buf_name = (
            V.graph.register_buffer(self.score_mod) if self.score_mod else None
        )
        self.mask_buf_name = (
            V.graph.register_buffer(self.mask_mod) if self.mask_mod else None
        )

        def get_idx(buf_name):
            match = re.search(r"\d+", buf_name)
            assert match, f"incorrect score buf name: {buf_name}"
            return match.group()

        self.score_buf_idx = (
            get_idx(self.score_buf_name) if self.score_buf_name else None
        )
        self.mask_buf_idx = get_idx(self.mask_buf_name) if self.mask_buf_name else None
        self.kv_block_size = kv_block_size
        self.q_block_size = q_block_size
        self.has_other_buffer = has_other_buffer
        self.no_full_kv_block = no_full_kv_block
        self.other_buffer_input_offset = 2
        if self.no_full_kv_block:
            self.other_buffer_input_offset = 0
        self.fake_buffers = fake_buffers
        self.len_score_other = len_score_other
        self.len_mask_other = len_mask_other
        self.kernel_input_name_to_buffer = kernel_input_name_to_buffer
        self.block_vars = block_vars
        self.extra_sizevars = list(
            OrderedSet(
                val
                for val in self.kernel_input_name_to_buffer.values()
                if isinstance(val, sympy.Symbol)
            )
        )
        self.other_buf_start_idx = 5
        self.score_mod_other_buffers = (
            self.input_nodes[
                self.other_buf_start_idx
                + self.other_buffer_input_offset : self.other_buf_start_idx
                + self.other_buffer_input_offset
                + self.len_score_other
            ]
            if self.has_other_buffer
            else None
        )
        self.mask_mod_other_buffers = (
            self.input_nodes[
                self.other_buf_start_idx
                + self.other_buffer_input_offset
                + self.len_score_other :
            ]
            if self.has_other_buffer
            else None
        )
        self.other_ptr_data = {}  # type: ignore[var-annotated]

    def update_kernel_args(self, kernel_args):
        kernel_args.update(
            {
                key: value
                for key, value in self.kernel_input_name_to_buffer.items()
                if not isinstance(value, sympy.Symbol)
            }
        )
        return kernel_args

    def generate_other_buffer(self, buf_list, start_offset, len_attr, kernel_args):
        kernel_input_name_to_buffer_name = {
            key: value if isinstance(value, sympy.Symbol) else value.get_name()
            for key, value in self.kernel_input_name_to_buffer.items()
        }

        def get_arg(name):
            return kernel_input_name_to_buffer_name.get(name)

        def get_arg_name(name):
            if isinstance(get_arg(name), sympy.Symbol):
                return kernel_args.sizevars.get(get_arg(name))
            return kernel_args.input_buffers.get(get_arg(name))

        if not self.has_other_buffer:
            return ""

        if start_offset == -1:
            start_offset = getattr(self, len_attr)

        length = getattr(self, len_attr)
        for i in range(length):
            pointer = f"in_ptr{self.other_buf_start_idx + start_offset + i}"
            buffer_key = f"{buf_list}_{i}"
            if pointer not in self.other_ptr_data:
                self.other_ptr_data[pointer] = (
                    get_arg_name(buffer_key),
                    get_arg(buffer_key),
                )

        return "\n".join(
            f"auto {ptr} = {name};" for ptr, (name, _) in self.other_ptr_data.items()
        )

    def modification(self, subgraph_buffer, output_name, output_idx):
        assert isinstance(subgraph_buffer, ir.ComputedBuffer)
        subgraph_buffer_data = subgraph_buffer.data
        from ..loop_body import LoopBody
        from ..utils import sympy_index_symbol_with_prefix, SymT
        from ..virtualized import V
        from .cpp import CppKernelProxy, KernelGroup

        kernel_group = KernelGroup()
        kernel_input_args = {
            "score": "in_ptr0",
            "b": "in_ptr1",
            "h": "in_ptr2",
            "q_idx": "in_ptr3",
            "kv_idx": "in_ptr4",
        }
        if self.has_other_buffer:
            kernel_input_args.update(
                {arg: ptr for ptr, (_, arg) in self.other_ptr_data.items()}
            )

        kernel_output_args = {output_name: f"out_ptr{output_idx}"}

        args = kernel_group.args
        for name, inp in kernel_input_args.items():
            args.input_buffers[name] = inp

        for name, inp in kernel_output_args.items():
            args.output_buffers[name] = inp

        for name in self.extra_sizevars:
            args.sizevars[name] = f"k{name}"

        kernel_group.args = args

        cpp_kernel_proxy = CppKernelProxy(kernel_group)
        bodies = []
        var_sizes_list = []
        var_sizes = tuple(subgraph_buffer.get_size())
        var_ranges = {
            sympy_index_symbol_with_prefix(SymT.INDEX, i): sz
            for i, sz in enumerate(var_sizes)
        }

        dst_layout = subgraph_buffer.get_layout()
        output_index = dst_layout.make_indexer()([*var_ranges.keys()])

        def fn(*args):
            V.ops.store(
                output_name,
                output_index,
                subgraph_buffer_data.make_loader()(args).value,
            )

        body = LoopBody(
            fn,
            (list(var_ranges.keys())),
            var_ranges,
            list(var_ranges.keys()),
            tuple(),
        )

        from ..loop_body import MemoryUsageType

        assert all(
            mem.buffer_name in kernel_group.args.input_buffers
            for mem in body.memory_usage[MemoryUsageType.LOAD]
        ), (
            "All the buffers in the score and mask subgraph should be in kernel_group.args.input_buffers"
        )

        bodies.append(body)
        var_sizes_list.append((var_sizes, ()))

        cpp_kernel_proxy.codegen_loop_bodies(bodies, var_sizes_list)
        kernel_group.finalize_kernel(cpp_kernel_proxy, [])
        output_code = kernel_group.loops_code.getvalue()

        var_q_symbol, var_kv_symbol = self.block_vars
        # See [Note] Handle the case where the split sizes are not statically known.
        # We don't know the value of qBlockSize and rkvBlockSize during compilation time
        # thus we've represented them by symbols.
        # We change the symbol strings back to "cur_qSplitSize" and "cur_kvSplitSize"
        # in the generated code thus they'll be filled with the real value during runtime.
        if var_q_symbol in kernel_group.args.sizevars:
            output_code = output_code.replace(
                kernel_group.args.sizevars[var_q_symbol], "cur_qSplitSize"
            )
        if var_kv_symbol in kernel_group.args.sizevars:
            output_code = output_code.replace(
                kernel_group.args.sizevars[var_kv_symbol], "cur_kvSplitSize"
            )

        return output_code

    @staticmethod
    def add_choices(
        choices,
        input_nodes,
        layout,
        scale,
        score_mod,
        mask_mod,
        kv_block_size,
        q_block_size,
        has_other_buffer,
        no_full_kv_block,
        fake_buffers,
        len_score_other,
        len_mask_other,
        kernel_input_name_to_buffer,
        block_vars,
    ):
        def preprocessor(input_nodes, layout):
            return input_nodes, layout

        def postprocessor(output):
            return output

        template = DataProcessorTemplateWrapper(
            CppFlexAttentionTemplate,
            preprocessor,
            postprocessor,
            input_nodes=input_nodes,
            layout=layout,
            scale=scale,
            score_mod=score_mod,
            mask_mod=mask_mod,
            kv_block_size=kv_block_size,
            q_block_size=q_block_size,
            has_other_buffer=has_other_buffer,
            no_full_kv_block=no_full_kv_block,
            fake_buffers=fake_buffers,
            len_score_other=len_score_other,
            len_mask_other=len_mask_other,
            kernel_input_name_to_buffer=kernel_input_name_to_buffer,
            block_vars=block_vars,
        )
        template.maybe_append_choice(choices)
        return template

    def apply_score_mod(self, score, b, h, q_idx, kv_idx):
        return self.score_mod.graph_module(score, b, h, q_idx, kv_idx).item()

    def render(  # type: ignore[override,return]
        self,
        kernel,
        template_buffer_node: Optional[ir.CppTemplateBuffer] = None,
        epilogue_nodes: Optional[list[ir.IRNode]] = None,
        **kwargs,
    ) -> str:
        if epilogue_nodes is not None and epilogue_nodes != []:
            raise NotImplementedError(
                "Unsupported for `epilogue_nodes` in CppFlexAttentionTemplate."
            )
        # Query (Batch x Num_heads  x Q_seq_len  x Dim_per_head)
        #     -> (Batch x Q_seq_len  x Num_heads  x Dim_per_head)
        #  Key   (Batch x Num_heads  x KV_seq_len x Dim_per_head)
        #     -> (Batch x KV_seq_len x Num_heads  x Dim_per_head)
        #  Value (Batch x Num_heads  x KV_seq_len x Dim_per_head)
        #     -> (Batch x KV_seq_len x Num_heads  x Dim_per_head)

        query = kernel.permute(self.input_nodes[0], [0, 2, 1, 3])
        key = kernel.permute(self.input_nodes[1], [0, 2, 1, 3])
        value = kernel.permute(self.input_nodes[2], [0, 2, 1, 3])
        self.accumulate_dtype = torch.float
        self.input_dtype = query.layout.dtype

        num_threads = parallel_num_threads()
        buf_out = TensorBox.create(self.output_node)
        if template_buffer_node is not None:
            buf_out = template_buffer_node
        options = dict(
            query=query,
            key=key,
            value=value,
            kv_num_blocks=self.input_nodes[3],
            kv_indices=self.input_nodes[4],
            full_kv_num_blocks=self.input_nodes[5]
            if not self.no_full_kv_block
            else None,
            full_kv_indices=self.input_nodes[6] if not self.no_full_kv_block else None,
            score_mod_other_buffers=self.score_mod_other_buffers,
            mask_mod_other_buffers=self.mask_mod_other_buffers,
            scale=self.scale,
            has_full_kv_block=not self.no_full_kv_block,
            accumulate_dtype=self.accumulate_dtype,
            query_dtype=self.input_dtype,
            kvBlockSize=self.kv_block_size,
            qBlockSize=self.q_block_size,
            template=self,
            output=buf_out,
            kernel=kernel,
            num_thread=num_threads,
            score_mod=self.score_mod,
            mask_mod=self.mask_mod,
            score_buf_name=self.score_buf_name,
            mask_buf_name=self.mask_buf_name,
            score_buf_idx=self.score_buf_idx,
            mask_buf_idx=self.mask_buf_idx,
        )
        with contextlib.ExitStack() as stack:
            for buf in self.fake_buffers:
                stack.enter_context(
                    patch.object(V.graph, "get_dtype", self._fake_get_dtype(buf))
                )
            return self._template_from_string(FLEX_ATTENTION_TEMPLATE).render(**options)

    def codegen_softmax_fusion(self, kernel_name: str):
        # TODO: use inductor IR to rewrite those fusions
        return self._template_from_string(SOFTMAX_FUSIONS).render(
            dict(kernel_name=kernel_name)
        )

    def codegen_brgemm_pack_function(self, kernel_name: str):
        # TODO: make them general for common bmm templates
        return self._template_from_string(BRGEMM_PACK_FUNCTIONS).render(
            dict(kernel_name=kernel_name)
        )

    def codegen_allocate_buffer(self, buffer_name: str, buffer_dtype, buffer_size):
        return self._template_from_string(ALLOCATE_BUFFER).render(
            dict(
                buffer_name=buffer_name,
                buffer_dtype=buffer_dtype,
                buffer_size=buffer_size,
            )
        )

    def micro_gemm_define(self, kernel_name: str):
        from torch._inductor.codegen.cpp_gemm_template import (
            CppTemplateKernel,
            parallel_num_threads,
        )
        from torch._inductor.codegen.cpp_micro_gemm import CppMicroGemmFP32Vec
        from torch._inductor.virtualized import V

        micro_gemm_trans = CppMicroGemmFP32Vec(
            kernel_name + "_kernel_micro_gemm_transpose_b",
            self.input_dtype,
            self.input_dtype,
            self.accumulate_dtype,
            self.accumulate_dtype,
            GemmBlocking(1, 16, 1),
            1,
            True,
            True,
        )

        micro_gemm = CppMicroGemmFP32Vec(
            kernel_name + "_kernel_micro_gemm",
            self.input_dtype,
            self.input_dtype,
            self.accumulate_dtype,
            self.accumulate_dtype,
            GemmBlocking(1, 16, 1),
            1,
            True,
            False,
        )

        with V.set_graph_handler(V.graph):
            kernel = CppTemplateKernel("cpp_micro_gemm", parallel_num_threads())
            code_trans = micro_gemm_trans.codegen_define(kernel)
            code = micro_gemm.codegen_define(kernel)
        return code + code_trans

    def codegen_micro_gemm(self, kernel_name: str):
        micro_gemm = self.micro_gemm_define(kernel_name)
        GEMM_SOURCE_CODE = MICRO_GEMM_TEMPLATE.replace("GEMM_DEFINE", micro_gemm)
        return self._template_from_string(GEMM_SOURCE_CODE).render()<|MERGE_RESOLUTION|>--- conflicted
+++ resolved
@@ -610,10 +610,6 @@
         if (!need_pack) {
           auto v_addr =
               v_data + i_kv * vStrideB + j_kv * vStrideH + n * vStrideN;
-<<<<<<< HEAD
-
-          at::native::cpublas::brgemm(
-=======
           if (use_kv_indice) {
               v_addr =
                   v_data + i_kv * vStrideB + j_kv * vStrideH +
@@ -622,7 +618,6 @@
           // Fallback Half brgemm is slower than micro gemm
           if (!std::is_same_v<scalar_t, at::Half>) {
             at::native::cpublas::brgemm(
->>>>>>> cf6e5d18
                   cur_qSplitSize,
                   headSize_v,
                   cur_ekvSplitSize,
