--- conflicted
+++ resolved
@@ -205,7 +205,6 @@
         dim = 0
     else:
         raise NotImplementedError("Unknown aten::slice signature")
-<<<<<<< HEAD
     is_start_none = start.node().kind() == "prim::Constant" and start.type().kind() == 'NoneType'
     is_end_none = end.node().kind() == "prim::Constant" and end.type().kind() == 'NoneType'
     is_start_onnx_const = start.node().kind() == 'onnx::Constant'
@@ -214,28 +213,15 @@
     if (not is_start_none and not is_start_onnx_const) or \
        (not isinstance(end, int) and not is_end_none and not is_end_onnx_const) or \
        (not isinstance(dim, int) and dim.node().kind() != 'onnx::Constant'):
-=======
-
-    step = sym_help._parse_arg(step, "i")
-    if (start.node().kind() != "onnx::Constant" or
-       (not isinstance(end, int) and end.node().kind() != "onnx::Constant") or
-       (not isinstance(dim, int) and dim.node().kind() != "onnx::Constant")):
->>>>>>> e7db2eb8
         dynamic_slice = True
         if is_start_none:
             start = g.op("Constant", value_t=torch.tensor(0))
         if is_end_none:
             end = g.op("Constant", value_t=torch.tensor(9223372036854775807))
     else:
-<<<<<<< HEAD
         start = [0 if is_start_none else sym_help._parse_arg(start, 'i')]
         end = [9223372036854775807 if is_end_none else sym_help._parse_arg(end, 'i')]
         dim = [sym_help._parse_arg(dim, 'i')]
-=======
-        start = [sym_help._parse_arg(start, "i")]
-        end = [sym_help._parse_arg(end, "i")]
-        dim = [sym_help._parse_arg(dim, "i")]
->>>>>>> e7db2eb8
         dynamic_slice = False
     return sym_help._slice_helper(g, self, axes=dim, starts=start, ends=end, steps=[step], dynamic_slice=dynamic_slice)
 
