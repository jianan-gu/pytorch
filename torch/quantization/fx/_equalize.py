import torch
import torch.nn as nn
from torch.fx import GraphModule
from torch.fx.graph import Node

from .utils import get_new_attr_name_with_prefix
from ..observer import (
    PerChannelMinMaxObserver,
    _with_args,
    ObserverBase,
)
from ..utils import check_min_max_valid

from collections import namedtuple
from typing import Dict, Any, Tuple, Optional
import warnings


class _InputEqualizationObserver(nn.Module):
    r"""Observer for tracking the running min/max values of input columns, and
    computing the quantization parameters for the overall min/max input values.

    Args:
        dtype: Quantized data type
        qscheme: Quantization scheme
        quant_min: Minimum quantization value. If unspecified, it will
            follow the 8-bit setup.
        quant_max: Maximum quantization value. If unspecified, it will
            follow the 8-bit setup.

    The running minimum/maximum :math:`x_\text{min/max}` are computed in the
    same way as :class:`~torch.quantization.observer.PerChannelMinMaxObserver`,
    with the difference that the running min/max values are stored per column.

    The qparams are calculated by multiplying the min/max input column values
    with the equalization scale, reducing to find the global min/max input
    values, and then calculating in the same way as in
    :class:`~torch.quantization.observer.MinMaxObserver`

    .. note:: If the running minimum equals to the running maximum, the scales
              and zero_points are set to 1.0 and 0.
    """

    def __init__(self, dtype=torch.quint8, qscheme=torch.per_tensor_affine,
                 quant_min=None, quant_max=None, factory_kwargs=None) -> None:
        super(_InputEqualizationObserver, self).__init__()

        if qscheme not in {torch.per_tensor_affine, torch.per_tensor_symmetric}:
            raise TypeError("Input qscheme must be per-tensor")

        self.dtype = dtype
        self.qscheme = qscheme

        self.input_obs = PerChannelMinMaxObserver(ch_axis=1, dtype=dtype,
                                                  qscheme=qscheme,
                                                  quant_min=quant_min,
                                                  quant_max=quant_max,
                                                  factory_kwargs=factory_kwargs)

        self.equalization_scale = torch.empty(0)

    def forward(self, x_orig):
        # TODO: Allow for convoluational layers
        if not (x_orig.ndim == 2):
            raise ValueError("InputEqualizationObserver only supports Linear layers")

        return self.input_obs(x_orig)

    def get_input_minmax(self):
        return (self.input_obs.min_vals, self.input_obs.max_vals)

    def set_equalization_scale(self, equalization_scale):
        self.equalization_scale = equalization_scale

    def calculate_scaled_minmax(self):
        r"""
        Returns the scaled min/max inputs
        """
        if self.equalization_scale.nelement() == 0:
            warnings.warn(
                "Must call calculate_scale before calling calculate_qparams.\
                Returning default min and max input."
            )
            return torch.tensor([0]), torch.tensor([0])

        # Calculate qparams for the scaled min/max inputs
        # Scale the input by the equalization scale located at the same column
        # index
        (min_inputs, max_inputs) = self.get_input_minmax()
        min_input_scaled = torch.min(torch.mul(min_inputs, self.equalization_scale))
        max_input_scaled = torch.max(torch.mul(max_inputs, self.equalization_scale))

        return min_input_scaled, max_input_scaled

    with_args = classmethod(_with_args)


class _WeightEqualizationObserver(nn.Module):
    r"""Observer for tracking the running min/max values of weight columns and
    rows, and computing the quantization parameters for the weight rows.

    Args:
        dtype: Quantized data type
        qscheme: Quantization scheme
        quant_min: Minimum quantization value. If unspecified, it will
            follow the 8-bit setup.
        quant_max: Maximum quantization value. If unspecified, it will
            follow the 8-bit setup.

    This observer is made up of 2 PerChannelMinMaxObservers
        - weight_col_obs: Used to record the running minimum and maximum of
        columns of incoming weight tensors
        - weight_row_obs: Used to record the running minimum and maximum of
        rows of incoming weight tensors

    The running minimum/maximum :math:`w_\text{min/max}` are computed in the
    same way as :class:`~torch.quantization.observer.PerChannelMinMaxObserver`.

    The qparams are calculated by multiplying the min/max weight row values
    with the inverse of the equalization scale, and then calculating in the same
    way as in :class:`~torch.quantization.observer.PerChannelMinMaxObserver`

    .. note:: If the running minimum equals to the running maximum, the scales
              and zero_points are set to 1.0 and 0.
    """

    def __init__(self, dtype=torch.qint8, qscheme=torch.per_tensor_affine, quant_min=None,
                 quant_max=None, factory_kwargs=None) -> None:
        super(_WeightEqualizationObserver, self).__init__()

        self.dtype = dtype
        self.qscheme = qscheme
        self.ch_axis = 0

        self.weight_col_obs = PerChannelMinMaxObserver(ch_axis=1, dtype=dtype,
                                                       qscheme=qscheme,
                                                       quant_min=quant_min,
                                                       quant_max=quant_max,
                                                       factory_kwargs=factory_kwargs)

        self.equalization_scale = torch.empty(0)

    def forward(self, w_orig):
        # TODO: Allow for convoluational layers
        if not (w_orig.ndim == 2):
            raise ValueError("WeightEqualizationObserver only supports Linear layers")
        return self.weight_col_obs(w_orig)

    def get_weight_col_minmax(self):
        return (self.weight_col_obs.min_vals, self.weight_col_obs.max_vals)

    def set_equalization_scale(self, equalization_scale):
        self.equalization_scale = equalization_scale

    with_args = classmethod(_with_args)


def calculate_equalization_scale(input_obs: _InputEqualizationObserver,
                                 weight_obs: _WeightEqualizationObserver) -> torch.Tensor:
    r""" Calculates the equalization scale and sets the equalization_scale value
    in the observers.

    Args:
        input_obs: Observer that tracks the ranges for the input columns
        weight_obs: Observer that tracks the ranges for the weight columns
    """

    (min_inputs, max_inputs) = input_obs.get_input_minmax()
    (min_weights, max_weights) = weight_obs.get_weight_col_minmax()

    if not (check_min_max_valid(min_inputs, max_inputs) and check_min_max_valid(min_weights, max_weights)):
        return torch.tensor(1)

    if not (min_inputs.shape == min_weights.shape):
        raise ValueError(
            "Input and Weight must have the same column dimension. " +
            f"Found {min_inputs.shape} and {max_inputs.shape} instead."
        )

    equalization_scale = torch.sqrt((max_weights - min_weights) / (max_inputs - min_inputs))
    return equalization_scale


class EqualizationQConfig(namedtuple('EqualizationQConfig', ['input_activation', 'weight'])):
    """
    Describes how to quantize a layer or a part of the network specifically for
    input-weight equalization by providing settings (observer classes) for
    inputs, outputs, and weights.

    Note that EqualizationQConfig needs to contain observer **classes** (like
    MinMaxObserver) or a callable that returns instances on invocation, not the
    concrete observer instances themselves.
    Quantization function will instantiate observers multiple times for each of
    the layers.

    Observer classes have usually reasonable default arguments, but they can be
    overwritten with `with_args` method (that behaves like functools.partial):

    my_qconfig = EqualizationQConfig(input_activation=_InputEqualizationObserver.with_args(dtype=torch.qint8),
                                    weight=_WeightEqualizationObserver.with_args(dtype=torch.qint8))
    """
    def __new__(cls, input_activation=torch.nn.Identity, weight=torch.nn.Identity):
        if isinstance(input_activation, nn.Module) or isinstance(weight, nn.Module):
            raise ValueError("EqualizationQConfig received observer instance, please pass observer class instead. " +
                             "Use MyObserver.with_args(x=1) to override arguments to constructor if needed")
        self = super(EqualizationQConfig, cls).__new__(cls, input_activation, weight)
        return self


input_equalization_observer = _InputEqualizationObserver.with_args(
    dtype=torch.quint8, qscheme=torch.per_tensor_symmetric)
weight_equalization_observer = _WeightEqualizationObserver.with_args(
    dtype=torch.qint8, qscheme=torch.per_channel_symmetric)
default_equalization_qconfig = EqualizationQConfig(input_activation=input_equalization_observer,
                                                   weight=weight_equalization_observer)

def node_supports_equalization(node: Node, modules) -> bool:
    """ Checks if the current node supports equalization
    Currently we only support nn.Linear and F.Linear layers
    """
    if node.op == 'call_module':
        return isinstance(modules[node.target], nn.Linear)
    elif node.op == 'call_function':
        return node.target == nn.functional.linear
    return False

<<<<<<< HEAD
def get_weight_eq_obs(
    input_eq_obs_node: Node,
    model: GraphModule,
    modules: Dict[str, nn.Module]
) -> Tuple[Optional[Node], Optional[_WeightEqualizationObserver]]:
    """ Gets the following weight equalization observer. There should always
    exsist a weight equalization observer after an input equalization observer.

    Returns the node containing the weight equalization observer, and the weight
    equalization observer if it has been newly created
    """

    # Find the op node that comes directly after the input equaliation observer
    op_node = None
    for user in input_eq_obs_node.users.keys():
        if node_supports_equalization(user, modules):
            op_node = user
            break

    if op_node is None:
        return None, None

    elif op_node.op == 'call_module':
        # If the next op_node is a nn.Linear layer, then it must have a
        # WeightEqualizationObserver configuration
        equalization_qconfig_map: Dict[str, Any] = model._equalization_qconfig_map  # type: ignore[assignment]
        assert(equalization_qconfig_map.get(op_node.name, None) is not None)
        weight_eq_obs = equalization_qconfig_map.get(op_node.name, None).weight()

        assert(isinstance(weight_eq_obs, _WeightEqualizationObserver))
        return op_node, weight_eq_obs

    elif op_node.op == 'call_function':
        # TODO
        return None, None

    return None, None

def get_next_input_obs(node: Node, modules: Dict[str, nn.Module]):
    """ Gets the following input observer. We can use this function for both
    obtaining the next input equalization observer and the next input
    quantization observer

    Returns the node containing the input observer, and the input observer
    """
    node = node.next
    while node.op not in ('call_module', 'call_function', 'output'):
        node = node.next
    if node.op in ('output', 'call_function'):
        return None, None

    assert(isinstance(node.target, str))
    input_obs = modules[node.target]
    return node, input_obs

def maybe_get_next_equalization_scale(node: Node, modules: Dict[str, nn.Module]) -> Optional[torch.Tensor]:
    """ If the next next node is an InputEqualizationObserver then we want to
    return its equalization scale, else we return 1

    This is used in the case where there are two connecting linear layers:
        linear1 -> LinearOutObs -> InputEqObs -> linear2
    In this case, the node given is linear1 and we want to locate the InputEqObs.
    """
    # TODO: This code seems a little hacky/hard-coded, so any suggestions for
    # how to improve it would be greatly appreciated!
    next_node, _ = get_next_input_obs(node, modules)
    _, next_next_obs = get_next_input_obs(next_node, modules)
    if isinstance(next_next_obs, _InputEqualizationObserver):
        return next_next_obs.equalization_scale
    return None

def scale_input_observer(node: Node, modules: Dict[str, nn.Module]) -> None:
    """ Scales the following input quantization observer's min/max values by
    updating the values with the scaled min/max values calculated by the input
    equalization observer
    """
    assert(isinstance(node.target, str))
    input_eq_obs = modules[node.target]
    assert(isinstance(input_eq_obs, _InputEqualizationObserver))

    input_quant_obs_node = node.args[0]
    assert(isinstance(input_quant_obs_node, Node) and isinstance(input_quant_obs_node.target, str))
    input_quant_obs = modules[input_quant_obs_node.target]

    if not isinstance(input_quant_obs, ObserverBase):
        return

    min_input_scaled, max_input_scaled = input_eq_obs.calculate_scaled_minmax()
    input_quant_obs.min_val = min_input_scaled
    input_quant_obs.max_val = max_input_scaled

def scale_weight_node(
    node: Node,
    modules: Dict[str, nn.Module],
    equalization_scale: torch.Tensor,
    next_equalization_scale: Optional[torch.Tensor],
) -> None:
    """ Scale the weights for input-weight equalization by multiplying the
    weight by 1/equalization_scale and next_equalization_scale

    Args:
        node: Current node whose weights we want to scale
        equalization_scale: Current node's calculated equalization scale
        next_equalization_scale: Next node's calculated equalization scale if
           the following node needs to be equalized, 1 otherwise
    """
    assert(isinstance(node.target, str))

    # Scale the weights for input-weight equalization
    # If the following layer needs to be equalized then we will multiply its scale
    weight = modules[node.target].weight
    assert(isinstance(weight, torch.Tensor))

    scaled_weight = torch.mul(weight, torch.reciprocal(equalization_scale))

    if next_equalization_scale is None:
        modules[node.target].weight = nn.Parameter(scaled_weight)
        return

    scaled_weight = torch.mul(scaled_weight, next_equalization_scale)
    modules[node.target].weight = nn.Parameter(scaled_weight)

    # TODO: The bias may need to be scaled for connecting linear layers
    bias = modules[node.target].bias
    assert(isinstance(bias, torch.Tensor))

    scaled_bias = torch.mul(bias, next_equalization_scale)
    modules[node.target].bias = nn.Parameter(scaled_bias)

def update_obs_for_equalization(model: GraphModule, modules: Dict[str, nn.Module]) -> Dict[str, _WeightEqualizationObserver]:
    """ Update all of the observer's equalization scale. For each
    InputEqualizationObserver, we will find the location of the next
    WeightEqualizationObserver, create it, and calculate the equalization scale
    based on the two observers.

    We will then return a dictionary mapping node names to the newly created
    WeightEqualizationObserver.
    """
    weight_eq_obs_dict = {}
    for node in model.graph.nodes:
        if node.op == 'call_module' and isinstance(modules[node.target], _InputEqualizationObserver):
            input_eq_obs = modules[node.target]
            assert(isinstance(input_eq_obs, _InputEqualizationObserver))
            next_node, weight_eq_obs = get_weight_eq_obs(node, model, modules)

            if next_node is None or weight_eq_obs is None:
                continue

            assert(isinstance(next_node.target, str))
            weight_eq_obs(modules[next_node.target].weight)

            # Calculate and set the equalization scale values
            equalization_scale = calculate_equalization_scale(input_eq_obs, weight_eq_obs)
            input_eq_obs.set_equalization_scale(equalization_scale)
            weight_eq_obs.set_equalization_scale(equalization_scale)

            weight_eq_obs_dict[next_node.name] = weight_eq_obs

    return weight_eq_obs_dict

def convert_eq_obs(
    model: GraphModule,
    modules: Dict[str, nn.Module],
    weight_eq_obs_dict: Dict[str, _WeightEqualizationObserver],
) -> None:
    """ Removes the input equalization observers and replaces them with mul
    operators whenever applicable. Updates the input quantization observers with
    the scaled input min/max values. Scales the weights by the current and next
    equalization scales.

    Before:
                                     weight values
                                          |
                                      WeightEqObs
                                          |
                                     WeightQuantObs
                                          |
        x -> InpQuantObs -> InpEqObs -> linear -> OutQuantObs

    After:
                                              scaled weight values
                                                      |
                                                 WeightEqObs
                                                      |
       equalization scale                       WeightQuantObs
              |                                       |
        x -> mul -> InpQuantObs (scaled min/max) -> linear -> OutQuantObs
    """
    for node in model.graph.nodes:
        if node.op == 'call_module' and isinstance(modules[node.target], _InputEqualizationObserver):
            inp_quant_obs_node = node.args[0]
            prev_node = inp_quant_obs_node.args[0]

            # TODO: Possible special handling for connected linear layers
            # Update the following input quantization observer's min/max values
            scale_input_observer(node, modules)

            # Remove the InputEqualization node and add a mul operator before
            # the quantization observer node that appears before the equalization node
            # Before: x -> input_quant_obs -> input_eq_obs -> linear
            # After: x -> mul -> input_quant_obs -> linear

            # Create a node containing the equalization scale
            with model.graph.inserting_before(inp_quant_obs_node):
                get_new_eq_scale_name = get_new_attr_name_with_prefix(prev_node.name + '_equalization_scale')
                name = get_new_eq_scale_name(modules)
                setattr(model, name, modules[node.target].equalization_scale)
                eq_scale_node = model.graph.create_node('get_attr', name)

            # Create a node multiplying the input with the equalization scale
            with model.graph.inserting_after(eq_scale_node):
                inputs = (prev_node, eq_scale_node)
                mul_node = model.graph.create_node("call_function", torch.mul, inputs)

            # Set the mul nod to be the input_quant_obs_node's input instead of
            # the previous node
            inp_quant_obs_node.replace_input_with(prev_node, mul_node)

            # For all of the current node's users, replace the current node with
            # the input quantization observer node
            orig_users = list(node.users.keys())
            for user_node in orig_users:
                user_node.replace_input_with(node, inp_quant_obs_node)

            # Erase the InputEqualizationObserver node
            model.graph.erase_node(node)

        elif weight_eq_obs_dict.get(node.name, None) is not None:
            weight_eq_obs = weight_eq_obs_dict.get(node.name)
            assert(isinstance(weight_eq_obs, _WeightEqualizationObserver))
            assert(isinstance(node.target, str))

            equalization_scale = weight_eq_obs.equalization_scale

            # Scales the weights and runs the weight quantization observers
            maybe_next_equalization_scale = maybe_get_next_equalization_scale(node, modules)
            scale_weight_node(node, modules, equalization_scale, maybe_next_equalization_scale)

def _convert_equalization_ref(model: GraphModule):
    """ Reference function which applies changes needed for equalization, but
    does not quantize the nodes
    """
    modules = dict(model.named_modules(remove_duplicate=False))

    # Calculate the equalization scale, update the observers with the scaled
    # inputs, and scale the weight
    weight_eq_obs_dict = update_obs_for_equalization(model, modules)
    convert_eq_obs(model, modules, weight_eq_obs_dict)

    return GraphModule(model, model.graph)
=======
def is_equalization_observer(observer: nn.Module) -> bool:
    return (isinstance(observer, _InputEqualizationObserver) or
            isinstance(observer, _WeightEqualizationObserver))
>>>>>>> 95ab6026
<|MERGE_RESOLUTION|>--- conflicted
+++ resolved
@@ -224,7 +224,10 @@
         return node.target == nn.functional.linear
     return False
 
-<<<<<<< HEAD
+def is_equalization_observer(observer: nn.Module) -> bool:
+    return (isinstance(observer, _InputEqualizationObserver) or
+            isinstance(observer, _WeightEqualizationObserver))
+
 def get_weight_eq_obs(
     input_eq_obs_node: Node,
     model: GraphModule,
@@ -474,9 +477,4 @@
     weight_eq_obs_dict = update_obs_for_equalization(model, modules)
     convert_eq_obs(model, modules, weight_eq_obs_dict)
 
-    return GraphModule(model, model.graph)
-=======
-def is_equalization_observer(observer: nn.Module) -> bool:
-    return (isinstance(observer, _InputEqualizationObserver) or
-            isinstance(observer, _WeightEqualizationObserver))
->>>>>>> 95ab6026
+    return GraphModule(model, model.graph)