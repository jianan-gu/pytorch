from typing import Any, Dict, List, Optional, Tuple, Union, overload
from datetime import timedelta
import enum
import torch
from . import Future
from ._autograd import ProfilerConfig, ProfilerState, ProfilerEvent
from ._distributed_c10d import ProcessGroup, Store

# This module is defined in torch/csrc/distributed/rpc/init.cpp

_DEFAULT_NUM_SEND_RECV_THREADS: int
_DEFAULT_INIT_METHOD: str
_DEFAULT_NUM_WORKER_THREADS: int
_UNSET_RPC_TIMEOUT: float
_DEFAULT_RPC_TIMEOUT_SEC: float

class RpcBackendOptions:
    rpc_timeout: float
    init_method: str
    def __init__(
        self,
        rpc_timeout: float = _DEFAULT_RPC_TIMEOUT_SEC,
        init_method: str = _DEFAULT_INIT_METHOD,
    ): ...

class WorkerInfo:
    def __init__(self, name: str, worker_id: int): ...
    @property
    def name(self) -> str: ...
    @property
    def id(self) -> int: ...
    def __eq__(self, other: object) -> bool: ...
    def __repr__(self) -> str: ...

class RpcAgent:
    def join(self, shutdown: bool = False): ...
    def sync(self): ...
    def shutdown(self): ...
    @overload
    def get_worker_info(self) -> WorkerInfo: ...
    @overload
    def get_worker_info(self, workerName: str) -> WorkerInfo: ...
    def get_worker_infos(self) -> List[WorkerInfo]: ...
    def _get_device_map(self, dst: WorkerInfo) -> Dict[torch.device, torch.device]: ...
    def get_debug_info(self) -> Dict[str, str]: ...
    def get_metrics(self) -> Dict[str, str]: ...

class PyRRef:
    def __init__(self, value: Any, type_hint: Any = None): ...
    def is_owner(self) -> bool: ...
    def confirmed_by_owner(self) -> bool: ...
    def owner(self) -> WorkerInfo: ...
    def owner_name(self) -> str: ...
    def to_here(self, timeout: float = _UNSET_RPC_TIMEOUT) -> Any: ...
    def local_value(self) -> Any: ...
    def rpc_sync(self, timeout: float = _UNSET_RPC_TIMEOUT) -> Any: ...
    def rpc_async(self, timeout: float = _UNSET_RPC_TIMEOUT) -> Any: ...
    def remote(self, timeout: float = _UNSET_RPC_TIMEOUT) -> Any: ...
    def _serialize(self) -> Tuple: ...
    @staticmethod
    def _deserialize(tp: Tuple) -> 'PyRRef': ...
    def _get_type(self) -> Any: ...
    def _get_future(self) -> Future: ...
    def _get_profiling_future(self) -> Future: ...
    def _set_profiling_future(self, profilingFuture: Future): ...
    def __repr__(self) -> str: ...
    ...

class ProcessGroupRpcBackendOptions(RpcBackendOptions):
    num_send_recv_threads: int
    def __init__(
        self,
        num_send_recv_threads: int,
        rpc_timeout: float,
        init_method: str
    ): ...

class ProcessGroupAgent(RpcAgent):
    def __init__(
        self,
        store: Store,
        worker_name: str,
        pg: ProcessGroup,
        numSendRecvThreads: int,
        rpcTimeout: timedelta
    ): ...
    @overload
    def get_worker_info(self) -> WorkerInfo: ...
    @overload
    def get_worker_info(self, workerName: str) -> WorkerInfo: ...
    @overload
    def get_worker_info(self, id: int) -> WorkerInfo: ...
    def get_worker_infos(self) -> List[WorkerInfo]: ...
    def _get_device_map(self, dst: WorkerInfo) -> Dict[torch.device, torch.device]: ...
    def join(self): ...
    def shutdown(self): ...
    def sync(self): ...

class _TensorPipeRpcBackendOptionsBase(RpcBackendOptions):
    num_worker_threads: int
    device_maps: Dict[str, Dict[torch.device, torch.device]]
    def __init__(
        self,
        num_worker_threads: int,
        _transports: Optional[List],
        _channels: Optional[List],
        rpc_timeout: float = _DEFAULT_RPC_TIMEOUT_SEC,
        init_method: str = _DEFAULT_INIT_METHOD,
        device_maps: Dict[str, Dict[torch.device, torch.device]] = dict(),
        devices: List[torch.device] = list()): ...
    def _set_device_map(self, to: str, device_map: Dict[torch.device, torch.device]): ...

class TensorPipeAgent(RpcAgent):
    def __init__(
        self,
        store: Store,
        name: str,
        worker_id: int,
        world_size: int,
        pg: ProcessGroup,
        opts: _TensorPipeRpcBackendOptionsBase,
    ): ...
    def join(self): ...
    def shutdown(self): ...
    @overload
    def get_worker_info(self) -> WorkerInfo: ...
    @overload
    def get_worker_info(self, workerName: str) -> WorkerInfo: ...
    @overload
    def get_worker_info(self, id: int) -> WorkerInfo: ...
    def get_worker_infos(self) -> List[WorkerInfo]: ...
<<<<<<< HEAD
=======
    def _get_device_map(self, dst: WorkerInfo) -> Dict[torch.device, torch.device]: ...
>>>>>>> 0ecdbfeb
    def _set_reverse_device_maps(self, reverseDeviceMaps: Dict[str, Dict[torch.device, torch.device]]): ...

def _is_current_rpc_agent_set() -> bool: ...
def _get_current_rpc_agent()-> RpcAgent: ...
def _set_and_start_rpc_agent(agent: RpcAgent): ...
def _reset_current_rpc_agent(): ...
def _delete_all_user_and_unforked_owner_rrefs(timeout: timedelta = ...): ...
def _destroy_rref_context(ignoreRRefLeak: bool): ...
def _rref_context_get_debug_info() -> Dict[str, str]: ...
def _cleanup_python_rpc_handler(): ...
def _invoke_rpc_builtin(
    dst: WorkerInfo,
    opName: str,
    rpcTimeoutSeconds: float,
    *args: Any,
    **kwargs: Any
    ): ...
def _invoke_rpc_python_udf(
    dst: WorkerInfo,
    pickledPythonUDF: str,
    tensors: List[torch.Tensor],
    rpcTimeoutSeconds: float,
    isAsyncExecution: bool
    ): ...
def _invoke_rpc_torchscript(
    dstWorkerName: str,
    qualifiedNameStr: str,
    argsTuple: Tuple,
    kwargsDict: Dict,
    rpcTimeoutSeconds: float,
    isAsyncExecution: bool,
    ): ...
def _invoke_remote_builtin(
    dst: WorkerInfo,
    opName: str,
    rpcTimeoutSeconds: float,
    *args: Any,
    **kwargs: Any
    ): ...
def _invoke_remote_python_udf(
    dst: WorkerInfo,
    pickledPythonUDF: str,
    tensors: List[torch.Tensor],
    rpcTimeoutSeconds: float,
    isAsyncExecution: bool,
    ): ...
def _invoke_remote_torchscript(
    dstWorkerName: WorkerInfo,
    qualifiedNameStr: str,
    rpcTimeoutSeconds: float,
    isAsyncExecution: bool,
    *args: Any,
    **kwargs: Any
    ): ...
def get_rpc_timeout() -> float: ...
def enable_gil_profiling(flag: bool): ...
def _set_rpc_timeout(rpcTimeoutSeconds: float): ...

class RemoteProfilerManager:
    @staticmethod
    def set_current_profiling_key(key: str): ...

def _enable_server_process_global_profiler(new_config: ProfilerConfig): ...
def _disable_server_process_global_profiler() -> List[List[List[ProfilerEvent]]]: ...
def _set_profiler_node_id(default_node_id: int): ...
def _enable_jit_rref_pickle(): ...
def _disable_jit_rref_pickle(): ...<|MERGE_RESOLUTION|>--- conflicted
+++ resolved
@@ -129,10 +129,7 @@
     @overload
     def get_worker_info(self, id: int) -> WorkerInfo: ...
     def get_worker_infos(self) -> List[WorkerInfo]: ...
-<<<<<<< HEAD
-=======
     def _get_device_map(self, dst: WorkerInfo) -> Dict[torch.device, torch.device]: ...
->>>>>>> 0ecdbfeb
     def _set_reverse_device_maps(self, reverseDeviceMaps: Dict[str, Dict[torch.device, torch.device]]): ...
 
 def _is_current_rpc_agent_set() -> bool: ...
