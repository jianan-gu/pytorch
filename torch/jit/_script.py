"""TorchScript

This module contains functionality to support the JIT's scripting frontend, notably:
    - torch.jit.script

This is not intended to be imported directly; please use the exposed
functionalities in `torch.jit`.
"""
import functools
import collections
import enum
import inspect
import copy
import pickle
import warnings
from typing import Any, Dict

import torch
import torch._jit_internal as _jit_internal
from torch.utils import set_module
from torch.jit._recursive import ScriptMethodStub, wrap_cpp_module, infer_methods_to_compile, _compile_and_register_class
from torch.nn import Module
from torch.jit._state import _enabled
from torch.jit._builtins import _register_builtin
from torch._six import with_metaclass
from torch.jit.frontend import get_jit_def, get_default_args, get_jit_class_def
from torch._jit_internal import _qualified_name
from torch.jit._fuser import _graph_for
from torch.jit._state import (
    _try_get_jit_cached_function,
    _try_get_jit_cached_overloads,
    _set_jit_function_cache,
    _set_jit_overload_cache,
)
from torch.overrides import (
    has_torch_function, has_torch_function_unary, has_torch_function_variadic)

torch._C.ScriptMethod.graph_for = _graph_for  # type: ignore
torch._C.ScriptFunction.graph_for = _graph_for  # type: ignore
ScriptFunction = torch._C.ScriptFunction
ScriptFunction.__doc__ = """
Functionally equivalent to a :class:`ScriptModule`, but represents a single
function and does not have any attributes or Parameters.
"""
set_module(ScriptFunction, "torch.jit")


if _enabled:
    Attribute = collections.namedtuple("Attribute", ["value", "type"])
else:

    def Attribute(value, type):  # type: ignore
        return value


# Gets a function from the name of a method on a type
def _get_function_from_type(cls, name):
    return getattr(cls, name, None)


# ScriptClasses must be new-style classes because we construct them using their
# __new__ method.
def _is_new_style_class(cls):
    if hasattr(cls, "__class__"):
        return "__dict__" in dir(cls) or hasattr(cls, "__slots__")


class ScriptClassWrapper:
    """
    A wrapper class returned when Python classes are decorated with @torch.jit.script.
    This allows construction of instances of the class to be overriden (similar to
    how using a metaclass would) so that the result is always a RecursiveScriptClass,
    which can be seamless passed to scripted functions.

    Attributes:
        obj [type]: The class that has been scripted.
    """
    def __init__(self, obj):
        self.obj = obj

    def __getattr__(self, attr):
        """
        Forward getattr lookups to the wrapped class.
        """
        return getattr(self.obj, attr)

    def get_wrapped_class(self):
        return self.obj

    def __call__(self, *args, **kwargs):
        """
        Construct an instance of self.obj in C++ using the JIT
        type of obj with the given arguments, and return a Python
        wrapper containing that C++ object.

        Returns:
            A RecursiveScriptClass that wraps a C++ Object instance
            with the JIT type corresponding to self.obj.
        """
        instance = self.obj(*args, **kwargs)
        return torch.jit._recursive.create_script_class(instance)


# These OrderedDictWrapper classes replace the actual OrderedDicts in
# module with versions that get/set properties inside of Module.
# This allows us to reuse most of nn.Module while still storing the
# data in C++.
# Each OrderedDict needs to support:
#  x not in view
#  x in view
#  view[name] = ...
#  view.values()
#  del view[name]
#  view.items()
#  view.keys()
#  len(view)


class OrderedDictWrapper(object):
    def __init__(self, _c):
        self._c = _c

    def keys(self):
        return [k for k, v in self.items()]

    def values(self):
        return [v for k, v in self.items()]

    def __len__(self):
        return len(self.values())

    def __delitem__(self, k):
        raise RuntimeError("cannot delete methods or parameters of a script module")

    def items(self):
        return self._c.items()

    def __setitem__(self, k, v):
        if k not in self:
            raise RuntimeError(
                "Can't add a new parameter after ScriptModule construction."
                " Tried to add '{}".format(k)
            )
        self._c.setattr(k, v)

    def __contains__(self, k):
        return self._c.contains(k)

    def __getitem__(self, k):
        if k not in self:
            raise KeyError(k)
        return self._c.getattr(k)


class OrderedModuleDict(OrderedDictWrapper):
    def __init__(self, module, python_dict):
        super(OrderedModuleDict, self).__init__(torch._C.ModuleDict(module))
        # contains _both_ script modules and non-script python-only modules

        # because script modules are subclassed in python and the
        # C++ Module class will not hold references to them,
        # to ensure that you always get the same python value here
        # we store it in the python dict as well
        self._python_modules = python_dict

    def items(self):
        r = self._python_modules.items()
        return r

    def __contains__(self, k):
        return k in self._python_modules

    def __setitem__(self, k, v):
        # Cases where sub-module can be re-assigned after ScriptModule construction
        # 1. If the attr is an module interface type, it's guaranteed that the module is
        #    not inlined in the graph, so it's safe to swap a new ScriptModule in.
        # 2. if the new value if a ScriptModule with the same JIT type, IR won't change
        #    and it's legit to swap a new module in.
        # In these two cases we allow swapping a new scripted module and update the
        # corresponding python module dict to keep sync.
        # Note: the value to be swapped in has to be ScriptModule instead of nn.Module,
        # otherwise it's illegal and we throw error.
        if isinstance(v, ScriptModule):
            self._c.setattr(k, v)
            self._python_modules[k] = v
        else:
            raise RuntimeError(
                "Cannot re-assign modules in a ScriptModule with non-scripted "
                "module, tried to replace existing module '{}': {}".format(k, v)
            )

    def __getitem__(self, k):
        return self._python_modules[k]


# For each user-defined class that subclasses ScriptModule, this meta-class:
# (1) finds all the methods annotated with @script_method in a ScriptModule and
#     removes them from the class attributes
# (2) puts a wrapper around the class's __init__ method to recusively compile
#     all of the script_methods with the module after the original __init__ has
#     run. This has to occur after the user-defined __init__ so that submodules and
#     parameters are initialized _before_ the script compiler resolve references to
#     `self.param` or `self.module`.
class ScriptMeta(type):
    def __init__(cls, name, bases, attrs):  # noqa: B902
        # Aggregate all the ScriptMethods and constants from superclasses
        cls._methods: Dict[str, Any] = {}
        cls._constants_set = set(getattr(cls, "__constants__", ()))
        for base in reversed(bases):
            for k, v in getattr(base, "_methods", {}).items():
                cls._methods[k] = v
            base_constants = getattr(base, "_constants_set", set())
            cls._constants_set = cls._constants_set.union(base_constants)

        # find all the script methods of the current class
        for k, v in sorted(attrs.items()):
            if isinstance(v, ScriptMethodStub):
                delattr(cls, k)
                cls._methods[v.original_method.__name__] = v

        if getattr(cls, "_disable_script_meta", False):
            # We leave built-in ScriptModule types alone, since this metaclass
            # is only for compiling user classes that inherit from
            # ScriptModule.
            return super(ScriptMeta, cls).__init__(name, bases, attrs)

        original_init = getattr(cls, "__init__", lambda self: None)

        @functools.wraps(original_init)
        def init_then_script(self, *args, **kwargs):
            num_methods = len(cls._methods)
            original_init(self, *args, **kwargs)
            added_methods_in_init = len(cls._methods) > num_methods

            if type(self) == cls:

                def make_stubs(module):
                    cls = type(module)
                    if hasattr(cls, "_methods"):
                        return [v for k, v in sorted(cls._methods.items())]
                    else:
                        return infer_methods_to_compile(module)

                self.__dict__[
                    "_actual_script_module"
                ] = torch.jit._recursive.create_script_module(self, make_stubs, share_types=not added_methods_in_init)

                # Delete the Python attributes that now shadow the ScriptModule
                # ones, so that __getattr__ and __setattr__ will properly find
                # the scripted versions.
                concrete_type = self._actual_script_module._concrete_type
                for name in concrete_type.get_attributes():
                    delattr(self, name)
                for name, _ in concrete_type.get_modules():
                    delattr(self, name)
                for name in ("_parameters", "_buffers", "_modules"):
                    delattr(self, name)

        cls.__init__ = init_then_script  # type: ignore
        return super(ScriptMeta, cls).__init__(name, bases, attrs)


class _CachedForward(object):
    def __get__(self, obj, cls):
        return self.__getattr__("forward")  # type: ignore


class ScriptWarning(Warning):
    pass


def script_method(fn):
    if not _enabled:
        return fn
    # NOTE: we need to traverse two frames here because the meta-class frame
    # for ScriptModule will be present, as opposed to invoking @script on a
    # a function or invoking define() on a CompilationUnit.
    # The stack will look like:
    #
    # 0. createResolutionCallback()
    # 1. script_method()
    # 2. ScriptModule metaclass frame
    # 3. Surrounding scope
    #
    # createResolutionCallback internally adds 1 to get us to the scope of this
    # function (the calling function). Adding 2 gets us to the proper surrounding scope.
    _rcb = _jit_internal.createResolutionCallbackFromFrame(frames_up=2)
    ast = get_jit_def(fn, fn.__name__, self_name="ScriptModule")
    return ScriptMethodStub(_rcb, ast, fn)


class ConstMap:
    def __init__(self, const_mapping):
        self.const_mapping = const_mapping

    def __getattr__(self, attr):
        return self.const_mapping[attr]


if _enabled:
    class RecursiveScriptClass(object):
        """
        An analogue of RecursiveScriptModule for regular objects that are not modules.
        This class is a wrapper around a torch._C.ScriptObject that represents an instance
        of a TorchScript class and allows it to be used in Python.

        Attributes:
            _c [torch._C.ScriptObject]: The C++ object to which attribute lookups and method
                calls are forwarded.
            _props [Dict[str, property]]: A dictionary of properties fetched from self._c and
                exposed on this wrppaer.
        """
        def __init__(self, cpp_class):
            super(RecursiveScriptClass, self).__init__()
            self.__dict__["_initializing"] = True
            self._c = cpp_class

            # Add wrapped object's properties to this class instance.
            self._props = {prop[0]: property(prop[1], prop[2]) for prop in self._c._properties()}

            self.__dict__["_initializing"] = False

        def __getattr__(self, attr):
            if "_initializing" in self.__dict__ and self.__dict__["_initializing"]:
                return super(RecursiveScriptClass, self).__getattr__(attr)  # type: ignore

            if attr in self._props:
                return self._props[attr].fget()

            return getattr(self._c, attr)

        def __setattr__(self, attr, value):
            if "_initializing" in self.__dict__ and self.__dict__["_initializing"]:
                return super(RecursiveScriptClass, self).__setattr__(attr, value)

            if attr in self._props:
                return self._props[attr].fset(value)

            setattr(self._c, attr, value)

        # Delegate calls to magic methods like __len__ to the C++ module backing the
        # RecursiveScriptClass.
        def forward_magic_method(self, method_name, *args, **kwargs):
            if not self._c._has_method(method_name):
                raise TypeError()

            self_method = self.__getattr__(method_name)
            return self_method(*args, **kwargs)

        def __getstate__(self):
            raise pickle.PickleError("ScriptClasses cannot be pickled")

        def __iter__(self):
            return self.forward_magic_method("__iter__")

        def __len__(self):
            return self.forward_magic_method("__len__")

        def __neg__(self):
            return self.forward_magic_method("__neg__")

        def __mul__(self, other):
            return self.forward_magic_method("__mul__", other)

        def __contains__(self, key):
            return self.forward_magic_method("__contains__", key)

        def __add__(self, other):
            return self.forward_magic_method("__add__", other)

        def __iadd__(self, other):
            if self._c._has_method("__iadd__"):
                return self.forward_magic_method("__iadd__", other)
            else:
                return self.forward_magic_method("__add__", other)

        def __sub__(self, other):
            return self.forward_magic_method("__sub__", other)

        def __pow__(self, other):
            return self.forward_magic_method("__pow__", other)

        def __truediv__(self, other):
            return self.forward_magic_method("__truediv__", other)

        def __mod__(self, other):
            return self.forward_magic_method("__mod__", other)

        def __ne__(self, other):  # noqa T484
            return self.forward_magic_method("__ne__", other)

        def __eq__(self, other):  # noqa T484
            return self.forward_magic_method("__eq__", other)

        def __lt__(self, other):
            return self.forward_magic_method("__lt__", other)

        def __gt__(self, other):
            return self.forward_magic_method("__gt__", other)

        def __le__(self, other):
            return self.forward_magic_method("__le__", other)

        def __ge__(self, other):
            return self.forward_magic_method("__ge__", other)

        def __and__(self, other):
            return self.forward_magic_method("__and__", other)

        def __or__(self, other):
            return self.forward_magic_method("__or__", other)

        def __xor__(self, other):
            return self.forward_magic_method("__xor__", other)

        def __getitem__(self, other):
            return self.forward_magic_method("__getitem__", other)

        def __setitem__(self, idx, val):
            return self.forward_magic_method("__setitem__", idx, val)

        def __call__(self, val):
            return self.forward_magic_method("__call__", val)

        def __int__(self):
            return self.forward_magic_method("__int__")

        def __float__(self):
            return self.forward_magic_method("__float__")

        def __bool__(self):
            return self.forward_magic_method("__bool__")

        def __str__(self):
            return self.forward_magic_method("__str__")

        def __enter__(self):
            return self.forward_magic_method("__enter__")

        def __exit__(self, type, tb, traceback):
            return self.forward_magic_method("__exit__", type, tb, traceback)

    # this is a Python 'non-data descriptor' that causes the first access
    # to ScriptModule's forward to lookup the forward method and stash
    # it in the objects dict. Due to the standard rules for attribute lookup
    # subsequent lookups will just directly return the previously looked up method.
    # This is necessary because nn.Module defines forward as a method. If we
    # did nothing __getattr__ would not be called. Instead we'd get nn.Module.forward
    # which always throws an exception.

    class ScriptModule(with_metaclass(ScriptMeta, Module)):  # type: ignore
        r"""
        A wrapper around C++ ``torch::jit::Module``. ``ScriptModule``\s
        contain methods, attributes, parameters, and
        constants. These can be accessed the same as on a normal ``nn.Module``.
        """
        __jit_unused_properties__ = ['code', 'code_with_constants', 'graph', 'inlined_graph', 'original_name']

        def __init__(self):
            super(ScriptModule, self).__init__()

        forward = _CachedForward()

        def __getattr__(self, attr):
            if "_actual_script_module" not in self.__dict__:
                return super(ScriptModule, self).__getattr__(attr)
            return getattr(self._actual_script_module, attr)

        def __setattr__(self, attr, value):
            if "_actual_script_module" not in self.__dict__:
                # Unwrap torch.jit.Attribute into a regular setattr + recording
                # the provided type in __annotations__.
                #
                # This ensures that if we use the attr again in `__init__`, it
                # will look like the actual value, not an instance of Attribute.
                if isinstance(value, Attribute):
                    # NB: Ensure that we set __annotations__ on the specific
                    # class in question, and not on a superclass (which would
                    # be wrong wrong wrong!).
                    # See also https://github.com/pytorch/pytorch/issues/39463
                    if "__annotations__" not in self.__class__.__dict__:
                        self.__class__.__annotations__ = {}
                    self.__annotations__[attr] = value.type
                    value = value.value
                return super(ScriptModule, self).__setattr__(attr, value)

            setattr(self._actual_script_module, attr, value)

        def define(self, src):
            if "_actual_script_module" in self.__dict__:
                # If we have completed initialization, just defer to the
                # backing RecursiveScriptModule to eagerly compile the provided
                # source.
                return self._actual_script_module.define(src)

            # Otherwise, we are still in the object's __init__.
            # In that case, add `src` as a stub to be compiled.
            #
            # We use frames_up=1 to get to the proper surrounding scope. The stack
            # will look like:
            # 0. createResolutionCallback
            # 1. define()
            # 2. surrounding scope.
            #
            # createResolutionCallback internally adds 1 to get us to our frame, then
            # we add 1 to get to the proper surrounding scope.
            rcb = _jit_internal.createResolutionCallbackFromFrame(frames_up=1)
            ast = torch._C._parse_source_def(src)
            self._methods[ast.name().name] = ScriptMethodStub(rcb, ast, None)

        def _replicate_for_data_parallel(self):
            return self._actual_script_module._replicate_for_data_parallel()

    class RecursiveScriptModule(ScriptModule):
        # XXX: RecursiveScriptModule inherits from ScriptModule for the sole
        # reason that it retains the existing isinstance(ScriptModule)
        # behavior.
        r"""
        The core data structure in TorchScript is the ``ScriptModule``. It is an
        analogue of torch's ``nn.Module`` and represents an entire model as a tree of
        submodules. Like normal modules, each individual module in a ``ScriptModule`` can
        have submodules, parameters, and methods. In ``nn.Module``\s methods are implemented
        as Python functions, but in ``ScriptModule``\s methods are implemented as
        TorchScript functions,  a statically-typed subset of Python that contains all
        of PyTorch's built-in Tensor operations. This difference allows your
        ``ScriptModule``\s code to run without the need for a Python interpreter.

        ``ScriptModule``\s should not be created manually, instead use
        either :func:`tracing <torch.jit.trace>` or :func:`scripting <torch.jit.script>`.
        Tracing and scripting can be applied incrementally and :ref:`composed as necessary <Types>`.

        * Tracing records the tensor operations as executed with a set of example inputs and uses these
          operations to construct a computation graph. You can use the full dynamic behavior of Python with tracing,
          but values other than Tensors and control flow aren't captured in the graph.

        * Scripting inspects the Python code of the model
          and compiles it to TorchScript. Scripting allows the use of many `types`_ of values and supports dynamic control flow.
          Many, but not all features of Python are supported by the compiler, so changes to the source code may be necessary.
        """
        _disable_script_meta = True

        def __init__(self, cpp_module):
            self.__dict__["_initializing"] = True
            self._c = cpp_module
            super(RecursiveScriptModule, self).__init__()
            # Delete the 'training' attribute set up by `Module.__init__`. It
            # will get set on the underlying cpp module, so we delete it here
            # to avoid this version shadowing the cpp module version.
            delattr(self, "training")

        @staticmethod
        def _construct(cpp_module, init_fn):
            """
            Construct a RecursiveScriptModule that's ready for use. PyTorch
            code should use this to construct a RecursiveScriptModule instead
            of instead of calling `__init__` directly, as it makes sure the
            object is properly finalized (and in the future we may take
            control of how the RecursiveScriptModule instance is created).

            Args:
                cpp_module:  The C++ Module that will hold the actual state of
                             this RecursiveScriptModule instance.
                init_fn:  Lambda that initializes the RecursiveScriptModule passed to it.
            """
            script_module = RecursiveScriptModule(cpp_module)
            init_fn(script_module)

            # Finalize the ScriptModule: replace the nn.Module state with our
            # custom implementations and flip the _initializing bit.
            RecursiveScriptModule._finalize_scriptmodule(script_module)
            return script_module

        @staticmethod
        def _finalize_scriptmodule(script_module):
            script_module._parameters = OrderedDictWrapper(
                torch._C.ParameterDict(script_module._c)
            )
            script_module._buffers = OrderedDictWrapper(
                torch._C.BufferDict(script_module._c)
            )
            script_module._modules = OrderedModuleDict(
                script_module._c, script_module._modules
            )
            script_module._initializing = False

        def _reconstruct(self, cpp_module):
            """
            Re-construct an instance of RecursiveScriptModule using an instance of a C++ module.

            Args:
                cpp_module: The C++ module that this RecursiveScriptModule will be rebuilt around.
            """
            self.__init__(cpp_module)  # type: ignore

            # Copy the concrete type from the C++ module to this ScriptModule.
            self._concrete_type = torch._C.ConcreteModuleType.from_jit_type(
                self._c._type()
            )

            # Copy submodules from the C++ module to this ScriptModule.
            modules = {}
            for name, cpp_module in torch._C.ModuleDict(self._c).items():
                modules[name] = wrap_cpp_module(cpp_module)
            self._modules = OrderedModuleDict(self._c, modules)

            # Copy parameters and buffers.
            self._parameters = OrderedDictWrapper(torch._C.ParameterDict(self._c))
            self._buffers = OrderedDictWrapper(torch._C.BufferDict(self._c))

            # Get rid of the functions from the old C++ module.
            self.__dict__ = {
                k: v
                for k, v in self.__dict__.items()
                if not isinstance(v, torch._C.ScriptMethod)
            }
            self.__dict__["_initializing"] = False

        @property
        def graph(self):
            r"""
            Returns a string representation of the internal graph for the
            ``forward`` method. See :ref:`interpreting-graphs` for details.
            """
            return self._c._get_method("forward").graph

        @property
        def inlined_graph(self):
            r"""
            Returns a string representation of the internal graph for the
            ``forward`` method. This graph will be preprocessed to inline all function and method calls.
            See :ref:`interpreting-graphs` for details.
            """
            return self.forward.inlined_graph

        @property
        def code(self):
            r"""
            Returns a pretty-printed representation (as valid Python syntax) of
            the internal graph for the ``forward`` method. See
            :ref:`inspecting-code` for details.
            """
            return self.forward.code

        @property
        def code_with_constants(self):
            r"""
            Returns a tuple of:

            [0] a pretty-printed representation (as valid Python syntax) of
            the internal graph for the ``forward`` method. See `code`.
            [1] a ConstMap following the CONSTANT.cN format of the output in [0].
            The indices in the [0] output are keys to the underlying constant's values.

            See :ref:`inspecting-code` for details.
            """
            r = self.forward.code_with_constants
            return (r[0], ConstMap(r[1]))

        def save(self, f, **kwargs):
            r"""
            save(f, _extra_files={})

            See :func:`torch.jit.save <torch.jit.save>` for details.
            """
            return self._c.save(str(f), **kwargs)

        def _save_for_lite_interpreter(self, *args, **kwargs):
            r"""
            _save_for_lite_interpreter(f)

            Add (or update) the bytecode session to the script model. The updated model is used
            in lite interpreter for mobile applications.

            Args:
                f: a string containing a file name.
                _extra_files: Map from filename to contents which will be stored as part of 'f'.

            """
            return self._c._save_for_mobile(*args, **kwargs)

        def _save_to_buffer_for_lite_interpreter(self, *args, **kwargs):
            return self._c._save_to_buffer_for_mobile(*args, **kwargs)

        def save_to_buffer(self, *args, **kwargs):
            return self._c.save_to_buffer(*args, **kwargs)

        def get_debug_state(self, *args, **kwargs):
            return self._c.get_debug_state()

        def extra_repr(self):
            return "original_name={}".format(self.original_name)

        def graph_for(self, *args, **kwargs):
            return self.forward.graph_for(*args, **kwargs)

        @property
        def original_name(self):
            if type(self) == str(self._c._type().name()):
                return ""
            return str(self._c._type().name())

        def define(self, src):
            # We use frames_up=1 to get to the proper surrounding scope. The stack
            # will look like:
            # 0. createResolutionCallback
            # 1. define()
            # 2. surrounding scope.
            #
            # createResolutionCallback internally adds 1 to get us to our frame, then
            # we add 1 to get to the proper surrounding scope.
            rcb = _jit_internal.createResolutionCallbackFromFrame(frames_up=1)
            self._c._define(self._concrete_type, src, rcb)

        def __getattr__(self, attr):
            if "_initializing" not in self.__dict__:
                raise RuntimeError(
                    "ScriptModule has not been initialized, did you forget to call super's init?"
                )

            if self._initializing:
                return super(RecursiveScriptModule, self).__getattr__(attr)

            # _modules check is before hasattr since modules are included as attributes in _c,
            # but we want to get the python wrapper from _modules instead of the raw _c object.
            if attr in self._modules:
                return self._modules[attr]
            elif self._c.hasattr(attr):
                return self._c.getattr(attr)
            elif self._c._has_method(attr):
                script_method = self._c._get_method(attr)
                # cache method so future calls do not go through __getattr__
                # to improve invocation performance
                self.__dict__[attr] = script_method
                return script_method

            return super(RecursiveScriptModule, self).__getattr__(attr)

        def __setattr__(self, attr, value):
            if self._initializing:
                return super(RecursiveScriptModule, self).__setattr__(attr, value)

            if attr in self._modules:
                self._modules[attr] = value
            elif self._c.hasattr(attr):
                self._c.setattr(attr, value)
            elif (
                hasattr(self, "_concrete_type")
                and attr in self._concrete_type.get_constants().keys()
            ):
                # TODO: we don't have _concrete_type set after load(), and in general we lose constant information.
                # We should encode constants as class type attributes (or something) so it persists across save/load.
                raise AttributeError(
                    "Cannot mutate TorchScript constant value: '{}'. Value: '{}'".format(
                        attr, value
                    )
                )
            else:
                # We allow setting Python attributes on the ScriptModule, for
                # when people want to stash some convenience info on it.
                # TODO: it's possible that the following is confusing:
                #   s = torch.jit.script(...)
                #   s.python_attr = ...
                #   s.save()   <--- this doesn't have `python_attr`
                # It's fairly trivial to save enough info to warn in this case.
                return super(RecursiveScriptModule, self).__setattr__(attr, value)

        def __getstate__(self):
            raise pickle.PickleError(
                "ScriptModules cannot be deepcopied using copy.deepcopy or saved using torch.save. "
                + "Mixed serialization of script and non-script modules is not supported. "
                + "For purely script modules use my_script_module.save(<filename>) instead."
            )

        def __copy__(self):
            return torch.jit._recursive.wrap_cpp_module(copy.copy(self._c))

        def __deepcopy__(self, memo):
            return torch.jit._recursive.wrap_cpp_module(copy.deepcopy(self._c, memo))

        # Python magic methods do method lookups on an object's class type, instead of looking up
        # the method defines on the class instance. In order to continue to expose the magic methods
        # of builtin-containers (ModuleList, Sequential, ModuleDict) to python we
        # define magic methods here as a shim to the correct attribute.
        def forward_magic_method(self, method_name, *args, **kwargs):
            self_method = getattr(self, method_name)
            if getattr(self_method, "__func__", None) == getattr(
                RecursiveScriptModule, method_name
            ):
                raise NotImplementedError()
            return self_method(*args, **kwargs)

        def __iter__(self):
            return self.forward_magic_method("__iter__")

        def __getitem__(self, idx):
            return self.forward_magic_method("__getitem__", idx)

        def __len__(self):
            return self.forward_magic_method("__len__")

        def __contains__(self, key):
            return self.forward_magic_method("__contains__", key)

        # dir is defined by the base nn.Module, so instead of throwing if
        # it is not overriden, we call into the nn.Module __dir__ method
        def __dir__(self):
            self_method = self.__dir__
            if self_method.__func__ == _get_function_from_type(  # type: ignore
                RecursiveScriptModule, "__dir__"
            ):
                return super(RecursiveScriptModule, self).__dir__()
            return self_method()

        # to resolve bool(value), python looks if __bool__ is defined then __iter__
        # is defined then returns true for classes. because __iter__() on this
        # class throws if it isn't overriden, we define __bool__ to preserve default behavior
        def __bool__(self):
            self_method = self.__bool__
            if self_method.__func__ == _get_function_from_type(  # type: ignore
                RecursiveScriptModule, "__bool__"
            ):
                return True
            return self_method()

        def _replicate_for_data_parallel(self):
            # we have to initialize ScriptModule properly so that
            # it works with pybind11
            def init_fn(script_module):
                # Don't do anything here, we'll initialize the ScriptModule below
                return

            return RecursiveScriptModule._construct(
                self._c._replicate_for_data_parallel(), init_fn
            )

    # Need to copy all RecursiveScriptModule methods to ScriptModule.
    #
    # This is because `super(MyScriptModule, self).foo()` does not use
    # `__getattr__` to look up `foo`. So we need to make each method available on
    # the ScriptModule manually.
    for name, item in RecursiveScriptModule.__dict__.items():
        if not callable(item) and not isinstance(item, property):
            continue
        if name.startswith("__") or hasattr(ScriptModule, name):
            continue
        # We can copy over the implementation wholesale because besides the
        # `super()` thing above, ScriptModule behaves exactly like
        # RecursiveScriptModule
        setattr(ScriptModule, name, item)

    def _get_methods(cls):
        import inspect

        # In Python 3 unbound methods are functions, but in Python 2 they are methods
        return inspect.getmembers(
            cls, predicate=lambda x: inspect.isfunction(x) or inspect.ismethod(x)
        )

    _compiled_methods_allowlist = {
        "forward",
        "register_buffer",
        "register_parameter",
        "add_module",
        "_apply",
        "apply",
        "cuda",
        "cpu",
        "to",
        "type",
        "float",
        "double",
        "half",
        "state_dict",
        "_save_to_state_dict",
        "load_state_dict",
        "_load_from_state_dict",
        "_named_members",
        "parameters",
        "named_parameters",
        "buffers",
        "named_buffers",
        "children",
        "named_children",
        "modules",
        "named_modules",
        "zero_grad",
        "share_memory",
        "_get_name",
        "extra_repr",
        "_slow_forward",
        "_tracing_name",
        "eval",
        "train",
    }

    def _make_fail(name):
        def fail(self, *args, **kwargs):
            raise RuntimeError(name + " is not supported on ScriptModules")

        return fail

    for name, method in _get_methods(torch.nn.Module):
        if name.startswith("__"):
            continue
        if (
            name not in RecursiveScriptModule.__dict__
            and name not in _compiled_methods_allowlist
        ):
            setattr(RecursiveScriptModule, method.__name__, _make_fail(name))


else:
    # TODO MAKE SURE THAT DISABLING WORKS
    class RecursiveScriptClass(object):  # type: ignore
        def __init__(self):
            super().__init__()

    class ScriptModule(torch.nn.Module):  # type: ignore
        def __init__(self, arg=None):
            super().__init__()

    class RecursiveScriptModule(ScriptModule):  # type: ignore
        def __init__(self, arg=None):
            super().__init__()


def call_prepare_scriptable_func_impl(obj, memo):
    if not isinstance(obj, torch.nn.Module):
        return obj

    obj_id = id(obj)

    # If obj_id is in memo, obj has already been prepared or is being
    # prepared in another call up the stack.
    if obj_id in memo:
        return memo[id(obj)]

    obj = obj.__prepare_scriptable__() if hasattr(obj, '__prepare_scriptable__') else obj  # type: ignore
    # Record obj in memo to avoid infinite recursion in the case of cycles in the module
    # hierarchy when recursing below.
    memo[obj_id] = obj

    new_obj_dict = {}

    for name in obj.__dict__:
        sub_module = obj.__dict__.get(name)
        if name == '_modules':
            for k, v in sub_module.items():
                sub_module[k] = call_prepare_scriptable_func_impl(v, memo)
            new_obj_dict[name] = sub_module
        elif isinstance(sub_module, torch.nn.Module) and not isinstance(sub_module, ScriptModule):
            new_obj_dict[name] = call_prepare_scriptable_func_impl(sub_module, memo)
        else:
            new_obj_dict[name] = sub_module

    for k, v in new_obj_dict.items():
        obj.__dict__[name] = v

    return obj


def call_prepare_scriptable_func(obj):
    memo: Dict[int, torch.nn.Module] = {}
    return call_prepare_scriptable_func_impl(obj, memo)


def script(obj, optimize=None, _frames_up=0, _rcb=None):
    r"""
    Scripting a function or ``nn.Module`` will inspect the source code, compile
    it as TorchScript code using the TorchScript compiler, and return a :class:`ScriptModule` or
    :class:`ScriptFunction`. TorchScript itself is a subset of the Python language, so not all
    features in Python work, but we provide enough functionality to compute on
    tensors and do control-dependent operations. For a complete guide, see the
    :ref:`language-reference`.

    ``torch.jit.script`` can be used as a function for modules and functions, and as a decorator
    ``@torch.jit.script`` for :ref:`torchscript-classes` and functions.

    Args:
        obj (callable, class, or ``nn.Module``):  The ``nn.Module``, function, or class type to
                                                  compile.

    Returns:
        If ``obj`` is ``nn.Module``, ``script`` returns
        a :class:`ScriptModule` object. The returned :class:`ScriptModule` will
        have the same set of sub-modules and parameters as the
        original ``nn.Module``. If ``obj`` is a standalone function,
        a :class:`ScriptFunction` will be returned.

    **Scripting a function**
        The ``@torch.jit.script`` decorator will construct a :class:`ScriptFunction`
        by compiling the body of the function.

        Example (scripting a function):

        .. testcode::

            import torch

            @torch.jit.script
            def foo(x, y):
                if x.max() > y.max():
                    r = x
                else:
                    r = y
                return r

            print(type(foo))  # torch.jit.ScriptFuncion

            # See the compiled graph as Python code
            print(foo.code)

            # Call the function using the TorchScript interpreter
            foo(torch.ones(2, 2), torch.ones(2, 2))

        .. testoutput::
            :hide:

            ...

    **Scripting an nn.Module**
        Scripting an ``nn.Module`` by default will compile the ``forward`` method and recursively
        compile any methods, submodules, and functions called by ``forward``. If a ``nn.Module`` only uses
        features supported in TorchScript, no changes to the original module code should be necessary. ``script``
        will construct :class:`ScriptModule` that has copies of the attributes, parameters, and methods of
        the original module.

        Example (scripting a simple module with a Parameter):

        .. testcode::

            import torch

            class MyModule(torch.nn.Module):
                def __init__(self, N, M):
                    super(MyModule, self).__init__()
                    # This parameter will be copied to the new ScriptModule
                    self.weight = torch.nn.Parameter(torch.rand(N, M))

                    # When this submodule is used, it will be compiled
                    self.linear = torch.nn.Linear(N, M)

                def forward(self, input):
                    output = self.weight.mv(input)

                    # This calls the `forward` method of the `nn.Linear` module, which will
                    # cause the `self.linear` submodule to be compiled to a `ScriptModule` here
                    output = self.linear(output)
                    return output

            scripted_module = torch.jit.script(MyModule(2, 3))

        Example (scripting a module with traced submodules):

        .. testcode::

            import torch
            import torch.nn as nn
            import torch.nn.functional as F

            class MyModule(nn.Module):
                def __init__(self):
                    super(MyModule, self).__init__()
                    # torch.jit.trace produces a ScriptModule's conv1 and conv2
                    self.conv1 = torch.jit.trace(nn.Conv2d(1, 20, 5), torch.rand(1, 1, 16, 16))
                    self.conv2 = torch.jit.trace(nn.Conv2d(20, 20, 5), torch.rand(1, 20, 16, 16))

                def forward(self, input):
                    input = F.relu(self.conv1(input))
                    input = F.relu(self.conv2(input))
                    return input

            scripted_module = torch.jit.script(MyModule())

        To compile a method other than ``forward`` (and recursively compile anything it calls), add
        the :func:`@torch.jit.export <torch.jit.export>` decorator to the method. To opt out of compilation
        use :func:`@torch.jit.ignore <torch.jit.ignore>` or :func:`@torch.jit.unused <torch.jit.unused>`.

        Example (an exported and ignored method in a module)::

            import torch
            import torch.nn as nn

            class MyModule(nn.Module):
                def __init__(self):
                    super(MyModule, self).__init__()

                @torch.jit.export
                def some_entry_point(self, input):
                    return input + 10

                @torch.jit.ignore
                def python_only_fn(self, input):
                    # This function won't be compiled, so any
                    # Python APIs can be used
                    import pdb
                    pdb.set_trace()

                def forward(self, input):
                    if self.training:
                        self.python_only_fn(input)
                    return input * 99

            scripted_module = torch.jit.script(MyModule())
            print(scripted_module.some_entry_point(torch.randn(2, 2)))
            print(scripted_module(torch.randn(2, 2)))
    """
    if not _enabled:
        return obj

    if optimize is not None:
        warnings.warn(
            "`optimize` is deprecated and has no effect. Use `with torch.jit.optimized_execution() instead"
        )

<<<<<<< HEAD
    if isinstance(obj, RecursiveScriptClass):
        return obj

=======
    # No-op for modules and functions that are already scripted
>>>>>>> 26419815
    if isinstance(obj, ScriptModule):
        return obj
    if isinstance(obj, ScriptFunction):
        return obj

    if isinstance(obj, torch.nn.Module):
        obj = call_prepare_scriptable_func(obj)
        return torch.jit._recursive.create_script_module(
            obj, torch.jit._recursive.infer_methods_to_compile
        )

    if inspect.isclass(obj):
        qualified_name = _qualified_name(obj)
        # If this type is a `nn.Module` subclass, they probably meant to pass
        # an instance instead of a Module
        if issubclass(obj, torch.nn.Module):
            raise RuntimeError(
                "Type '{}' cannot be compiled since it inherits"
                " from nn.Module,"
                " pass an instance instead".format(obj)
            )

        # Enums are automatically usable in TorchScript, explicitly scripting
        # is not necessary, but not harmful either.
        if issubclass(obj, enum.Enum):
            return obj

        if not _is_new_style_class(obj):
            raise RuntimeError(
                "TorchScript classes must be new-style classes. "
                "Please inherit from 'object'."
            )
        if len(obj.mro()) > 2:
            raise RuntimeError(
                "TorchScript classes does not support inheritance yet. "
                "Please directly inherit from 'object'."
            )
        if _rcb is None:
            _rcb = _jit_internal.createResolutionCallbackFromFrame(_frames_up + 1)
        _compile_and_register_class(obj, _rcb, qualified_name)

        # Wrap obj in a ScriptClassWrapper so that any attempt to construct it will
        # produce a RecursiveScriptClass.
        return ScriptClassWrapper(obj)
    elif inspect.isfunction(obj):
        qualified_name = _qualified_name(obj)
        # this is a decorated fn, and we need to the underlying fn and its rcb
        if hasattr(obj, "__script_if_tracing_wrapper"):
            obj = obj.__original_fn
            _rcb = _jit_internal.createResolutionCallbackFromClosure(obj)

        _check_directly_compile_overloaded(obj)
        maybe_already_compiled_fn = _try_get_jit_cached_function(obj)
        if maybe_already_compiled_fn:
            return maybe_already_compiled_fn
        ast = get_jit_def(obj, obj.__name__)
        if _rcb is None:
            _rcb = _jit_internal.createResolutionCallbackFromClosure(obj)
        fn = torch._C._jit_script_compile(
            qualified_name, ast, _rcb, get_default_args(obj)
        )
        # Forward docstrings
        fn.__doc__ = obj.__doc__
        _set_jit_function_cache(obj, fn)
        return fn
    else:
        return torch.jit._recursive.create_script_class(obj)


# overloads are registered in _jit_internal and compiled here so that _overload
# can be used in nn/functional.py without an import cycle


def _check_overload_defaults(impl_defaults, overload_defaults, loc):
    for name, overload_value in overload_defaults.items():
        if name not in impl_defaults or impl_defaults[name] != overload_value:
            raise torch.jit.frontend.FrontendError(
                loc,
                "Default parameters on overloads do not affect the runtime so they "
                "must equal to the default parameter on the implementation function. Found on "
                "parameter {name}".format(name=name),
            )


def _compile_function_with_overload(overload_fn, qual_name, impl_fn):
    overload_decl = get_jit_def(overload_fn, overload_fn.__name__).decl()
    overload_signature = torch.jit.annotations.get_signature(
        overload_fn, None, None, inspect.ismethod(overload_fn)
    )
    impl_ast = get_jit_def(impl_fn, impl_fn.__name__)
    overload_defaults = get_default_args(overload_fn)
    implementation_defaults = get_default_args(impl_fn)
    _rcb = _jit_internal.createResolutionCallbackFromClosure(impl_fn)
    _check_overload_defaults(
        implementation_defaults, overload_defaults, overload_decl.range()
    )
    fn = torch._C._jit_script_compile_overload(
        qual_name,
        overload_decl,
        impl_ast,
        _rcb,
        implementation_defaults,
        overload_signature,
    )
    return fn


def _get_overloads(obj):
    # check for cached compiled fns
    existing_compiled_fns = _try_get_jit_cached_overloads(obj)
    qual_name = _qualified_name(obj)
    uncompiled_overloads = _jit_internal._get_fn_overloads(qual_name)
    if uncompiled_overloads is None:
        return existing_compiled_fns

    compiled_fns = []
    for overload_fn in uncompiled_overloads:
        compiled_fns.append(
            _compile_function_with_overload(overload_fn, qual_name, obj)
        )

    if existing_compiled_fns:
        compiled_fns = existing_compiled_fns + compiled_fns

    # cache compilation, remove information stored to do compilation
    _set_jit_overload_cache(obj, compiled_fns)
    _jit_internal._clear_fn_overloads(qual_name)
    return compiled_fns


def _check_directly_compile_overloaded(obj):
    qual_name = _qualified_name(obj)
    if _jit_internal._get_fn_overloads(qual_name) or _try_get_jit_cached_overloads(obj):
        raise RuntimeError(
            "Function {} cannot be directly compiled because it"
            " is overloaded. It must be used in a context of a function"
            " where its inputs can determine which overload to call.".format(qual_name)
        )


def interface(obj):
    if not inspect.isclass(obj):
        raise RuntimeError("interface must be applied to a class")
    if not _is_new_style_class(obj):
        raise RuntimeError("TorchScript interfaces must inherit from 'object'")

    # Expected MRO is:
    #   User module
    #   torch.nn.modules.module.Module
    #   object
    is_module_interface = issubclass(obj, torch.nn.Module) and len(obj.mro()) == 3

    if not is_module_interface and len(obj.mro()) > 2:
        raise RuntimeError(
            "TorchScript interface does not support inheritance yet. "
            "Please directly inherit from 'object' or 'nn.Module'."
        )

    qualified_name = _qualified_name(obj)
    rcb = _jit_internal.createResolutionCallbackFromFrame(1)
    # if this type is a `nn.Module` subclass, generate an module interface type
    # instead of a class interface type, an module interface type only compile
    # the user provided methods as part of the interface
    ast = get_jit_class_def(obj, obj.__name__)
    torch._C._jit_script_interface_compile(
        qualified_name, ast, rcb, is_module_interface
    )
    obj.__torch_script_interface__ = True
    return obj


def _recursive_compile_class(obj, loc):
    _qual_name = _qualified_name(obj)
    # We're starting a new compilation, so update the error call stack in
    # case it fails
    error_stack = torch._C.CallStack(_qual_name, loc)
    rcb = _jit_internal.createResolutionCallbackForClassMethods(obj)
    _compile_and_register_class(obj, rcb, _qual_name)

CompilationUnit = torch._C.CompilationUnit
set_module(CompilationUnit, "torch.jit")

def _unwrap_optional(x):
    assert x is not None, "Unwrapping null optional"
    return x


_register_builtin(_unwrap_optional, "aten::_unwrap_optional")
_register_builtin(_jit_internal.is_scripting, "aten::is_scripting")
_register_builtin(has_torch_function, "aten::has_torch_function")
_register_builtin(has_torch_function_unary, "aten::has_torch_function")
_register_builtin(has_torch_function_variadic, "aten::has_torch_function")<|MERGE_RESOLUTION|>--- conflicted
+++ resolved
@@ -63,42 +63,6 @@
 def _is_new_style_class(cls):
     if hasattr(cls, "__class__"):
         return "__dict__" in dir(cls) or hasattr(cls, "__slots__")
-
-
-class ScriptClassWrapper:
-    """
-    A wrapper class returned when Python classes are decorated with @torch.jit.script.
-    This allows construction of instances of the class to be overriden (similar to
-    how using a metaclass would) so that the result is always a RecursiveScriptClass,
-    which can be seamless passed to scripted functions.
-
-    Attributes:
-        obj [type]: The class that has been scripted.
-    """
-    def __init__(self, obj):
-        self.obj = obj
-
-    def __getattr__(self, attr):
-        """
-        Forward getattr lookups to the wrapped class.
-        """
-        return getattr(self.obj, attr)
-
-    def get_wrapped_class(self):
-        return self.obj
-
-    def __call__(self, *args, **kwargs):
-        """
-        Construct an instance of self.obj in C++ using the JIT
-        type of obj with the given arguments, and return a Python
-        wrapper containing that C++ object.
-
-        Returns:
-            A RecursiveScriptClass that wraps a C++ Object instance
-            with the JIT type corresponding to self.obj.
-        """
-        instance = self.obj(*args, **kwargs)
-        return torch.jit._recursive.create_script_class(instance)
 
 
 # These OrderedDictWrapper classes replace the actual OrderedDicts in
@@ -1113,13 +1077,9 @@
             "`optimize` is deprecated and has no effect. Use `with torch.jit.optimized_execution() instead"
         )
 
-<<<<<<< HEAD
+    # No-op for modules and functions that are already scripted
     if isinstance(obj, RecursiveScriptClass):
         return obj
-
-=======
-    # No-op for modules and functions that are already scripted
->>>>>>> 26419815
     if isinstance(obj, ScriptModule):
         return obj
     if isinstance(obj, ScriptFunction):
@@ -1160,10 +1120,7 @@
         if _rcb is None:
             _rcb = _jit_internal.createResolutionCallbackFromFrame(_frames_up + 1)
         _compile_and_register_class(obj, _rcb, qualified_name)
-
-        # Wrap obj in a ScriptClassWrapper so that any attempt to construct it will
-        # produce a RecursiveScriptClass.
-        return ScriptClassWrapper(obj)
+        return obj
     elif inspect.isfunction(obj):
         qualified_name = _qualified_name(obj)
         # this is a decorated fn, and we need to the underlying fn and its rcb
