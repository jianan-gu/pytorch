#include <ATen/core/ivalue.h>
#include <caffe2/serialize/inline_container.h>
#include <torch/csrc/jit/api/compilation_unit.h>
#include <torch/csrc/jit/mobile/backport.h>
#include <torch/csrc/jit/mobile/model_bytecode_version.h>
#include <torch/csrc/jit/mobile/module.h>
#include <torch/csrc/jit/serialization/import_read.h>
#include <torch/csrc/jit/serialization/type_name_uniquer.h>
#include <torch/custom_class.h>

#include <exception>
#include <string>
#include <unordered_set>
#include <vector>

namespace c10 {
TypePtr parseType(const std::string& pythonStr);
} // namespace c10

namespace torch {
namespace jit {

using caffe2::serialize::FileAdapter;
using caffe2::serialize::IStreamAdapter;
using caffe2::serialize::PyTorchStreamReader;
using caffe2::serialize::PyTorchStreamWriter;
using caffe2::serialize::ReadAdapterInterface;

namespace {
static constexpr const char* kArchiveNameConstants = "constants";
static constexpr const char* kArchiveNameBytecode = "bytecode";
static constexpr int64_t kBytecodeVersionV4 = 0x4L;
static std::unordered_set<int64_t> kByteCodeBackPortToVersions = {
    kBytecodeVersionV4};

TypePtr resolveTypeName(
    std::shared_ptr<CompilationUnit> compilation_unit,
    const c10::QualifiedName& qn) {
  // HACK: first we check whether the name starts with special prefix to
  // tell if it's a supported pytorch class type. There are two special
  // prefixes. "__torch__" for nn module, and "torch.jit" from to_backend.
  // This is a reliable
  // check today, but there is no guarantee that this is the case. The
  // real solution is to merge type parsers so we can share class
  // resolution logic.
  static const c10::QualifiedName torchPrefix = "__torch__";
  static const c10::QualifiedName jitPrefix = "torch.jit";
  if (torchPrefix.isPrefixOf(qn) || jitPrefix.isPrefixOf(qn)) {
    if (compilation_unit->get_class(qn) == nullptr) {
      auto typeptr = ClassType::create(qn, compilation_unit, true);
      compilation_unit->register_type(typeptr);
    }
    return compilation_unit->get_class(qn);
  } else {
    return c10::parseType(qn.qualifiedName());
  }
}

c10::IValue readArchive(
    const std::string& archive_name,
    std::shared_ptr<mobile::CompilationUnit> mobile_compilation_unit,
    PyTorchStreamReader& stream_reader) {
  std::shared_ptr<CompilationUnit> jit_compilation_unit =
      std::make_shared<CompilationUnit>();
  auto type_resolver = [&](const c10::QualifiedName& qn) {
    return c10::StrongTypePtr(
        jit_compilation_unit, resolveTypeName(jit_compilation_unit, qn));
  };

  auto obj_loader = [&](at::StrongTypePtr type, IValue input) {
    auto cls = type.type_->expect<at::ClassType>();
    auto qn = cls->name();
    c10::QualifiedName method_name(qn.value(), "__setstate__");
    auto setstate = mobile_compilation_unit->find_function(method_name);
    auto find_custom_class_with_setstate = [&qn]() -> c10::ClassTypePtr {
      auto custom_class_type = torch::jit::getCustomClass(qn->qualifiedName());
      if (custom_class_type && custom_class_type->findMethod("__setstate__")) {
        return custom_class_type;
      }
      return nullptr;
    };
    if (setstate) {
      auto obj = c10::ivalue::Object::create(type, 0);
      Stack stack({obj, input});
      setstate->run(stack);
      return obj;
    } else if (auto custom_class_type = find_custom_class_with_setstate()) {
      auto obj = c10::ivalue::Object::create(
          c10::StrongTypePtr(nullptr, custom_class_type), 1);
      Stack stack({obj, input});
      custom_class_type->getMethod("__setstate__").run(stack);
      return obj;
    } else {
      auto dict = std::move(input).toGenericDict();
      size_t ndict = dict.size();
      auto obj = c10::ivalue::Object::create(type, ndict);
      auto it = dict.begin();
      for (size_t i = 0; i < ndict; ++i) {
        std::stringstream name;
        name << it->key();
        cls->addOrCheckAttribute(name.str(), it->key().type());
        obj->setSlot(i, it->value());
        ++it;
      }
      return obj;
    }
  };

  c10::optional<at::Device> device;

  auto ivalues = torch::jit::readArchiveAndTensors(
      archive_name, type_resolver, obj_loader, device, stream_reader);
  return ivalues;
}

TensorIndexMap get_tensors_archive_table(const IValue& value) {
  std::vector<char> data;
  TensorIndexMap tensors_archive_table;
  TypeNameUniquer type_name_uniquer;
  // Vector to capture the run-time class types during pickling the IValues
  std::vector<c10::ClassTypePtr> memoizedClassTypes;
  Pickler data_pickle(
      [&](const char* buf, size_t size) {
        data.insert(data.end(), buf, buf + size);
      },
      nullptr,
      [&](const c10::ClassTypePtr& t) {
        return type_name_uniquer.getUniqueName(t);
      },
      &memoizedClassTypes);
  data_pickle.protocol();
  data_pickle.pushIValue(value);
  data_pickle.stop();

  const auto tensor_candidates = data_pickle.tensorData();
  for (size_t tensor_index = 0; tensor_index < tensor_candidates.size();
       tensor_index++) {
    tensors_archive_table[tensor_candidates[tensor_index]] =
        std::make_pair(kArchiveNameConstants, tensor_index);
  }
  return tensors_archive_table;
}

void writeArchive(
    std::shared_ptr<PyTorchStreamWriter> writer,
    const std::string& archive_name,
    const IValue& value,
    const TensorIndexMap& tensors_archive_table,
    bool use_tensors_archive_table) {
  std::vector<char> data;
  TypeNameUniquer type_name_uniquer;
  // Vector to capture the run-time class types during pickling the IValues
  std::vector<c10::ClassTypePtr> memoizedClassTypes;
  Pickler data_pickle(
      [&](const char* buf, size_t size) {
        data.insert(data.end(), buf, buf + size);
      },
      nullptr,
      [&](const c10::ClassTypePtr& t) {
        return type_name_uniquer.getUniqueName(t);
      },
      &memoizedClassTypes);
  if (use_tensors_archive_table && !tensors_archive_table.empty()) {
    data_pickle.updateTensorsArchiveTable(tensors_archive_table);
  }
  data_pickle.protocol();
  data_pickle.pushIValue(value);
  data_pickle.stop();
  size_t i = 0;
  std::string prefix = archive_name + "/";

  // Export deduplicate tensors only if use_tensors_archive_table is set to
  // true and archive name is `bytecode`
  bool can_use_tensors_archive_table =
      (use_tensors_archive_table && archive_name == kArchiveNameBytecode);

  for (const auto& td : data_pickle.tensorData()) {
    WriteableTensorData writable_td = getWriteableTensorData(td);
    std::string fname = prefix + c10::to_string(i++);
    if (can_use_tensors_archive_table) {
      const auto found = tensors_archive_table.find(td);
      if (found == tensors_archive_table.end()) {
        writer->writeRecord(
            fname, writable_td.data(), writable_td.sizeInBytes(), true);
      }
    } else {
      writer->writeRecord(
          fname, writable_td.data(), writable_td.sizeInBytes(), true);
    }
  }
  std::string fname = archive_name + ".pkl";
  writer->writeRecord(fname, data.data(), data.size(), true);
}

bool check_zip_file(std::shared_ptr<ReadAdapterInterface> rai) {
  std::array<uint8_t, 2> first_short{};
  static constexpr uint8_t first_slot = 0x80;
  static constexpr uint8_t second_slot = 0x02;

  rai->read(
      /*pos=*/0,
      /*buf=*/&first_short,
      /*n=*/2,
      /*what=*/"checking archive");
  if (first_short[0] == first_slot && first_short[1] == second_slot) {
    // NB: zip files by spec can start with any data, so technically they might
    // start with 0x80 0x02, but in practice zip files start with a file entry
    // which begins with 0x04034b50. Furthermore, PyTorch will never produce zip
    // files that do not start with the file entry, so it is relatively safe to
    // perform this check.
    TORCH_WARN("The zip file might be problematic. Please check it again.");
    return true;
  }
  return false;
}

std::vector<IValue> get_bytecode_vals(
    std::shared_ptr<mobile::CompilationUnit>& mobile_compilation_unit,
    PyTorchStreamReader& reader) {
  std::vector<IValue> bytecode_vals;
  bytecode_vals = readArchive("bytecode", mobile_compilation_unit, reader)
                      .toTuple()
                      ->elements();
  return bytecode_vals;
}

void update_bytecode_version(
    std::vector<IValue>& bytecode_values,
    const int64_t to_version) {
  if (!bytecode_values.empty() && bytecode_values[0].isInt()) {
    bytecode_values[0] = IValue(to_version);
  }
}

} // namespace

namespace mobile {
// Forward declare so that _backport_for_mobile() overloads can
// call this method directly.
bool _backport_for_mobile_impl(
    std::shared_ptr<ReadAdapterInterface> rai,
    std::shared_ptr<PyTorchStreamWriter> writer);

bool _backport_for_mobile(std::istream& in, std::ostream& out) {
  std::unique_ptr<IStreamAdapter> rai = std::make_unique<IStreamAdapter>(&in);
  auto writer_func = [&](const void* buf, size_t nbytes) -> size_t {
    out.write(static_cast<const char*>(buf), nbytes);
    return !out ? 0 : nbytes;
  };
  std::unique_ptr<PyTorchStreamWriter> writer =
      std::make_unique<PyTorchStreamWriter>(writer_func);
  return _backport_for_mobile(std::move(rai), std::move(writer));
}

bool _backport_for_mobile(
    std::istream& in,
    const std::string& output_filename) {
  std::unique_ptr<IStreamAdapter> rai = std::make_unique<IStreamAdapter>(&in);
  std::unique_ptr<PyTorchStreamWriter> writer =
      std::make_unique<PyTorchStreamWriter>(output_filename);
  return _backport_for_mobile(std::move(rai), std::move(writer));
}

bool _backport_for_mobile(
    const std::string& input_filename,
    std::ostream& out) {
  std::unique_ptr<FileAdapter> rai =
      std::make_unique<FileAdapter>(input_filename);
  auto writer_func = [&](const void* buf, size_t nbytes) -> size_t {
    out.write(static_cast<const char*>(buf), nbytes);
    return !out ? 0 : nbytes;
  };
  std::unique_ptr<PyTorchStreamWriter> writer =
      std::make_unique<PyTorchStreamWriter>(std::move(writer_func));
  return _backport_for_mobile_impl(std::move(rai), std::move(writer));
}

bool _backport_for_mobile(
    const std::string& input_filename,
    const std::string& output_filename) {
  std::unique_ptr<FileAdapter> rai =
      std::make_unique<FileAdapter>(input_filename);
  std::unique_ptr<PyTorchStreamWriter> writer =
      std::make_unique<PyTorchStreamWriter>(output_filename);
  return _backport_for_mobile_impl(std::move(rai), std::move(writer));
}

bool _backport_for_mobile(
    std::shared_ptr<ReadAdapterInterface> rai,
    std::shared_ptr<PyTorchStreamWriter> writer) {
  return _backport_for_mobile_impl(std::move(rai), std::move(writer));
}

bool _backport_for_mobile_impl(
    std::shared_ptr<ReadAdapterInterface> rai,
    std::shared_ptr<PyTorchStreamWriter> writer) {
  auto bytecode_version = _get_model_bytecode_version(rai);
  auto to_bytecode_version = bytecode_version - 1;

  if (to_bytecode_version == kBytecodeVersionV4) {
    check_zip_file(rai);

    // 1) read from archive `bytecode` and `constants`, and
    // construct the TensorIndexMap from the tensors in `constants`.
    PyTorchStreamReader reader(std::move(rai));
    std::vector<IValue> bytecode_values;
    auto mobile_compilation_unit = std::make_shared<mobile::CompilationUnit>();

    // Read archive `bytecode`
    bytecode_values = get_bytecode_vals(mobile_compilation_unit, reader);

    // Read archive `constants`
    std::vector<IValue> ivalues_from_constants_archive =
        readArchive("constants", mobile_compilation_unit, reader)
            .toTuple()
            ->elements();
    auto ivalues_tuple_from_constants_archive =
        c10::ivalue::Tuple::create(ivalues_from_constants_archive);

    // construct tensors_archive_table map
    // key: tensor, value: pair(archive_name, index)
    TensorIndexMap tensors_archive_table =
        get_tensors_archive_table(ivalues_tuple_from_constants_archive);

    auto records = reader.getAllRecords();

    // 2) Copy everything except bytecode related to new output
    for (const auto& record : records) {
      if (record.find(kArchiveNameBytecode) == std::string::npos) {
        auto data_ptr = reader.getRecord(record);
        auto data = std::get<0>(data_ptr).get();
        auto size = std::get<1>(data_ptr);
        writer->writeRecord(record, data, size);
      }
    }

    // 3) write `bytecode` archive
    // Update the bytecode version in bytecode.pkl
    update_bytecode_version(bytecode_values, to_bytecode_version);
    // Construct the list of ivalues to a big tuple
    auto bytecode_tuple =
        c10::ivalue::Tuple::create(std::move(bytecode_values));
    // write `bytecode` archive
    writeArchive(
        writer, "bytecode", bytecode_tuple, tensors_archive_table, false);
    return true;
  }
  TORCH_WARN(
      "Backport doesn't support backport to version ", to_bytecode_version);
  return false;
}

<<<<<<< HEAD
// Forward declare so that _backport_for_mobile() overloads can
// call this method directly.
bool _backport_to_version_for_mobile_impl(
    std::shared_ptr<ReadAdapterInterface> rai,
    std::shared_ptr<PyTorchStreamWriter> writer,
    const int64_t to_version);

bool _backport_to_version_for_mobile(
    std::istream& in,
    std::ostream& out,
    const int64_t to_version) {
  std::unique_ptr<IStreamAdapter> rai = std::make_unique<IStreamAdapter>(&in);
  auto writer_func = [&](const void* buf, size_t nbytes) -> size_t {
    out.write(static_cast<const char*>(buf), nbytes);
    return !out ? 0 : nbytes;
  };
  std::unique_ptr<PyTorchStreamWriter> writer =
      std::make_unique<PyTorchStreamWriter>(writer_func);
  return _backport_to_version_for_mobile(
      std::move(rai), std::move(writer), to_version);
}

bool _backport_to_version_for_mobile(
    std::istream& in,
    const std::string& output_filename,
    const int64_t to_version) {
  std::unique_ptr<IStreamAdapter> rai = std::make_unique<IStreamAdapter>(&in);
  std::unique_ptr<PyTorchStreamWriter> writer =
      std::make_unique<PyTorchStreamWriter>(output_filename);
  return _backport_to_version_for_mobile(
      std::move(rai), std::move(writer), to_version);
}

bool _backport_to_version_for_mobile(
    const std::string& input_filename,
    std::ostream& out,
    const int64_t to_version) {
  std::unique_ptr<FileAdapter> rai =
      std::make_unique<FileAdapter>(input_filename);
  auto writer_func = [&](const void* buf, size_t nbytes) -> size_t {
    out.write(static_cast<const char*>(buf), nbytes);
    return !out ? 0 : nbytes;
  };
  std::unique_ptr<PyTorchStreamWriter> writer =
      std::make_unique<PyTorchStreamWriter>(std::move(writer_func));
  return _backport_to_version_for_mobile_impl(
      std::move(rai), std::move(writer), to_version);
}

bool _backport_to_version_for_mobile(
    const std::string& input_filename,
    const std::string& output_filename,
    const int64_t to_version) {
  std::unique_ptr<FileAdapter> rai =
      std::make_unique<FileAdapter>(input_filename);
  std::unique_ptr<PyTorchStreamWriter> writer =
      std::make_unique<PyTorchStreamWriter>(output_filename);
  return _backport_to_version_for_mobile_impl(
      std::move(rai), std::move(writer), to_version);
}

bool _backport_to_version_for_mobile(
    std::shared_ptr<ReadAdapterInterface> rai,
    std::unique_ptr<PyTorchStreamWriter> writer,
    const int64_t to_version) {
  return _backport_to_version_for_mobile_impl(
      std::move(rai), std::move(writer), to_version);
}

bool _backport_to_version_for_mobile_impl(
    std::shared_ptr<ReadAdapterInterface> rai,
    std::shared_ptr<PyTorchStreamWriter> writer,
    const int64_t to_version) {
  const auto bytecode_version = _get_model_bytecode_version(rai);
  bool backport_success = true;
  if (kByteCodeBackPortToVersions.find(to_version) !=
      kByteCodeBackPortToVersions.end()) {
    for (auto version = bytecode_version; version > to_version; version--) {
      backport_success &= _backport_for_mobile(rai, writer);
    }
  } else {
    backport_success = false;
  }
  return backport_success;
}

int64_t _get_model_bytecode_version(std::istream& in) {
  std::unique_ptr<IStreamAdapter> rai = std::make_unique<IStreamAdapter>(&in);
  return _get_model_bytecode_version(std::move(rai));
}

int64_t _get_model_bytecode_version(const std::string& filename) {
  std::unique_ptr<FileAdapter> rai = std::make_unique<FileAdapter>(filename);
  return _get_model_bytecode_version(std::move(rai));
}

int64_t _get_model_bytecode_version(std::shared_ptr<ReadAdapterInterface> rai) {
  if (check_zip_file(rai)) {
    return -1;
  }
  auto mobile_compilation_unit = std::make_shared<mobile::CompilationUnit>();
  PyTorchStreamReader reader(std::move(rai));
  auto bvals = get_bytecode_vals(mobile_compilation_unit, reader);
  if (!bvals.empty() && bvals[0].isInt()) {
    int64_t model_version = bvals[0].toInt();
    return model_version;
  }
  TORCH_WARN("Fail to get bytecode version.");
  return -1;
}

=======
} // namespace mobile
>>>>>>> b3b8a1aa
} // namespace jit
} // namespace torch<|MERGE_RESOLUTION|>--- conflicted
+++ resolved
@@ -350,7 +350,6 @@
   return false;
 }
 
-<<<<<<< HEAD
 // Forward declare so that _backport_for_mobile() overloads can
 // call this method directly.
 bool _backport_to_version_for_mobile_impl(
@@ -437,33 +436,6 @@
   return backport_success;
 }
 
-int64_t _get_model_bytecode_version(std::istream& in) {
-  std::unique_ptr<IStreamAdapter> rai = std::make_unique<IStreamAdapter>(&in);
-  return _get_model_bytecode_version(std::move(rai));
-}
-
-int64_t _get_model_bytecode_version(const std::string& filename) {
-  std::unique_ptr<FileAdapter> rai = std::make_unique<FileAdapter>(filename);
-  return _get_model_bytecode_version(std::move(rai));
-}
-
-int64_t _get_model_bytecode_version(std::shared_ptr<ReadAdapterInterface> rai) {
-  if (check_zip_file(rai)) {
-    return -1;
-  }
-  auto mobile_compilation_unit = std::make_shared<mobile::CompilationUnit>();
-  PyTorchStreamReader reader(std::move(rai));
-  auto bvals = get_bytecode_vals(mobile_compilation_unit, reader);
-  if (!bvals.empty() && bvals[0].isInt()) {
-    int64_t model_version = bvals[0].toInt();
-    return model_version;
-  }
-  TORCH_WARN("Fail to get bytecode version.");
-  return -1;
-}
-
-=======
 } // namespace mobile
->>>>>>> b3b8a1aa
 } // namespace jit
 } // namespace torch