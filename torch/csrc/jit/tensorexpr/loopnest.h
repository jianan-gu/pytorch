--- conflicted
+++ resolved
@@ -113,15 +113,6 @@
   //     TODO: Remove this constraint.
   bool optimizeConditionals();
 
-<<<<<<< HEAD
-  static void splitWithTail(For* f, int factor);
-  static void splitWithTail(
-      For* f,
-      int factor,
-      For** outer,
-      For** inner,
-      For** tail);
-=======
   // Splits the given loop into 2 nested loops with the given factor as the
   // inner loop bound. If the factor does not evenly divide the loop bound,
   // then the remainining iterations are extracted into a tail loop that is
@@ -150,10 +141,34 @@
   // A convenience wrapper when the caller does not need to access the
   // split loops.
   static void splitWithTail(For* f, int factor);
->>>>>>> cab48494
-
+
+  // Splits the given loop into 2 nested loops with the given factor as the
+  // inner loop bound. If the factor does not evenly divide the loop bound,
+  // then a conditional is inserted into the body to handle the remaining
+  // iterations appropriately.
+  //
+  // For example, consider the following code:
+  //   for (int i = 0; i < 100; ++i) {
+  //     A[i] =
+  //   }
+  //
+  // splitWithMask(i, 8, ...) will result in:
+  //   for (int i_outer = 0; i_outer < 13; ++i_outer) {
+  //     for (int i_inner = 0; i_inner < 8; ++i_inner) {
+  //       if (i_outer * 8 + i_inner < 100) {
+  //         A[i_outer * 8 + i_inner] =
+  //       }
+  //     }
+  //   }
+  //
+  // The given loop will be transformed to the outer loop after splitting.
+  // So, the pointer to the input loop should be valid after splitting and
+  // will point to the outer loop. The `inner` parameter will be set to point
+  // to the inner loop that is generated.
+  static void splitWithMask(For* f, int factor, For** inner);
+  // A convenience wrapper when the caller does not need to access the
+  // split loops.
   static void splitWithMask(For* f, int factor);
-  static void splitWithMask(For* f, int factor, For** outer, For** inner);
 
   // The following methods support loop distribution.
   // For example, consider the following code. This will be used to
