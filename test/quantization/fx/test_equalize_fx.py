import torch
import torch.nn as nn
from torch.quantization import default_qconfig
from torch.quantization.observer import MinMaxObserver, PerChannelMinMaxObserver
from torch.quantization.quantize_fx import prepare_fx, convert_fx
from torch.quantization.fx._equalize import (
    _InputEqualizationObserver,
    _WeightEqualizationObserver,
    calculate_equalization_scale,
    default_equalization_qconfig,
    _convert_equalization_ref
)

from torch.testing._internal.common_quantization import NodeSpec as ns
from torch.testing._internal.common_quantization import QuantizationTestCase

# Standard Libraries
import numpy as np

# Testing utils
from hypothesis import given
from hypothesis import strategies as st


class TestEqualizeFx(QuantizationTestCase):
    @given(input_qdtype=st.sampled_from((torch.qint8, torch.quint8)),
           input_qscheme=st.sampled_from((torch.per_tensor_affine, torch.per_tensor_symmetric)),
           weight_qdtype=st.sampled_from((torch.qint8, torch.quint8)),
           weight_qscheme=st.sampled_from((torch.per_channel_affine, torch.per_channel_symmetric,
                                           torch.per_channel_affine_float_qparams)))
    def test_input_weight_eq_observer(self, input_qdtype, input_qscheme, weight_qdtype, weight_qscheme):
        """ Tests that the Input- and Weight- EqualizationObservers perform as expected
        """

        input_eq_obs = _InputEqualizationObserver(dtype=input_qdtype, qscheme=input_qscheme)
        weight_eq_obs = _WeightEqualizationObserver(dtype=weight_qdtype, qscheme=weight_qscheme)

        width = np.random.randint(1, 10)
        x_height = np.random.randint(2, 10)
        w_height = np.random.randint(2, 10)

        x = (np.random.random(size=(x_height, width)) * 10).round(decimals=2).astype(np.float32)
        w = (np.random.random(size=(w_height, width)) * 10).round(decimals=2).astype(np.float32)

        ret_x = input_eq_obs(torch.tensor(x))
        ret_w = weight_eq_obs(torch.tensor(w))
        self.assertEqual((ret_x, ret_w), (x, w))

        # Check the min/max input columns are correct
        ref_min_inputs = x.min(axis=0)
        ref_max_inputs = x.max(axis=0)
        self.assertEqual(input_eq_obs.get_input_minmax(), (ref_min_inputs, ref_max_inputs))

        # Check the min/max weight columns are correct
        ref_min_weights_col = w.min(axis=0)
        ref_max_weights_col = w.max(axis=0)
        self.assertEqual(weight_eq_obs.get_weight_col_minmax(), (ref_min_weights_col, ref_max_weights_col))

        # Check the equalization scale is correct
        equalization_scale = calculate_equalization_scale(input_eq_obs, weight_eq_obs)
        ref_equalization_scale = np.sqrt((ref_max_weights_col - ref_min_weights_col) /
                                         (ref_max_inputs - ref_min_inputs))
        self.assertEqual(equalization_scale, ref_equalization_scale)

        input_eq_obs.set_equalization_scale(equalization_scale)
        weight_eq_obs.set_equalization_scale(equalization_scale)

        # Check the input scale/zero-point values
        min_input_scaled, max_input_scaled = input_eq_obs.calculate_scaled_minmax()
        input_quant_obs = MinMaxObserver(dtype=input_qdtype, qscheme=input_qscheme)
        input_quant_obs.min_val = min_input_scaled
        input_quant_obs.max_val = max_input_scaled
        input_qparams = input_quant_obs.calculate_qparams()

        ref_min_input_scaled = np.min(ref_min_inputs * ref_equalization_scale)
        ref_min_input_scaled = min(0, ref_min_input_scaled)
        ref_max_input_scaled = np.max(ref_max_inputs * ref_equalization_scale)
        ref_max_input_scaled = max(0, ref_max_input_scaled)

        if input_qscheme == torch.per_tensor_symmetric:
            ref_scale = 2 * max(abs(ref_min_input_scaled), ref_max_input_scaled) / 255
            ref_zero_point = 0 if input_qdtype is torch.qint8 else 128
        else:
            ref_scale = (ref_max_input_scaled - ref_min_input_scaled) / 255
            ref_zero_point = -128 if input_qdtype is torch.qint8 else 0

        self.assertEqual(input_qparams[0].item(), ref_scale, atol=1e-5, rtol=0)
        self.assertEqual(input_qparams[1].item(), ref_zero_point)

        # During input-weight equalization, we will scale the weights so that
        # the following weight quantized observer will have the correct scaled qparams
        # Check the weight scale/zero-point values of the quantized observer
        weight_quant_obs = PerChannelMinMaxObserver(dtype=weight_qdtype, qscheme=weight_qscheme)

        # Scale the weights for input-weight equalization
        ref_w_scaled = w * np.reciprocal(ref_equalization_scale)
        w_scaled = torch.mul(torch.tensor(w), torch.reciprocal(equalization_scale))
        self.assertEqual(ref_w_scaled, w_scaled)

        # Call forward on the weight quantization observer
        weight_quant_obs(w_scaled)

        # Check the min/max weight rows are correct
        ref_min_weights_scaled = ref_w_scaled.min(axis=1)
        ref_max_weights_scaled = ref_w_scaled.max(axis=1)
        self.assertEqual(weight_quant_obs.min_vals, ref_min_weights_scaled)
        self.assertEqual(weight_quant_obs.max_vals, ref_max_weights_scaled)

        weight_qparams = weight_quant_obs.calculate_qparams()

        if weight_qscheme == torch.per_channel_symmetric:
            ref_min_weights_scaled = np.minimum(np.zeros(ref_min_weights_scaled.shape), ref_min_weights_scaled)
            ref_max_weights_scaled = np.maximum(np.zeros(ref_max_weights_scaled.shape), ref_max_weights_scaled)

            ref_scales = 2 * np.maximum(np.abs(ref_min_weights_scaled), ref_max_weights_scaled) / 255
            ref_zero_points = np.zeros_like(
                ref_scales) if weight_qdtype is torch.qint8 else np.ones_like(ref_scales) * 128
        elif weight_qscheme == torch.per_channel_affine_float_qparams:
            ref_scales = (ref_max_weights_scaled - ref_min_weights_scaled) / 255
            ref_scales = np.where(ref_scales > 1e-7, ref_scales, np.ones_like(ref_scales))
            ref_zero_points = -1 * ref_min_weights_scaled / ref_scales
        else:
            ref_min_weights_scaled = np.minimum(np.zeros_like(ref_min_weights_scaled), ref_min_weights_scaled)
            ref_max_weights_scaled = np.maximum(np.zeros_like(ref_max_weights_scaled), ref_max_weights_scaled)

            ref_scales = (ref_max_weights_scaled - ref_min_weights_scaled) / 255
            ref_zero_points = -128 if weight_qdtype is torch.qint8 else 0
            ref_zero_points = ref_zero_points - np.round(ref_min_weights_scaled / ref_scales)

        self.assertTrue(torch.allclose(weight_qparams[0], torch.tensor(
            ref_scales, dtype=weight_qparams[0].dtype), atol=0.0001))
        self.assertTrue(torch.allclose(weight_qparams[1], torch.tensor(
            ref_zero_points, dtype=weight_qparams[1].dtype), atol=1))

    def test_input_weight_equalization_prepare(self):
        """ Tests that graphs created after prepare_fx is as expected
        """
        qconfig_dict = {"": None,
                        "object_type": [(nn.Linear, default_qconfig), (nn.functional.linear, default_qconfig)]}

        default_equalization_qconfig_dict = {
            "": default_qconfig,
            "object_type": [(nn.Linear, default_equalization_qconfig),
                            (nn.functional.linear, default_equalization_qconfig)]
        }

        # Basic test with one linear layer
        class LinearModule(nn.Module):
            def __init__(self):
                super().__init__()
                self.linear = nn.Linear(1, 1)

            def forward(self, x):
                return self.linear(x)

        linear_node_occurrence = {
            ns.call_module(_InputEqualizationObserver): 1,
            ns.call_module(MinMaxObserver): 2,
        }

        # Test with two linear layers
        class Linear2Module(nn.Module):
            def __init__(self):
                super().__init__()
                self.linear1 = nn.Linear(1, 1)
                self.linear2 = nn.Linear(1, 1)

            def forward(self, x):
                x = self.linear1(x)
                x = self.linear2(x)
                return x

        linear2_node_occurrence = {
            ns.call_module(_InputEqualizationObserver): 2,
            ns.call_module(MinMaxObserver): 3,
        }

        class Linear(torch.nn.Module):
            def __init__(self):
                super().__init__()
                self.w = torch.ones(5, 5)
                self.b = torch.zeros(5)

            def forward(self, x):
                return nn.functional.linear(x, self.w, self.b)

        # Test where we have two functional linear layers
        class FunctionalLinearModule(torch.nn.Module):
            def __init__(self):
                super().__init__()
                self.linear1 = Linear()
                self.linear2 = Linear()

            def forward(self, x):
                x = self.linear1(x)
                x = self.linear2(x)
                return x

        functionalLinear_node_occurrence = {
            ns.call_module(_InputEqualizationObserver): 2,
            ns.call_module(_WeightEqualizationObserver): 2,
            ns.call_module(MinMaxObserver): 5,
        }

        # Test where we have a Linear layer followed by a fp32 operation
        # (conv layer) without a qconfig
        class FunctionalLinearFP32Module(torch.nn.Module):
            def __init__(self):
                super().__init__()
                self.linear1 = Linear()
                self.conv = nn.Conv2d(3, 3, 1, 1)
                self.linear2 = Linear()

            def forward(self, x):
                x = self.linear1(x)
                x = torch.add(x, 5)
                x = self.linear2(x)
                return x

        fp32_equalization_qconfig_dict = {
            "": None,
            "object_type": [(nn.Linear, default_equalization_qconfig),
                            (nn.functional.linear, default_equalization_qconfig)]
        }

        functionalLinearFP32_node_occurrence = {
            ns.call_module(_InputEqualizationObserver): 2,
            ns.call_module(_WeightEqualizationObserver): 2,
            ns.call_module(MinMaxObserver): 6,
        }

        tests = [(LinearModule, default_equalization_qconfig_dict, linear_node_occurrence),
                 (Linear2Module, fp32_equalization_qconfig_dict, linear2_node_occurrence),
                 (FunctionalLinearModule, default_equalization_qconfig_dict, functionalLinear_node_occurrence),
                 (FunctionalLinearFP32Module, fp32_equalization_qconfig_dict, functionalLinearFP32_node_occurrence)]


        for (M, equalization_qconfig_dict, node_occurrence) in tests:
            m = M().eval()
            prepared = prepare_fx(m, qconfig_dict, equalization_qconfig_dict=equalization_qconfig_dict)
            self.checkGraphModuleNodes(prepared, expected_node_occurrence=node_occurrence)

    def test_input_weight_equalization_convert(self):
        """
        """
        qconfig_dict = {"": None,
                        "object_type": [(nn.Linear, default_qconfig),
                                        (nn.functional.linear, default_qconfig)]}

        default_equalization_qconfig_dict = {
            "": None,
            "object_type": [(nn.Linear, default_equalization_qconfig),
                            (nn.functional.linear, default_equalization_qconfig)]
        }

        # Basic test with one linear layer
        class LinearModule(nn.Module):
            def __init__(self):
                super().__init__()
                self.linear = nn.Linear(2, 2)

            def forward(self, x):
                return self.linear(x)

        # Test with two linear layer with a fp32 operation between
        class Linear2FP32Module(nn.Module):
            def __init__(self):
                super().__init__()
                self.linear1 = nn.Linear(2, 2)
                self.linear2 = nn.Linear(2, 2)

            def forward(self, x):
                x = self.linear1(x)
                x = torch.add(x, torch.tensor([1, 2]))
                x = self.linear2(x)
                return x

        # Test with two connected linear layers
        class Linear2Module(nn.Module):
            def __init__(self):
                super().__init__()
                self.linear1 = nn.Linear(2, 2)
                self.linear2 = nn.Linear(2, 2)

            def forward(self, x):
                x = self.linear1(x)
                x = self.linear2(x)
                return x

        class Linear(torch.nn.Module):
            def __init__(self):
                super().__init__()
                self.w = torch.rand(2, 2)
                self.b = torch.zeros(2)

            def forward(self, x):
                return nn.functional.linear(x, self.w, self.b)

        # Test where we have one functional linear layer
        class FunctionalLinearModule(torch.nn.Module):
            def __init__(self):
                super().__init__()
                self.linear1 = Linear()

            def forward(self, x):
                x = self.linear1(x)
                return x

        # Test where we have two functional linear layers with fp32 operation between
        class FunctionalLinear2FP32Module(torch.nn.Module):
            def __init__(self):
                super().__init__()
                self.linear1 = Linear()
                self.linear2 = Linear()

            def forward(self, x):
                x = self.linear1(x)
                x = torch.add(x, torch.tensor([1, 2]))
                x = self.linear2(x)
                return x

        tests = [(LinearModule, default_equalization_qconfig_dict),
                 (Linear2FP32Module, default_equalization_qconfig_dict),
                 (FunctionalLinearModule, default_equalization_qconfig_dict),
<<<<<<< HEAD
                 (FunctionalLinear2FP32Module, fp32_equalization_qconfig_dict),
                 (Linear2Module, default_equalization_qconfig_dict)]
=======
                 (FunctionalLinear2FP32Module, default_equalization_qconfig_dict)]
>>>>>>> bdc0c627

        for (M, equalization_qconfig_dict) in tests:
            m = M().eval()
            x = torch.tensor([[1.0, 2.0], [2.0, 2.5], [4.5, 6.0]])
            prepared = prepare_fx(m, qconfig_dict, equalization_qconfig_dict=equalization_qconfig_dict)
            output = prepared(x)

            convert_ref = _convert_equalization_ref(prepared)
            convert_ref_output = convert_ref(x)

            m = M().eval()
            prepared = prepare_fx(m, qconfig_dict, equalization_qconfig_dict=equalization_qconfig_dict)
            prepared(x)
            convert_fx(prepared)  # Check if compile?
            self.assertEqual(output, convert_ref_output)<|MERGE_RESOLUTION|>--- conflicted
+++ resolved
@@ -322,12 +322,8 @@
         tests = [(LinearModule, default_equalization_qconfig_dict),
                  (Linear2FP32Module, default_equalization_qconfig_dict),
                  (FunctionalLinearModule, default_equalization_qconfig_dict),
-<<<<<<< HEAD
-                 (FunctionalLinear2FP32Module, fp32_equalization_qconfig_dict),
+                 (FunctionalLinear2FP32Module, default_equalization_qconfig_dict),
                  (Linear2Module, default_equalization_qconfig_dict)]
-=======
-                 (FunctionalLinear2FP32Module, default_equalization_qconfig_dict)]
->>>>>>> bdc0c627
 
         for (M, equalization_qconfig_dict) in tests:
             m = M().eval()
