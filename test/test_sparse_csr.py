--- conflicted
+++ resolved
@@ -1,14 +1,10 @@
 import torch
 import warnings
-<<<<<<< HEAD
-from torch.testing._internal.common_utils import TestCase, run_tests, load_tests, coalescedonoff
-=======
 import unittest
 import random
 import itertools
 from torch.testing._internal.common_utils import \
     (IS_MACOS, IS_WINDOWS, TestCase, run_tests, load_tests, coalescedonoff)
->>>>>>> cab48494
 from torch.testing._internal.common_device_type import \
     (instantiate_device_type_tests, dtypes, onlyCPU, onlyCUDA)
 
@@ -54,11 +50,6 @@
             self.assertEqual(torch.tensor(col_indices, dtype=index_dtype), sparse.col_indices())
             self.assertEqual(torch.tensor(values, dtype=dtype), sparse.values())
 
-<<<<<<< HEAD
-    @onlyCPU
-    @dtypes(torch.double)
-    def test_factory_size_check(self, device, dtype):
-=======
     @dtypes(*torch.testing.get_all_dtypes(include_bool=False, include_half=False,
                                           include_bfloat16=False, include_complex=False))
     def test_sparse_csr_constructor_from_lists(self, device, dtype):
@@ -122,7 +113,6 @@
                                     torch.tensor([1, 2, 3, 4]))
 
     def test_factory_shape_invariants_check(self, device):
->>>>>>> cab48494
         crow_indices = [0, 2, 4]
         col_indices = [0, 1, 0, 1]
         values = [1, 2, 3, 4]
@@ -232,11 +222,9 @@
                     t.crow_indices().device == t.values().device
                     t.col_indices().device == t.values().device
 
-<<<<<<< HEAD
-    @onlyCPU
-=======
->>>>>>> cab48494
     def test_sparse_csr_print(self, device):
+        orig_maxDiff = self.maxDiff
+        self.maxDiff = None
         shape_nnz = [
             ((10, 10), 10),
             ((100, 10), 10),
@@ -269,6 +257,7 @@
                     printed.append('')
                 printed.append('')
         self.assertExpected('\n'.join(printed))
+        self.maxDiff = orig_maxDiff
 
     def test_sparse_csr_from_dense(self, device):
         dense = torch.tensor([[4, 5, 0], [0, 0, 0], [1, 0, 0]], device=device)
@@ -340,6 +329,7 @@
         self.assertEqual(coo.matmul(vec), csr.matmul(vec))
 
     @onlyCPU
+    @unittest.skipIf(IS_MACOS or IS_WINDOWS, "MKL doesn't work on windows or mac")
     @dtypes(torch.float, torch.double)
     def test_mkl_matvec_warnings(self, device, dtype):
         if torch.has_mkl:
@@ -382,8 +372,6 @@
                 csr.matmul(bad_vec)
 
     @onlyCPU
-<<<<<<< HEAD
-=======
     @dtypes(torch.double)
     def test_mm(self, device, dtype):
         def test_shape(di, dj, dk, nnz):
@@ -440,7 +428,6 @@
         _test_spadd_shape(10, [100, 1])
         _test_spadd_shape(10, [1, 100])
 
->>>>>>> cab48494
     @dtypes(*torch.testing.floating_types())
     def test_coo_csr_conversion(self, device, dtype):
         size = (5, 5)
