#include <gtest/gtest.h>

#include <torch/torch.h>

#include <test/cpp/api/support.h>

#include <algorithm>
#include <random>
#include <string>
#include <sstream>

using namespace torch::nn;

namespace rnn_utils = torch::nn::utils::rnn;

struct NNUtilsTest : torch::test::SeedingFixture {};
struct PackedSequenceTest : torch::test::SeedingFixture {};

// NOLINTNEXTLINE(cppcoreguidelines-avoid-non-const-global-variables)
TEST_F(NNUtilsTest, ClipGradNorm) {
  auto l = Linear(10, 10);
  float max_norm = 2;
  auto compute_norm = [&](float norm_type) -> float {
    float total_norm = 0.0;
    if (norm_type != std::numeric_limits<float>::infinity()) {
      for (const auto& p : l->parameters()) {
        total_norm +=
            p.grad().data().abs().pow(norm_type).sum().item().toFloat();
      }
      return std::pow(total_norm, 1.0 / norm_type);
    } else {
      for (const auto& p : l->parameters()) {
        auto param_max = p.grad().data().abs().max().item().toFloat();
        if (param_max > total_norm) {
          total_norm = param_max;
        }
      }
      return total_norm;
    }
  };
  auto compare_scaling =
      [&](const std::vector<torch::Tensor>& grads) -> torch::Tensor {
    std::vector<torch::Tensor> p_scale;
    for (int i = 0; i < grads.size(); i++) {
      auto param = l->parameters()[i];
      auto grad = grads[i];
      p_scale.push_back(param.grad().data().div(grad).view(-1));
    }
    auto scale = torch::cat(p_scale);
    return scale; // need to assert std is 0.
  };

  std::vector<torch::Tensor> grads = {
      torch::arange(1.0, 101).view({10, 10}),
      torch::ones({10}).div(1000),
  };
  std::vector<float> norm_types = {
      0.5,
      1.5,
      2.0,
      4.0,
      std::numeric_limits<float>::infinity(),
  };
  for (auto norm_type : norm_types) {
    for (int i = 0; i < grads.size(); i++) {
      l->parameters()[i].mutable_grad() =
          grads[i].clone().view_as(l->parameters()[i].data());
    }
    auto norm_before = compute_norm(norm_type);
    auto norm = utils::clip_grad_norm_(l->parameters(), max_norm, norm_type);
    auto norm_after = compute_norm(norm_type);
    ASSERT_FLOAT_EQ(norm, norm_before);
    ASSERT_NEAR(norm_after, max_norm, 1e-6);
    ASSERT_LE(norm_after, max_norm);
    auto scaled = compare_scaling(grads);
    ASSERT_NEAR(0, scaled.std().item().toFloat(), 1e-7);
  }
  // Small gradients should be left unchanged
  grads = {
      torch::rand({10, 10}).div(10000),
      torch::ones(10).div(500),
  };
  for (auto norm_type : norm_types) {
    for (int i = 0; i < grads.size(); i++) {
      l->parameters()[i].grad().data().copy_(grads[i]);
    }
    auto norm_before = compute_norm(norm_type);
    auto norm = utils::clip_grad_norm_(l->parameters(), max_norm, norm_type);
    auto norm_after = compute_norm(norm_type);
    ASSERT_FLOAT_EQ(norm, norm_before);
    ASSERT_FLOAT_EQ(norm_before, norm_after);
    ASSERT_LE(norm_after, max_norm);
    auto scaled = compare_scaling(grads);
    ASSERT_NEAR(0, scaled.std().item().toFloat(), 1e-7);
    ASSERT_EQ(scaled[0].item().toFloat(), 1);
  }
  // should accept a single tensor as input
  auto p1 = torch::randn({10, 10});
  auto p2 = torch::randn({10, 10});
  auto g = torch::arange(1., 101).view({10, 10});
  p1.mutable_grad() = g.clone();
  p2.mutable_grad() = g.clone();
  for (const auto norm_type : norm_types) {
    utils::clip_grad_norm_(p1, max_norm, norm_type);
    utils::clip_grad_norm_({p2}, max_norm, norm_type);
    ASSERT_TRUE(torch::allclose(p1.grad(), p2.grad()));
  }
}

// Check that clip_grad_norm_ raises an error if the norm of a gradient
// is non-finite
<<<<<<< HEAD
=======
// NOLINTNEXTLINE(cppcoreguidelines-avoid-non-const-global-variables)
>>>>>>> 8be5b1ca
TEST_F(NNUtilsTest, ClipGradNormErrorIfNonfinite) {
  double inf = std::numeric_limits<double>::infinity();
  double nan = std::numeric_limits<double>::quiet_NaN();

  using Vector = std::vector<double>;

  Vector norms_pos = {0.1, 1, 2, 3.5, inf};
  Vector norms_neg = {-0.1, -1, -2, -3.5};
  Vector norms_neg_plus_0 = {0, -0.1, -1, -2, -3.5};
  Vector norms_except_0 = {0.1, 1, 2, 3.5, inf, -0.1, -1, -2, -3.5};
  Vector norms_all = {0, 0.1, 1, 2, 3.5, inf, -0.1, -1, -2, -3.5};

  // Each entry in test_cases has the following values, in this order:
  //
  // grad_only_one_elem    If True, only one element of the parameter's
  //                       gradient is set to the scalar grad, and the
  //                       rest of the elements are 0. If False, all grad
  //                       elements are equal to the scalar.
  //
  // prefix_finite_grad_param  If True, prefix a parameter that has a grad
  //                           of 1.
  //
  // scalars           Scalars to use as the parameter's grad, through
  //                   multiplication
  //
  // norms_nonfinite   Norm types that should produce nonfinite total norm
  //
  // norms_finite      Norm types that should produce finite total norm
  std::vector<std::tuple<bool, bool, Vector, Vector, Vector>> test_cases({
    // Test errors from an infinite grad
    std::make_tuple(false, false, Vector({inf, -inf}), norms_except_0, Vector({0})),
    std::make_tuple(false, true, Vector({inf, -inf}), norms_pos, norms_neg_plus_0),
    std::make_tuple(true, false, Vector({inf, -inf}), norms_pos, norms_neg_plus_0),
    std::make_tuple(false, true, Vector({inf, -inf}), norms_pos, norms_neg_plus_0),

    // Test errors from a NaN grad
    std::make_tuple(false, false, Vector({nan}), norms_except_0, Vector({0})),
    std::make_tuple(false, true, Vector({nan}), norms_except_0, Vector({0})),
    std::make_tuple(true, false, Vector({nan}), norms_except_0, Vector({0})),
    std::make_tuple(true, true, Vector({nan}), norms_except_0, Vector({0})),

    // Test a grad that should never error
    std::make_tuple(false, false, Vector({2e22, -2e22}), Vector(), norms_all),
    std::make_tuple(false, true, Vector({2e22, -2e22}), Vector(), norms_all),
    std::make_tuple(true, false, Vector({2e22, -2e22}), Vector(), norms_all),
    std::make_tuple(true, true, Vector({2e22, -2e22}), Vector(), norms_all),

    // Test a grad that will overflow to inf for only some norm orders
    std::make_tuple(
      false, false, Vector({2e200, -2e200}), Vector({3.5, 2, -2, -3.5}),
      Vector({inf, 1, 0.1, 0, -1, -0.1})),
    std::make_tuple(
      false, true, Vector({2e200, -2e200}), Vector({3.5, 2}),
      Vector({inf, 1, 0.1, 0, -1, -0.1, -2, -3.5})),
    std::make_tuple(
      true, false, Vector({2e200, -2e200}), Vector({3.5, 2}),
      Vector({inf, 1, 0.1, 0, -1, -0.1, -2, -3.5})),
    std::make_tuple(
      false, true, Vector({2e200, -2e200}), Vector({3.5, 2}),
      Vector({inf, 1, 0.1, 0, -1, -0.1, -2, -3.5})),
  });

  auto gen_parameters = [](
      double scalar,
      bool grad_only_one_elem,
      bool prefix_finite_grad_param,
      torch::DeviceType device_type) {
    auto param = torch::ones(10, torch::TensorOptions().dtype(torch::kDouble).device(device_type).requires_grad(true));
    if (grad_only_one_elem) {
      param[1].mul(scalar).sum().backward();
    } else {
      param.mul(scalar).sum().backward();
    }

    std::vector<torch::Tensor> parameters;
    if (prefix_finite_grad_param) {
      auto prefix_param = torch::ones(1, torch::TensorOptions().dtype(torch::kDouble).device(device_type).requires_grad(true));
      prefix_param.mul(1).sum().backward();
      parameters.push_back(prefix_param);
    }
    parameters.push_back(param);

    return parameters;
  };

  auto run_test_case = [&gen_parameters](
      double norm_type,
      bool error_if_nonfinite,
      double scalar,
      bool grad_only_one_elem,
      bool prefix_finite_grad_param,
      bool is_norm_nonfinite,
      torch::DeviceType device_type) {
    std::stringstream ss;
    ss << "device: " << device_type
       << ", norm_type: " << norm_type
       << ", error_if_nonfinite: " << error_if_nonfinite
       << ", scalar: " << scalar
       << ", grad_only_one_elem: " << grad_only_one_elem
       << ", prefix_finite_grad_param: " << prefix_finite_grad_param
       << ", is_norm_nonfinite: " << is_norm_nonfinite;
    std::string msg = ss.str();

    auto parameters = gen_parameters(
      scalar,
      grad_only_one_elem,
      prefix_finite_grad_param,
      device_type);

    if (is_norm_nonfinite && error_if_nonfinite) {
      std::vector<torch::Tensor> grads_before;
<<<<<<< HEAD
      for (auto p : parameters) {
        grads_before.push_back(p.grad().clone());
      }
=======
      // NOLINTNEXTLINE(performance-for-range-copy)
      for (auto p : parameters) {
        // NOLINTNEXTLINE(performance-inefficient-vector-operation)
        grads_before.push_back(p.grad().clone());
      }
      // NOLINTNEXTLINE(cppcoreguidelines-avoid-goto,hicpp-avoid-goto)
>>>>>>> 8be5b1ca
      EXPECT_THROW(utils::clip_grad_norm_(parameters, 1., norm_type, true), std::exception) << msg;
      // Grads should not change if error is thrown
      for (int64_t p_idx = 0; p_idx < parameters.size(); p_idx++) {
        ASSERT_TRUE(torch::allclose(parameters[p_idx].grad(), grads_before[p_idx], 1.0, 0.0, /*equal_nan*/ true)) << msg;
      }
    } else {
<<<<<<< HEAD
=======
      // NOLINTNEXTLINE(cppcoreguidelines-avoid-goto,hicpp-avoid-goto)
>>>>>>> 8be5b1ca
      EXPECT_NO_THROW(utils::clip_grad_norm_(parameters, 1., norm_type, error_if_nonfinite)) << msg;
    }
  };

  for (auto device_type : {torch::kCPU, torch::kCUDA}) {
    if (device_type == torch::kCUDA && !torch::cuda::is_available()) {
      continue;
    }
    for (auto test_case : test_cases) {
      auto grad_only_one_elem = std::get<0>(test_case);
      auto prefix_finite_grad_param = std::get<1>(test_case);
      auto scalars = std::get<2>(test_case);
      auto norms_nonfinite = std::get<3>(test_case);
      auto norms_finite = std::get<4>(test_case);

      for (auto error_if_nonfinite : {false, true}) {
        for (auto scalar : scalars) {
          for (auto norm_type : norms_nonfinite) {
            run_test_case(
              norm_type,
              error_if_nonfinite,
              scalar,
              grad_only_one_elem,
              prefix_finite_grad_param,
              true,
              device_type);
          }

          for (auto norm_type : norms_finite) {
            run_test_case(
              norm_type,
              error_if_nonfinite,
              scalar,
              grad_only_one_elem,
              prefix_finite_grad_param,
              false,
              device_type);
          }
        }
      }
    }
  }
}

<<<<<<< HEAD
=======
// NOLINTNEXTLINE(cppcoreguidelines-avoid-non-const-global-variables)
>>>>>>> 8be5b1ca
TEST_F(NNUtilsTest, ClipGradValue) {
  auto l = Linear(10, 10);
  float clip_value = 2.5;

  torch::Tensor grad_w = torch::arange(-50., 50).view({10, 10}).div_(5);
  torch::Tensor grad_b = torch::ones({10}).mul_(2);
  std::vector<std::vector<torch::Tensor>> grad_lists = {
      {grad_w, grad_b}, {grad_w, torch::Tensor()}};
  for (auto grad_list : grad_lists) {
    for (int i = 0; i < grad_list.size(); i++) {
      auto p = l->parameters()[i];
      auto g = grad_list[i];
      p.mutable_grad() = g.defined() ? g.clone().view_as(p.data()) : g;
    }

    utils::clip_grad_value_(l->parameters(), clip_value);
    for (const auto& p : l->parameters()) {
      if (p.grad().defined()) {
        ASSERT_LE(
            p.grad().data().max().item().toFloat(), clip_value);
        ASSERT_GE(
            p.grad().data().min().item().toFloat(), -clip_value);
      }
    }
  }

  // Should accept a single Tensor as input
  auto p1 = torch::randn({10, 10});
  auto p2 = torch::randn({10, 10});
  auto g = torch::arange(-50., 50).view({10, 10}).div_(5);
  p1.mutable_grad() = g.clone();
  p2.mutable_grad() = g.clone();
  utils::clip_grad_value_(p1, clip_value);
  utils::clip_grad_value_({p2}, clip_value);
  ASSERT_TRUE(torch::allclose(p1.grad(), p2.grad()));
}

// NOLINTNEXTLINE(cppcoreguidelines-avoid-non-const-global-variables)
TEST_F(NNUtilsTest, ConvertParameters) {
  std::vector<torch::Tensor> parameters{
    torch::arange(9, torch::kFloat32),
    torch::arange(9, torch::kFloat32).view({3, 3}),
    torch::arange(8, torch::kFloat32).view({2, 2, 2})
  };

  auto expected = torch::cat({
    torch::arange(9, torch::kFloat32),
    torch::arange(9, torch::kFloat32).view(-1),
    torch::arange(8, torch::kFloat32).view(-1)
  });
  auto vector = utils::parameters_to_vector(parameters);
  ASSERT_TRUE(vector.allclose(expected));

  std::vector<torch::Tensor> zero_parameters{
    torch::zeros({9}, torch::kFloat32),
    torch::zeros({9}, torch::kFloat32).view({3, 3}),
    torch::zeros({8}, torch::kFloat32).view({2, 2, 2})
  };

  utils::vector_to_parameters(vector, zero_parameters);
  for (int i = 0; i < zero_parameters.size(); ++i) {
    ASSERT_TRUE(zero_parameters[i].allclose(parameters[i]));
  }

  {
    auto conv1 = Conv2d(3, 10, 5);
    auto fc1 = Linear(10, 20);
    auto model = Sequential(conv1, fc1);

    auto vec = utils::parameters_to_vector(model->parameters());
    ASSERT_EQ(vec.size(0), 980);
  }
  {
    auto conv1 = Conv2d(3, 10, 5);
    auto fc1 = Linear(10, 20);
    auto model = Sequential(conv1, fc1);

    auto vec = torch::arange(0., 980);
    utils::vector_to_parameters(vec, model->parameters());

    auto sample = model->parameters()[0][0][0][0];
    ASSERT_TRUE(torch::equal(sample.data(), vec.data().slice(0, 0, 5)));
  }
}

// NOLINTNEXTLINE(cppcoreguidelines-avoid-magic-numbers,cppcoreguidelines-avoid-non-const-global-variables)
int64_t PackedSequenceTest_batch_size = 5;
// NOLINTNEXTLINE(cppcoreguidelines-avoid-magic-numbers,cppcoreguidelines-avoid-non-const-global-variables)
int64_t PackedSequenceTest_max_length = 6;

std::vector<torch::Tensor> PackedSequenceTest_ordered_sequence(torch::ScalarType tensor_type) {
  std::vector<torch::Tensor> seqs;
  seqs.reserve(PackedSequenceTest_batch_size);
  for (int64_t i = 0; i < PackedSequenceTest_batch_size; i++) {
    seqs.emplace_back(torch::empty({
      torch::randint(1, PackedSequenceTest_max_length, {1}).item<int64_t>()
    }, tensor_type));
  }
  for (auto& s : seqs) {
    s.random_(-128, 128);
  }
  sort(
    seqs.begin(),
    seqs.end(),
    [&](const torch::Tensor& t1, const torch::Tensor& t2) {
      return t1.size(0) > t2.size(0);
    }
  );
  return seqs;
}

std::tuple<torch::Tensor, torch::Tensor> PackedSequenceTest_padded_sequence(torch::ScalarType tensor_type) {
  // Create Tensor of random padded sequences
  auto ordered = PackedSequenceTest_ordered_sequence(tensor_type);
  auto lengths = torch::empty({(int64_t)ordered.size()}, torch::kInt64);
  for (int64_t i = 0; i < ordered.size(); i++) {
    lengths[i] = ordered[i].size(0);
  }
  auto padded_tensor = rnn_utils::pad_sequence(ordered);
  return std::make_tuple(padded_tensor, lengths);
}

void assert_is_equal_packed_sequence(const rnn_utils::PackedSequence& a, const rnn_utils::PackedSequence& b) {
  ASSERT_TRUE(torch::allclose(a.data(), b.data()));
  ASSERT_TRUE(torch::allclose(a.batch_sizes(), b.batch_sizes()));
  ASSERT_TRUE(
    (!a.sorted_indices().defined() && !b.sorted_indices().defined()) ||
    torch::allclose(a.sorted_indices(), b.sorted_indices()));
  ASSERT_TRUE(
    (!a.unsorted_indices().defined() && !b.unsorted_indices().defined()) ||
    torch::allclose(a.unsorted_indices(), b.unsorted_indices()));
}

void assert_is_same_packed_sequence(const rnn_utils::PackedSequence& a, const rnn_utils::PackedSequence& b) {
  ASSERT_TRUE(a.data().is_same(b.data()));
  ASSERT_TRUE(a.batch_sizes().is_same(b.batch_sizes()));
  ASSERT_TRUE(a.sorted_indices().is_same(b.sorted_indices()));
  ASSERT_TRUE(a.unsorted_indices().is_same(b.unsorted_indices()));
}

// NOLINTNEXTLINE(cppcoreguidelines-avoid-non-const-global-variables)
TEST_F(PackedSequenceTest, WrongOrder) {
  auto a = torch::ones({25, 300});
  auto b = torch::ones({22, 300});
  auto b_a = rnn_utils::pad_sequence({b, a});
  // NOLINTNEXTLINE(cppcoreguidelines-avoid-goto,hicpp-avoid-goto)
  ASSERT_THROW(
    rnn_utils::pack_padded_sequence(
      b_a, torch::tensor({22, 25}), /*batch_first=*/false, /*enforce_sorted=*/true),
    c10::Error);
}

// NOLINTNEXTLINE(cppcoreguidelines-avoid-non-const-global-variables)
TEST_F(PackedSequenceTest, TotalLength) {
  torch::Tensor padded, lengths;
  std::tie(padded, lengths) = PackedSequenceTest_padded_sequence(torch::kFloat);
  int64_t max_length = torch::max(lengths).item<int64_t>();
  rnn_utils::PackedSequence packed = rnn_utils::pack_padded_sequence(padded, lengths);

  // test ValueError if total_length < max_length
  for (int64_t total_length : std::vector<int64_t>{-1, 0, max_length - 1}) {
    for (bool batch_first : std::vector<bool>{true, false}) {
      auto err_fn = [&]() {
        rnn_utils::pad_packed_sequence(
          packed,
          /*batch_first=*/batch_first,
          /*padding_value=*/0.0,
          /*total_length=*/total_length);
      };
      ASSERT_THROWS_WITH(err_fn(),
        "Expected total_length to be at least the length of the longest sequence in input");
    }
  }

  // test that pad_packed_sequence returns results of correct length
  for (bool batch_first : std::vector<bool>{true, false}) {
    torch::Tensor no_extra_pad, ignored;
    std::tie(no_extra_pad, ignored) = rnn_utils::pad_packed_sequence(
      packed, /*batch_first=*/batch_first);
    for (int64_t total_length_delta : std::vector<int64_t>{0, 1, 8}) {
      int64_t total_length = max_length + total_length_delta;
      torch::Tensor unpacked, lengths_out;
      std::tie(unpacked, lengths_out) = rnn_utils::pad_packed_sequence(
        packed, /*batch_first=*/batch_first, /*padding_value=*/0.0, /*total_length=*/total_length);
      ASSERT_TRUE(torch::allclose(lengths, lengths_out));
      ASSERT_EQ(unpacked.size(batch_first ? 1 : 0), total_length);
      torch::Tensor ref_output, extra_pad;
      if (total_length_delta == 0) {
        ref_output = no_extra_pad;
      } else if (batch_first) {
        extra_pad = torch::zeros({PackedSequenceTest_batch_size, total_length_delta}, no_extra_pad.options());
        ref_output = torch::cat({no_extra_pad, extra_pad}, 1);
      } else {
        extra_pad = torch::zeros({total_length_delta, PackedSequenceTest_batch_size}, no_extra_pad.options());
        ref_output = torch::cat({no_extra_pad, extra_pad}, 0);
      }
      ASSERT_TRUE(torch::allclose(unpacked, ref_output));
    }
  }
}

// NOLINTNEXTLINE(cppcoreguidelines-avoid-non-const-global-variables)
TEST_F(PackedSequenceTest, To) {
  for (bool enforce_sorted : std::vector<bool>{true, false}) {
    torch::Tensor padded, lengths;
    std::tie(padded, lengths) = PackedSequenceTest_padded_sequence(torch::kInt);
    rnn_utils::PackedSequence a = rnn_utils::pack_padded_sequence(
      padded, lengths, /*batch_first=*/false, /*enforce_sorted=*/enforce_sorted).cpu();

    assert_is_same_packed_sequence(a, a.to(torch::kCPU));
    assert_is_same_packed_sequence(a, a.cpu());
    assert_is_same_packed_sequence(a, a.to(torch::device(torch::kCPU).dtype(torch::kInt32)));

    if (torch::cuda::is_available()) {
      auto b = a.cuda();
      assert_is_same_packed_sequence(b, b.to(torch::kCUDA));
      assert_is_same_packed_sequence(b, b.cuda());
      assert_is_equal_packed_sequence(a, b.to(torch::kCPU));
      assert_is_equal_packed_sequence(b, a.to(torch::kCUDA));
      assert_is_equal_packed_sequence(a, b.to(torch::device(torch::kCPU).dtype(torch::kInt32)));
      assert_is_same_packed_sequence(b, b.to(torch::kInt32));
    }
  }
}

// NOLINTNEXTLINE(cppcoreguidelines-avoid-non-const-global-variables)
TEST_F(NNUtilsTest, PackSequence) {
  auto _compatibility_test = [&](
      torch::ArrayRef<torch::Tensor> sequences,
      torch::Tensor lengths,
      bool batch_first,
      bool enforce_sorted = false) {
    torch::Tensor padded = rnn_utils::pad_sequence(sequences, batch_first);
    rnn_utils::PackedSequence packed = rnn_utils::pack_sequence(sequences, enforce_sorted);
    std::tuple<torch::Tensor, torch::Tensor> unpacked = rnn_utils::pad_packed_sequence(packed, batch_first);
    ASSERT_TRUE(torch::allclose(padded, std::get<0>(unpacked)));
    rnn_utils::PackedSequence pack_padded = rnn_utils::pack_padded_sequence(
        padded, lengths, batch_first, enforce_sorted);
    assert_is_equal_packed_sequence(packed, pack_padded);
  };

  // single dimensional
  auto a = torch::tensor({1, 2, 3});
  auto b = torch::tensor({4, 5});
  auto c = torch::tensor({6});
  rnn_utils::PackedSequence packed = rnn_utils::pack_sequence({a, b, c}, /*enforce_sorted=*/false);
  auto expected = torch::tensor({1, 4, 6, 2, 5, 3});
  ASSERT_TRUE(torch::allclose(packed.batch_sizes(), torch::tensor({3, 2, 1})));
  ASSERT_TRUE(torch::allclose(packed.data(), expected));
  ASSERT_TRUE(torch::allclose(packed.sorted_indices(), torch::tensor({0, 1, 2})));
  ASSERT_TRUE(torch::allclose(packed.unsorted_indices(), torch::tensor({0, 1, 2})));

  rnn_utils::PackedSequence packed_unsorted = rnn_utils::pack_sequence({b, c, a}, /*enforce_sorted=*/false);
  ASSERT_TRUE(torch::allclose(packed_unsorted.batch_sizes(), torch::tensor({3, 2, 1})));
  ASSERT_TRUE(torch::allclose(packed_unsorted.data(), expected));
  ASSERT_TRUE(torch::allclose(packed_unsorted.sorted_indices(), torch::tensor({2, 0, 1})));
  ASSERT_TRUE(torch::allclose(packed_unsorted.unsorted_indices(), torch::tensor({1, 2, 0})));

  // single dimensional, enforce_sorted = True
  rnn_utils::PackedSequence packed_enforce_sorted = rnn_utils::pack_sequence({a, b, c}, /*enforce_sorted=*/true);
  ASSERT_TRUE(torch::allclose(packed_enforce_sorted.batch_sizes(), torch::tensor({3, 2, 1})));
  ASSERT_TRUE(torch::allclose(packed_enforce_sorted.data(), expected));
  ASSERT_FALSE(packed_enforce_sorted.sorted_indices().defined());
  ASSERT_FALSE(packed_enforce_sorted.unsorted_indices().defined());

  ASSERT_THROWS_WITH(
    rnn_utils::pack_sequence({b, c, a}, /*enforce_sorted=*/true),
    "must be sorted in decreasing order");

  ASSERT_THROWS_WITH(
    rnn_utils::pack_sequence({b, c, a}, /*enforce_sorted=*/true),
    "You can pass `enforce_sorted=False`");

  // more dimensions
  int64_t maxlen = 9;
  for (int64_t num_dim : std::vector<int64_t>{0, 1, 2, 3}) {
    std::vector<torch::Tensor> sequences;
    std::vector<int64_t> lengths_vec;
    std::vector<int64_t> trailing_dims(num_dim, 4);
    for (int64_t i = maxlen; i > 0; i--) {
      int64_t seq_len = i * i;
      lengths_vec.emplace_back(seq_len);
      std::vector<int64_t> tensor_sizes{seq_len, 5};
      tensor_sizes.insert(
        tensor_sizes.end(),
        trailing_dims.begin(),
        trailing_dims.end());
      sequences.emplace_back(torch::rand(tensor_sizes));
    }
    std::vector<torch::Tensor> unsorted_sequences;
    for (const auto& s : sequences) {
      // NOLINTNEXTLINE(performance-inefficient-vector-operation)
      unsorted_sequences.emplace_back(s.clone());
    }
    std::shuffle(
      std::begin(unsorted_sequences),
      std::end(unsorted_sequences),
      std::default_random_engine{});

    std::vector<int64_t> unsorted_sequences_lengths_vec;
    for (const auto& t : unsorted_sequences) {
      // NOLINTNEXTLINE(performance-inefficient-vector-operation)
      unsorted_sequences_lengths_vec.emplace_back(t.size(0));
    }

    // compatibility with other utilities
    for (bool batch_first : std::vector<bool>{true, false}) {
      for (bool enforce_sorted : std::vector<bool>{true, false}) {
        _compatibility_test(
          sequences, torch::tensor(lengths_vec), batch_first, enforce_sorted);
      }
      _compatibility_test(
        unsorted_sequences, torch::tensor(unsorted_sequences_lengths_vec), batch_first);
    }
  }
}

// NOLINTNEXTLINE(cppcoreguidelines-avoid-non-const-global-variables)
TEST_F(NNUtilsTest, PackPaddedSequence) {
  auto generate_test_case = [&](
      torch::ArrayRef<int64_t> sorted_lengths,
      bool should_shuffle) {
    auto pad = [&](torch::Tensor tensor, int64_t length) {
      std::vector<int64_t> tensor_sizes{length - tensor.size(0)};
      tensor_sizes.insert(
        tensor_sizes.end(),
        tensor.sizes().slice(1).begin(),
        tensor.sizes().slice(1).end());
      return torch::cat({tensor, torch::zeros(tensor_sizes, tensor.options())});
    };
    int64_t max_length = sorted_lengths[0];
    torch::Tensor batch_sizes = torch::empty({max_length}, torch::kInt64);
    for (int64_t i = 1; i < max_length + 1; i++) {
      int64_t total = 0;
      for (const auto& x : sorted_lengths) {
        if (x >= i) {
          total++;
        }
      }
      batch_sizes[i-1] = total;
    }
    int64_t offset = 0;
    std::vector<torch::Tensor> tensors_to_be_cat;
    for (int64_t i = 1; i < sorted_lengths.size() + 1; i++) {
      int64_t l = sorted_lengths.at(i-1);
      tensors_to_be_cat.emplace_back(pad(i * 100 + torch::arange(1., 5 * l + 1).view({l, 1, 5}), max_length));
    }
    auto padded = torch::cat(tensors_to_be_cat, 1);
    std::vector<torch::Tensor> expected_data_vec;
    for (int64_t n = 0; n < batch_sizes.size(0); n++) {
      int64_t batch_size = batch_sizes[n].item<int64_t>();
      for (int64_t i = 0; i < batch_size; i++) {
        expected_data_vec.emplace_back(torch::arange(1., 6) + (i + 1) * 100 + 5 * n);
      }
    }
    auto expected_data = torch::stack(expected_data_vec, /*dim=*/0);

    torch::Tensor unsorted_indices, lengths;
    if (should_shuffle) {
      // Shuffle the padded sequence to create an unsorted sequence
      std::vector<int64_t> permutation;
      for (int64_t i = 0; i < sorted_lengths.size(); i++) {
        permutation.emplace_back(i);
      }
      std::shuffle(
        std::begin(permutation),
        std::end(permutation),
        std::default_random_engine{});

      unsorted_indices = torch::tensor(permutation);
      padded = padded.index_select(1, unsorted_indices);
      lengths = torch::tensor(sorted_lengths).index_select(0, unsorted_indices);
    } else {
      unsorted_indices = torch::Tensor();
      lengths = torch::tensor(sorted_lengths);
    }

    return std::make_tuple(
      padded.requires_grad_(), lengths, expected_data, batch_sizes, unsorted_indices);
  };

  std::vector<std::pair<std::vector<int64_t>, bool>> test_cases = {
    // sorted_lengths, should_shuffle
    {{10, 8, 4, 2, 2, 2, 1}, false},
    {{11, 10, 8, 6, 4, 3, 1}, false},
    {{11, 10, 8, 6, 4, 3, 1}, true}
  };

  for (const auto& test_case : test_cases) {
    for (bool batch_first : std::vector<bool>{true, false}) {
      // NOLINTNEXTLINE(performance-unnecessary-copy-initialization)
      std::vector<int64_t> sorted_lengths = std::get<0>(test_case);
      bool should_shuffle = std::get<1>(test_case);

      torch::Tensor padded, lengths, expected_data, batch_sizes, unsorted_indices;
      std::tie(padded, lengths, expected_data, batch_sizes, unsorted_indices) = generate_test_case(
        sorted_lengths, should_shuffle);

      auto src = padded;
      if (batch_first) {
        src = src.transpose(0, 1);
      }

      // check output
      rnn_utils::PackedSequence packed = rnn_utils::pack_padded_sequence(
        src, lengths, /*batch_first=*/batch_first, /*enforce_sorted=*/!should_shuffle);
      ASSERT_TRUE(torch::allclose(packed.data(), expected_data));
      ASSERT_TRUE(torch::allclose(packed.batch_sizes(), batch_sizes));
      ASSERT_TRUE(
        (!packed.unsorted_indices().defined() && !unsorted_indices.defined()) ||
        torch::allclose(packed.unsorted_indices(), unsorted_indices));

      // test inverse
      torch::Tensor unpacked, unpacked_len;
      std::tie(unpacked, unpacked_len) = rnn_utils::pad_packed_sequence(packed, /*batch_first=*/batch_first);
      ASSERT_TRUE(torch::allclose(unpacked, src));
      ASSERT_TRUE(torch::allclose(unpacked_len, lengths));

      // check grad
      if (padded.grad().defined()) {
        torch::NoGradGuard no_grad;
        padded.grad().zero_();
      }
      torch::Tensor grad_output;
      {
        torch::NoGradGuard no_grad;
        grad_output = unpacked.clone().normal_();
      }
      unpacked.backward(grad_output);
      if (batch_first) {
        grad_output.transpose_(0, 1);
      }
      for (int64_t i = 0; i < lengths.size(0); i++) {
        int64_t l = lengths[i].item<int64_t>();
        ASSERT_TRUE(torch::allclose(
          padded.grad().narrow(0, 0, l).select(1, i),
          grad_output.narrow(0, 0, l).select(1, i)));
        if (l < 10) {
          ASSERT_EQ(
            padded.grad().narrow(0, l, padded.grad().size(0) - l).select(1, i).abs().sum().item<double>(),
            0);
        }
      }
    }
  }

  // test error messages
  ASSERT_THROWS_WITH(rnn_utils::pack_padded_sequence(torch::randn({3, 3}), torch::tensor({1, 3, 2})),
      "You can pass `enforce_sorted=False`");
  ASSERT_THROWS_WITH(rnn_utils::pack_padded_sequence(torch::randn({0, 0}), torch::tensor({})),
      "empty tensor");
}

// NOLINTNEXTLINE(cppcoreguidelines-avoid-non-const-global-variables)
TEST_F(NNUtilsTest, PadSequence) {
  auto pad = [&](const torch::Tensor& tensor, int64_t length) {
    torch::NoGradGuard no_grad;
    std::vector<int64_t> tensor_sizes{length - tensor.size(0)};
    tensor_sizes.insert(
      tensor_sizes.end(),
      tensor.sizes().slice(1).begin(),
      tensor.sizes().slice(1).end());
    return torch::cat({tensor, torch::zeros(tensor_sizes, tensor.options())});
  };

  // single dimensional
  auto a = torch::tensor({1, 2, 3});
  auto b = torch::tensor({4, 5});
  auto c = torch::tensor({6});

  torch::Tensor expected, padded;

  // batch_first = true
  expected = torch::tensor({{4, 5, 0}, {1, 2, 3}, {6, 0, 0}});
  padded = rnn_utils::pad_sequence({b, a, c}, true);
  ASSERT_TRUE(padded.allclose(expected));

  // batch_first = false
  padded = rnn_utils::pad_sequence({b, a, c});
  ASSERT_TRUE(padded.allclose(expected.transpose(0, 1)));

  // pad with non-zero value
  expected = torch::tensor({{4, 5, 1}, {1, 2, 3}, {6, 1, 1}});
  padded = rnn_utils::pad_sequence({b, a, c}, true, 1);
  ASSERT_TRUE(padded.allclose(expected));

  // Test pad sorted sequence
  expected = torch::tensor({{1, 2, 3}, {4, 5, 0}, {6, 0, 0}});
  padded = rnn_utils::pad_sequence({a, b, c}, true);
  ASSERT_TRUE(padded.allclose(expected));

  // more dimensions
  int64_t maxlen = 9;
  for (int64_t num_dim : std::vector<int64_t>{0, 1, 2, 3}) {
    std::vector<torch::Tensor> sequences;
    std::vector<int64_t> trailing_dims(num_dim, 4);
    for (int64_t i = 1; i < maxlen + 1; i++) {
      int64_t seq_len = i * i;
      std::vector<int64_t> tensor_sizes{seq_len, 5};
      tensor_sizes.insert(
        tensor_sizes.end(),
        trailing_dims.begin(),
        trailing_dims.end());
      sequences.emplace_back(torch::rand(tensor_sizes));
    }
    std::shuffle(
      std::begin(sequences),
      std::end(sequences),
      std::default_random_engine{});
    std::vector<torch::Tensor> expected_tensors;
    for (const torch::Tensor& seq : sequences) {
      // NOLINTNEXTLINE(performance-inefficient-vector-operation)
      expected_tensors.emplace_back(pad(seq, maxlen * maxlen));
    }

    // batch first = true
    auto expected = torch::stack(expected_tensors);
    auto padded = rnn_utils::pad_sequence(sequences, true);
    ASSERT_TRUE(padded.allclose(expected));

    // batch first = false
    padded = rnn_utils::pad_sequence(sequences);
    ASSERT_TRUE(padded.allclose(expected.transpose(0, 1)));
  }
}<|MERGE_RESOLUTION|>--- conflicted
+++ resolved
@@ -109,10 +109,7 @@
 
 // Check that clip_grad_norm_ raises an error if the norm of a gradient
 // is non-finite
-<<<<<<< HEAD
-=======
-// NOLINTNEXTLINE(cppcoreguidelines-avoid-non-const-global-variables)
->>>>>>> 8be5b1ca
+// NOLINTNEXTLINE(cppcoreguidelines-avoid-non-const-global-variables)
 TEST_F(NNUtilsTest, ClipGradNormErrorIfNonfinite) {
   double inf = std::numeric_limits<double>::infinity();
   double nan = std::numeric_limits<double>::quiet_NaN();
@@ -224,28 +221,19 @@
 
     if (is_norm_nonfinite && error_if_nonfinite) {
       std::vector<torch::Tensor> grads_before;
-<<<<<<< HEAD
-      for (auto p : parameters) {
-        grads_before.push_back(p.grad().clone());
-      }
-=======
       // NOLINTNEXTLINE(performance-for-range-copy)
       for (auto p : parameters) {
         // NOLINTNEXTLINE(performance-inefficient-vector-operation)
         grads_before.push_back(p.grad().clone());
       }
       // NOLINTNEXTLINE(cppcoreguidelines-avoid-goto,hicpp-avoid-goto)
->>>>>>> 8be5b1ca
       EXPECT_THROW(utils::clip_grad_norm_(parameters, 1., norm_type, true), std::exception) << msg;
       // Grads should not change if error is thrown
       for (int64_t p_idx = 0; p_idx < parameters.size(); p_idx++) {
         ASSERT_TRUE(torch::allclose(parameters[p_idx].grad(), grads_before[p_idx], 1.0, 0.0, /*equal_nan*/ true)) << msg;
       }
     } else {
-<<<<<<< HEAD
-=======
       // NOLINTNEXTLINE(cppcoreguidelines-avoid-goto,hicpp-avoid-goto)
->>>>>>> 8be5b1ca
       EXPECT_NO_THROW(utils::clip_grad_norm_(parameters, 1., norm_type, error_if_nonfinite)) << msg;
     }
   };
@@ -290,10 +278,7 @@
   }
 }
 
-<<<<<<< HEAD
-=======
-// NOLINTNEXTLINE(cppcoreguidelines-avoid-non-const-global-variables)
->>>>>>> 8be5b1ca
+// NOLINTNEXTLINE(cppcoreguidelines-avoid-non-const-global-variables)
 TEST_F(NNUtilsTest, ClipGradValue) {
   auto l = Linear(10, 10);
   float clip_value = 2.5;
