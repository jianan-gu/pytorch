# Owner(s): ["module: inductor"]
# flake8: noqa: B950

import functools
import unittest
from collections import namedtuple
from typing import Callable, Optional, Union
from unittest import expectedFailure
from unittest.mock import patch

import torch
from torch._inductor.test_case import TestCase as InductorTestCase
from torch._inductor.utils import run_and_get_code
from torch.nn.attention.experimental._paged_attention import PagedAttention
from torch.nn.attention.flex_attention import (
    _create_empty_block_mask,
    _identity,
    BlockMask,
    create_block_mask,
    flex_attention,
    noop_mask,
)
from torch.testing import FileCheck
from torch.testing._internal import common_utils
from torch.testing._internal.common_cuda import PLATFORM_SUPPORTS_BF16
<<<<<<< HEAD
from torch.testing._internal.common_device_type import (
    flex_attention_supported_platform as supported_platform,
    instantiate_device_type_tests,
)
from torch.testing._internal.common_utils import skipIfRocm
=======
from torch.utils._triton import has_triton

>>>>>>> 01f226bf


Tolerances = namedtuple("Tolerances", ["atol", "rtol"])
torch.set_float32_matmul_precision("high")

index = torch.ops.aten.index
Tensor = torch.Tensor

TEST_ON_CUDA = (
    torch.cuda.is_available()
    and torch.utils._triton.has_triton()
    and torch.cuda.get_device_capability() >= (8, 0)
)

if TEST_ON_CUDA:
    test_device = ("cuda",)
    test_dtypes = (
        [torch.float32, torch.bfloat16, torch.float16]
        if PLATFORM_SUPPORTS_BF16
        else [torch.float16, torch.float32]
    )
    test_dtypes_fast = [torch.float16]
    SKIP_UT_ON_CPU = False
else:
    test_device = ("cpu",)
    torch_config_string = torch.__config__.show()
    SKIP_UT_ON_CPU = True
    LONG_COMPILATION_ON_CPU = False
    if "CLANG" in torch_config_string.upper():
        # if the compiler is clang, skip UT for CPU due to long compilation time found in CI
        # TODO: check reason of long compile time
        LONG_COMPILATION_ON_CPU = True

    test_dtypes = (
        [torch.float32, torch.bfloat16]
        if torch.backends.mkldnn.is_available()
        and torch.ops.mkldnn._is_mkldnn_bf16_supported()
        else [torch.float32]
    )
    test_dtypes_fast = [torch.float32]


def create_attention(score_mod, block_mask, enable_gqa=False):
    return functools.partial(
        flex_attention,
        score_mod=score_mod,
        block_mask=block_mask,
        enable_gqa=enable_gqa,
    )


def create_block_mask_test(score_mod, query, key):
    block_mask = create_block_mask(
        score_mod, 1, 1, query.shape[-2], key.shape[-2], query.device
    )
    return block_mask


test_page_sizes = [64, 128, 256]


# --------- Useful score mod functions for testing ---------
def _causal(
    score: Tensor,
    batch: Tensor,
    head: Tensor,
    token_q: Tensor,
    token_kv: Tensor,
) -> Tensor:
    return torch.where(token_q >= token_kv, score, float("-inf"))


def _generate_windowed(offset):
    def _windowed(score, b, h, q, kv):
        return torch.where(q + offset >= kv, score, float("-inf"))

    return _windowed


def _get_windowed_sdpa_mask(Mq, Mkv, offset):
    return torch.tril(torch.ones(Mkv, Mkv, dtype=torch.bool, device=test_device[0]))[
        offset : offset + Mq
    ]


def _rel_bias(
    score: Tensor,
    batch: Tensor,
    head: Tensor,
    token_q: Tensor,
    token_kv: Tensor,
) -> Tensor:
    return score + (token_q - token_kv)


def _rel_causal(
    score: Tensor,
    batch: Tensor,
    head: Tensor,
    token_q: Tensor,
    token_kv: Tensor,
) -> Tensor:
    return torch.where(token_q >= token_kv, score + (token_q - token_kv), float("-inf"))


def _generate_alibi_bias(num_heads: int):
    def _alibi_bias(
        score: Tensor,
        batch: Tensor,
        head: Tensor,
        token_q: Tensor,
        token_kv: Tensor,
    ) -> Tensor:
        scale = torch.exp2(-((head + 1) * 8.0 / num_heads))
        return score + (token_kv - token_q) * scale

    return _alibi_bias


def _inverse_causal(score, b, h, m, n):
    return torch.where(m <= n, score, float("-inf"))


def _times_two(score, b, h, m, n):
    """Joint graph needed for correctness"""
    return score * 2


def _squared(score, b, h, m, n):
    """Joint graph needed for correctness"""
    return score * score


def _head_offset(dtype: torch.dtype):
    """Captured Buffer"""
    head_offset = torch.rand(Hq, device=test_device[0], dtype=dtype)

    def score_mod(score, b, h, m, n):
        return score * head_offset[h]

    return score_mod


def _trig(score, b, h, m, n):
    """Joint graph needed for correctness"""
    return torch.sin(torch.cos(score)) + torch.tan(b)


def _trig2(score, b, h, m, n):
    """Branching joint graph"""
    cos_score = torch.cos(score)
    sin_score = torch.sin(score)
    z = cos_score * sin_score + torch.tan(b)
    return z


test_score_mods = [
    _identity,
    _times_two,
    _squared,
    _causal,
    _inverse_causal,
    _rel_bias,
    _rel_causal,
    _generate_alibi_bias(8),
    _generate_windowed(1000),
]

captured_buffers_map = {
    "_head_offset": _head_offset,
}

B = 4
S = 2048
D = 64


test_Hq_Hkv = [
    (16, 1),
    (8, 2),
    (16, 16),
]

test_Bq_Bkv = [
    (3, 1),
    (5, 1),
    (8, 1),
    (16, 1),
]

test_block_size = [
    64,
    128,
    (1, 64),
    (128, 64),
]

(Hq, Hkv) = (16, 8)


def input_strides_1(B, H, S, D):
    return ((H * S * D, S * D, D, 1), 997)  # offset


def input_strides_2(B, H, S, D):
    return ((H * D, D, B * H * D, 1), 499)  # transposed dimensions


def input_strides_3(B, H, S, D):
    return ((S * (D + 1), B * S * (D + 1), (D + 1), 1), 293)  # additional buffer


def input_strides_4(B, H, S, D):
    return ((1, D, (B + 1) * (H + 1) * D, 1), 97)  # shared dimension


test_input_strides = [
    input_strides_1,
    input_strides_2,
    input_strides_3,
    input_strides_4,
]


def query_key_value_clones(
    query: torch.Tensor,
    key: torch.Tensor,
    value: torch.Tensor,
    dtype: torch.dtype = None,
):
    """Clones the query, key, and value tensors and moves them to the specified dtype."""
    if dtype is None:
        dtype = query.dtype
    query_ref = query.detach().clone().to(dtype).requires_grad_(query.requires_grad)
    key_ref = key.detach().clone().to(dtype).requires_grad_(key.requires_grad)
    value_ref = value.detach().clone().to(dtype).requires_grad_(value.requires_grad)
    return query_ref, key_ref, value_ref


def batch_reserve(paged_attention: PagedAttention, target_seq_len: Tensor):
    (B,) = target_seq_len.shape
    for b in range(B):
        paged_attention.reserve(
            torch.tensor(b),
            target_seq_len[b],
        )


class TestFlexDecoding(InductorTestCase):
    def setUp(self):
        super(self.__class__, self).setUp()
        self.test_inference_only = False
        if test_device[0] == "cpu":
            if LONG_COMPILATION_ON_CPU:
                self.skipTest(
                    "skip UT for CPU due to long compilation time found in CI"
                )
            self.test_inference_only = True

    def _check_equal(
        self,
        golden_out: torch.Tensor,
        ref_out: torch.Tensor,
        compiled_out: torch.Tensor,
        fudge_factor: float,
        tensor_name: Optional[str] = None,
    ):
        compiled_error = (golden_out - compiled_out).abs().mean()
        ref_error = (golden_out - ref_out).abs().mean()
        if torch.isnan(compiled_error).any() and not torch.isnan(ref_error).any():
            self.assertTrue(False, "Output/Grad with NaN")
        if ref_error < (1e-4) * golden_out.abs().mean():
            print(
                "very small ref error of ",
                (ref_error.to(torch.float64) * (1e5) / golden_out.abs().mean()),
            )
            tolerance = Tolerances(atol=2e-1, rtol=2e-1)
            torch.testing.assert_close(
                golden_out.to(dtype=compiled_out.dtype),
                compiled_out,
                atol=tolerance.atol,
                rtol=tolerance.rtol,
            )
        elif compiled_error > ref_error * fudge_factor:
            name = tensor_name if tensor_name is not None else ""
            msg = f"{name} Compiled error {compiled_error} is greater than ref error {ref_error} by more than {fudge_factor}X."
            self.assertTrue(False, msg)

    def _check_out(
        self,
        golden_out: torch.Tensor,
        ref_out: torch.Tensor,
        compiled_out: torch.Tensor,
    ):
        dtype = ref_out.dtype
        with torch.no_grad():
            # Note, it seems like we really are less accurate than the float32
            # computation, likely due to the online softmax
            if dtype == torch.float32:
                fudge_factor = 10.0
            else:
                fudge_factor = 1.1

            # Checkout output
            self._check_equal(golden_out, ref_out, compiled_out, fudge_factor, "Out")

    def run_test(
        self,
        score_mod: Optional[Callable] = None,
        dtype: torch.dtype = torch.float16,
        Q_B: int = B,
        Q_H: int = Hq,
        Q_S: int = 1,
        Q_D: int = D,
        KV_B: int = B,
        KV_H: int = Hkv,
        KV_S: int = S,
        V_D: int = D,
        block_mask: Optional[BlockMask] = None,
        device="cuda",
    ):
        assert (
            score_mod is not None or block_mask is not None
        ), "Must provide score_mod or block_mask"
        assert Q_H % KV_H == 0
        if device == "cpu" and dtype is torch.float16:
            dtype = torch.float32

        q = torch.randn(
            (Q_B, Q_H, Q_S, Q_D),
            dtype=dtype,
            device=device,
            requires_grad=not self.test_inference_only,
        )
        k = torch.randn(
            (KV_B, KV_H, KV_S, Q_D),
            dtype=dtype,
            device=device,
            requires_grad=not self.test_inference_only,
        )
        v = torch.randn(
            (KV_B, KV_H, KV_S, V_D),
            dtype=dtype,
            device=device,
            requires_grad=not self.test_inference_only,
        )
        q_ref, k_ref, v_ref = query_key_value_clones(q, k, v)
        q_gold, k_gold, v_gold = query_key_value_clones(q, k, v, torch.float64)

        sdpa_partial = create_attention(
            score_mod, block_mask, enable_gqa=(not Q_H == KV_H)
        )
        compiled_sdpa = torch.compile(sdpa_partial)
        if not self.test_inference_only:
            golden_out, gold_lse = sdpa_partial(q_gold, k_gold, v_gold, return_lse=True)
            ref_out, ref_lse = sdpa_partial(q_ref, k_ref, v_ref, return_lse=True)
            compiled_out, compiled_lse = compiled_sdpa(q, k, v, return_lse=True)
            self._check_out(
                gold_lse,
                ref_lse,
                compiled_lse,
            )
        else:
            golden_out = sdpa_partial(q_gold, k_gold, v_gold, return_lse=False)
            ref_out = sdpa_partial(q_ref, k_ref, v_ref, return_lse=False)
            compiled_out = compiled_sdpa(q, k, v, return_lse=False)
        self._check_out(
            golden_out,
            ref_out,
            compiled_out,
        )

    def run_test_with_call(
        self,
        sdpa_call: Callable,
        golden_call: Optional[Callable] = None,
        dtype: torch.dtype = torch.float16,
        Q_B: int = B,
        Q_H: int = Hq,
        Q_S: int = 1,
        Q_D: int = D,
        KV_B: int = B,
        KV_H: int = Hkv,
        KV_S: int = S,
        V_D: int = D,
        device="cuda",
    ):
        if not golden_call:
            golden_call = sdpa_call

        if device == "cpu" and dtype is torch.float16:
            dtype = torch.float32

        q = torch.randn(
            (Q_B, KV_H, Q_S, Q_D),
            dtype=dtype,
            device=device,
            requires_grad=False,
        )
        k = torch.randn(
            (KV_B, KV_H, KV_S, Q_D),
            dtype=dtype,
            device=device,
            requires_grad=False,
        )
        v = torch.randn(
            (KV_B, KV_H, KV_S, V_D),
            dtype=dtype,
            device=device,
            requires_grad=False,
        )
        q_ref, k_ref, v_ref = query_key_value_clones(q, k, v)
        q_gold, k_gold, v_gold = query_key_value_clones(q, k, v, torch.float64)

        compiled_sdpa = torch.compile(sdpa_call)
        golden_out = golden_call(q_gold, k_gold, v_gold)
        ref_out = golden_call(q_ref, k_ref, v_ref)
        compiled_out = compiled_sdpa(q, k, v)

        self._check_out(
            golden_out,
            ref_out,
            compiled_out,
        )

    def preprocess_paged_attention(
        self,
        score_mod: Optional[Callable],
        q: Tensor,
        k: Tensor,
        v: Tensor,
        block_mask,
        dtype: torch.dtype = torch.float16,
        page_size: int = 128,
        device="cuda",
    ):
        assert block_mask is not None, "Must provide block_mask"
        if device == "cpu" and dtype is torch.float16:
            dtype = torch.float32
        Q_B, Q_H, Q_S, _ = q.shape
        KV_B, KV_H, KV_S, QK_D = k.shape
        _, _, _, V_D = v.shape

        # test with different batch size
        max_batch_size = max(Q_B, KV_B) + 3

        n_pages = (KV_S + page_size - 1) // page_size * max_batch_size

        # allocate cache
        MAX_CACHED_SEQ_LEN = n_pages * page_size
        k_cache = torch.zeros(
            1,
            KV_H,
            MAX_CACHED_SEQ_LEN,
            QK_D,
            device=device,
            dtype=dtype,
        )
        v_cache = torch.zeros(
            1,
            KV_H,
            MAX_CACHED_SEQ_LEN,
            V_D,
            device=device,
            dtype=dtype,
        )

        # "randomly" initialize the page table
        paged_attention = PagedAttention(
            n_pages, page_size, max_batch_size, device=device
        )
        batch_reserve(
            paged_attention,
            torch.tensor([KV_S // 4, KV_S // 2, KV_S // 4, KV_S // 3], device=device),
        )
        batch_reserve(
            paged_attention,
            torch.tensor([KV_S // 4, KV_S // 2, KV_S // 2, KV_S // 2], device=device),
        )
        batch_reserve(
            paged_attention,
            torch.tensor([KV_S // 2, KV_S, KV_S // 2, KV_S], device=device),
        )
        batch_reserve(
            paged_attention, torch.tensor([KV_S, KV_S, KV_S, KV_S], device=device)
        )

        # update cache with k and v
        input_pos = (
            torch.arange(KV_S, device=device, dtype=torch.int32)
            .unsqueeze(0)
            .expand(KV_B, KV_S)
        )
        batch_idx = torch.arange(KV_B, device=device, dtype=torch.int32)
        paged_attention.assign(batch_idx, input_pos, k, v, k_cache, v_cache)

        # convert block mask and score mod
        converted_block_mask = paged_attention.convert_logical_block_mask(block_mask)
        converted_score_mod = paged_attention.get_score_mod(score_mod)

        return k_cache, v_cache, converted_block_mask, converted_score_mod

    def run_paged_attention(
        self,
        score_mod: Optional[Callable],
        q: Tensor,
        k: Tensor,
        v: Tensor,
        dtype: torch.dtype = torch.float16,
        block_mask: Optional[BlockMask] = None,
        device="cuda",
    ):
        Q_B, Q_H, KV_H = q.shape[0], q.shape[1], k.shape[1]
        if device == "cpu" and dtype is torch.float16:
            dtype = torch.float32

        if block_mask is None:
            block_mask = create_block_mask(noop_mask, Q_B, 1, 1, S, device=device)

        (
            k_cache,
            v_cache,
            converted_block_mask,
            converted_score_mod,
        ) = self.preprocess_paged_attention(
            score_mod, q, k, v, block_mask, dtype, block_mask.BLOCK_SIZE[1], device
        )

        compiled_sdpa = torch.compile(flex_attention)

        # compute
        if not self.test_inference_only:
            compiled_out, compiled_lse = compiled_sdpa(
                q,
                k_cache,
                v_cache,
                return_lse=True,
                block_mask=converted_block_mask,
                score_mod=converted_score_mod,
                enable_gqa=(not Q_H == KV_H),
            )
        else:
            compiled_lse = None
            compiled_out = compiled_sdpa(
                q,
                k_cache,
                v_cache,
                return_lse=False,
                block_mask=converted_block_mask,
                score_mod=converted_score_mod,
                enable_gqa=(not Q_H == KV_H),
            )
        return compiled_out, compiled_lse

    def run_test_with_paged_attention(
        self,
        score_mod: Optional[Callable],
        dtype: torch.dtype = torch.float16,
        Q_B: int = B,
        Q_H: int = Hq,
        Q_S: int = 1,
        QK_D: int = D,
        KV_B: int = B,
        KV_H: int = Hkv,
        KV_S: int = S,
        V_D: int = D,
        block_mask: Optional[BlockMask] = None,
        device="cuda",
    ):
        assert Q_H % KV_H == 0
        if device == "cpu" and dtype is torch.float16:
            dtype = torch.float32
        q = torch.randn(
            (Q_B, Q_H, Q_S, QK_D),
            dtype=dtype,
            device=device,
            requires_grad=False,
        )
        k = torch.randn(
            (KV_B, KV_H, KV_S, QK_D),
            dtype=dtype,
            device=device,
            requires_grad=False,
        )
        v = torch.randn(
            (KV_B, KV_H, KV_S, V_D),
            dtype=dtype,
            device=device,
            requires_grad=False,
        )
        q_ref, k_ref, v_ref = query_key_value_clones(q, k, v)
        q_gold, k_gold, v_gold = query_key_value_clones(q, k, v, torch.float64)

        if block_mask is None:
            block_mask = create_block_mask(noop_mask, Q_B, 1, 1, KV_S, device=device)

        sdpa_partial = create_attention(
            score_mod, block_mask, enable_gqa=(not Q_H == KV_H)
        )
        golden_out, gold_lse = sdpa_partial(q_gold, k_gold, v_gold, return_lse=True)
        ref_out, ref_lse = sdpa_partial(q_ref, k_ref, v_ref, return_lse=True)

        compiled_out, compiled_lse = self.run_paged_attention(
            score_mod, q, k, v, dtype, block_mask, device
        )

        self._check_out(
            golden_out,
            ref_out,
            compiled_out,
        )
        if not self.test_inference_only:
            self._check_out(
                gold_lse,
                ref_lse,
                compiled_lse,
            )

    def run_test_with_call_paged_attention(
        self,
        score_mod: Optional[Callable],
        mask_mod: Optional[Callable],
        sdpa_mask: Tensor,
        dtype: torch.dtype = torch.float16,
        Q_B: int = B,
        Q_H: int = Hq,
        Q_S: int = 1,
        Q_D: int = D,
        KV_B: int = B,
        KV_H: int = Hkv,
        KV_S: int = S,
        V_D: int = D,
        device="cuda",
    ):
        if device == "cpu" and dtype is torch.float16:
            dtype = torch.float32

        q = torch.randn(
            (Q_B, KV_H, Q_S * (Q_H // KV_H), Q_D),
            dtype=dtype,
            device=device,
            requires_grad=False,
        )
        k = torch.randn(
            (KV_B, KV_H, KV_S, Q_D),
            dtype=dtype,
            device=device,
            requires_grad=False,
        )
        v = torch.randn(
            (KV_B, KV_H, KV_S, V_D),
            dtype=dtype,
            device=device,
            requires_grad=False,
        )
        q_ref, k_ref, v_ref = query_key_value_clones(q, k, v)
        q_gold, k_gold, v_gold = query_key_value_clones(q, k, v, torch.float64)

        golden_call = functools.partial(
            torch.nn.functional.scaled_dot_product_attention, attn_mask=sdpa_mask
        )
        golden_out = golden_call(q_gold, k_gold, v_gold)
        ref_out = golden_call(q_ref, k_ref, v_ref)

        if mask_mod is not None:
            block_mask = create_block_mask(mask_mod, Q_B, 1, Q_S, KV_S, device=device)
        else:
            block_mask = create_block_mask(noop_mask, Q_B, 1, Q_S, KV_S, device=device)

        compiled_out, _ = self.run_paged_attention(
            score_mod, q, k, v, dtype, block_mask, device
        )

        self._check_out(
            golden_out,
            ref_out,
            compiled_out,
        )

    @supported_platform
    @expectedFailure
    @unittest.skipIf(SKIP_UT_ON_CPU, "Skip on CPU as not supported")
    @common_utils.parametrize("dtype", test_dtypes_fast)
    def test_bw_decoding_fails(self, dtype):
        make_kv = functools.partial(
            torch.randn,
            (2, 2, 128, 4),
            dtype=dtype,
            device="cuda",
            requires_grad=True,
        )
        make_q = functools.partial(
            torch.randn,
            (2, 2, 8, 4),
            dtype=dtype,
            device="cuda",
            requires_grad=True,
        )
        q, k, v, backward_grad = make_q(), make_kv(), make_kv(), make_q()

        block_mask = _create_empty_block_mask(q, k)

        @torch.compile
        def sdpa_hop(q, k, v, score_mod, block_mask):
            return flex_attention(q, k, v, score_mod)

        output = sdpa_hop(q, k, v, _identity, block_mask)

        output.backward(backward_grad)

    @supported_platform
    @common_utils.parametrize("dtype", test_dtypes)
    @common_utils.parametrize("score_mod", test_score_mods)
    @common_utils.parametrize("head_dims", test_Hq_Hkv)
    def test_builtin_score_mods(
        self, device, dtype: torch.dtype, score_mod: Callable, head_dims
    ):
        Hq, Hkv = head_dims
        assert Hq % Hkv == 0
        self.run_test(score_mod, dtype, Q_H=Hq, KV_H=Hkv, device=device)
        self.run_test_with_paged_attention(
            score_mod, dtype, Q_H=Hq, KV_H=Hkv, device=device
        )

    @supported_platform
    @common_utils.parametrize("dtype", test_dtypes_fast)
    @common_utils.parametrize("score_mod", test_score_mods)
    @common_utils.parametrize("head_dims", test_Hq_Hkv)
    @common_utils.parametrize("page_size", test_page_sizes)
    def test_paged_attention_page_size(
        self,
        device,
        dtype: torch.dtype,
        score_mod: Callable,
        head_dims: tuple[int, int],
        page_size: int,
    ):
        Hq, Hkv = head_dims
        assert Hq % Hkv == 0

        def generate_causal_offset(offset: torch.Tensor):
            def causal_offset_mask(b, h, q_idx, kv_idx):
                return (offset + q_idx) >= kv_idx

            return causal_offset_mask

        mod = generate_causal_offset(
            torch.tensor(192, device=device, dtype=torch.int32)
        )
        block_mask = create_block_mask(
            mod, B, 1, 1, S, BLOCK_SIZE=page_size, device=device
        )

        self.run_test_with_paged_attention(
            score_mod,
            dtype,
            Q_B=B,
            Q_H=Hq,
            KV_B=B,
            KV_H=Hkv,
            KV_S=S,
            block_mask=block_mask,
            device=device,
        )

    @supported_platform
    @common_utils.parametrize("dtype", test_dtypes)
    @common_utils.parametrize("score_mod", test_score_mods)
    @common_utils.parametrize("BLOCK_SIZE", test_block_size)
    def test_builtin_score_mods_different_block_size(
        self,
        device,
        dtype: torch.dtype,
        score_mod: Callable,
        BLOCK_SIZE: Union[int, tuple[int, int]],
    ):
        block_mask = create_block_mask(
            noop_mask, B, 1, 1, S, BLOCK_SIZE=BLOCK_SIZE, device=device
        )
        self.run_test(score_mod, dtype, block_mask=block_mask, device=device)

    @supported_platform
    @common_utils.parametrize("dtype", test_dtypes_fast)
    @common_utils.parametrize("k_s", test_input_strides)
    @common_utils.parametrize("v_s", test_input_strides)
    @common_utils.parametrize("head_dims", test_Hq_Hkv)
    def test_strided_inputs(self, device, dtype: torch.dtype, k_s, v_s, head_dims):
        Hq, Hkv = head_dims
        assert Hq % Hkv == 0
        q1 = torch.randn((B * Hq * D), dtype=dtype, device=device)
        k1 = torch.randn((B * Hkv * S * D * 4), dtype=dtype, device=device)
        v1 = torch.randn((B * Hkv * S * D * 4), dtype=dtype, device=device)

        k_shape = (B, Hkv, S, D)
        v_shape = (B, Hkv, S, D)

        q = q1.view(1, Hq, B, D).transpose(0, 2)

        k_strides, k_offset = k_s(B, Hkv, S, D)
        k_max = [x * (y - 1) for x, y in zip(k_strides, k_shape)]
        assert sum(k_max) + k_offset < B * Hkv * S * D * 4
        assert k_strides[-1] == 1
        k = torch.as_strided(k1, k_shape, k_strides, k_offset)

        v_strides, v_offset = v_s(B, Hkv, S, D)
        v_max = [x * (y - 1) for x, y in zip(v_strides, v_shape)]
        assert sum(v_max) + v_offset < B * Hkv * S * D * 4
        assert v_strides[-1] == 1
        v = torch.as_strided(v1, v_shape, v_strides, v_offset)

        score_mod = _generate_alibi_bias(8)

        sdpa_partial = create_attention(
            score_mod=score_mod,
            block_mask=None,
            enable_gqa=(not Hq == Hkv),
        )
        compiled_sdpa = torch.compile(sdpa_partial)
        ref_out = sdpa_partial(q, k, v)
        compiled_out = compiled_sdpa(q, k, v)

        tolerance = Tolerances(atol=2e-1, rtol=2e-1)
        torch.testing.assert_close(
            ref_out, compiled_out, atol=tolerance.atol, rtol=tolerance.rtol
        )

        paged_compiled_out, _ = self.run_paged_attention(
            score_mod, q, k, v, dtype, device=device
        )
        torch.testing.assert_close(
            ref_out, paged_compiled_out, atol=tolerance.atol, rtol=tolerance.rtol
        )

    @supported_platform
    @common_utils.parametrize("dtype", test_dtypes_fast)
    @common_utils.parametrize("head_dims", test_Hq_Hkv)
    @common_utils.parametrize("batch_dims", test_Bq_Bkv)
    @common_utils.parametrize("score_mod", test_score_mods)
    def test_kv_batch_broadcast(
        self,
        device,
        dtype: torch.dtype,
        head_dims: tuple[int, int],
        batch_dims: tuple[int, int],
        score_mod: Callable,
    ):
        Hq, Hkv = head_dims
        assert Hq % Hkv == 0

        Bq, Bkv = batch_dims
        assert Bq > 1 and Bkv == 1

        block_mask = create_block_mask(noop_mask, Bq, 1, 1, S, device=device)

        self.run_test(
            score_mod, dtype, Bq, Hq, 1, D, Bkv, Hkv, S, D, block_mask, device=device
        )

    @supported_platform
    @common_utils.parametrize("dtype", test_dtypes)
    def test_skip_odd_keys(self, device, dtype: torch.dtype):
        def score_mod(score, b, h, q, kv):
            return torch.where(kv % 2 == 0, score, float("-inf"))

        self.run_test(score_mod, dtype, device=device)
        self.run_test_with_paged_attention(score_mod, dtype, device=device)

    @supported_platform
    @common_utils.parametrize("dtype", test_dtypes)
    def test_function_composition(self, device, dtype: torch.dtype):
        def score_mod_1(score, b, h, m, n):
            return score + (m - n)

        def score_mod_2(score, b, h, m, n):
            return torch.where(m <= n, score, float("-inf"))

        def composed_score_mod(score, b, h, m, n):
            return score_mod_2(score_mod_1(score, b, h, m, n), b, h, m, n)

        self.run_test(composed_score_mod, dtype, device=device)
        self.run_test_with_paged_attention(composed_score_mod, dtype, device=device)

    @supported_platform
    @common_utils.parametrize("dtype", test_dtypes)
    def test_captured_buffers(self, device, dtype: torch.dtype):
        head_offset = torch.rand(Hq, device=device, dtype=dtype)

        def score_mod(score, b, h, m, n):
            return score + head_offset[h]

        self.run_test(score_mod, dtype, device=device)
        self.run_test_with_paged_attention(score_mod, dtype, device=device)

    @supported_platform
    @common_utils.parametrize("dtype", test_dtypes)
    def test_captured_buffers_all_dims(self, device, dtype: torch.dtype):
        head_scale = torch.randn(Hq, device=device)
        batch_scale = torch.randn(B, device=device)
        kv_scale = torch.randn(S, device=device)
        q_scale = torch.randn(1, device=device)

        def all_bias(score, batch, head, token_q, token_kv):
            score = score + kv_scale[token_kv]
            score = score + q_scale[token_q]
            score = score + head_scale[head]
            score = score + batch_scale[batch]
            return score

        self.run_test(all_bias, dtype, device=device)
        self.run_test_with_paged_attention(all_bias, dtype, device=device)

    @supported_platform
    @common_utils.parametrize("dtype", test_dtypes_fast)
    def test_seq_masking(self, device, dtype):
        seq_idx = torch.zeros(S, device=device, dtype=torch.bool)
        seq_idx[S // 2 :] = 1

        def seq_mask_mod(score, b, h, q, kv):
            return torch.where(seq_idx[q] == seq_idx[kv], score, float("-inf"))

        self.run_test(seq_mask_mod, dtype, device=device)
        self.run_test_with_paged_attention(seq_mask_mod, dtype, device=device)

    @supported_platform
    def test_non_divisible_offset_mask(self, device):
        KV_S = S - 3
        offset_tensor = torch.tensor(S // 2 - 3, device=device, dtype=torch.int32)

        def mask_mod(b, h, q, kv):
            return kv >= q + offset_tensor

        block_mask = create_block_mask(mask_mod, B, 1, 1, KV_S, device=device)
        self.run_test(KV_S=KV_S, block_mask=block_mask, device=device)

    @supported_platform
    def test_non_divisible_offset_mask_with_captured_buffer(self, device):
        KV_S = S - 3
        offset_kv = torch.randn(KV_S, device=device, dtype=torch.bfloat16)
        offset_tensor = torch.tensor(S // 2 - 3, device=device, dtype=torch.int32)

        def score_mod(score, b, h, q, kv):
            return score + offset_kv[kv]

        def mask_mod(b, h, q, kv):
            return kv >= q + offset_tensor

        block_mask = create_block_mask(mask_mod, B, 1, 1, KV_S, device=device)
        self.run_test(
            KV_S=KV_S, block_mask=block_mask, score_mod=score_mod, device=device
        )

    @supported_platform
    def test_non_divisible_multi_token_offset_mask(self, device):
        KV_S = S - 3
        Q_S = 3
        offset_tensor = torch.tensor(S // 2 - 1, device=device, dtype=torch.int32)

        def mask_mod(b, h, q, kv):
            return kv >= q + offset_tensor

        block_mask = create_block_mask(mask_mod, B, 1, Q_S, KV_S, device=device)
        self.run_test(Q_S=Q_S, KV_S=KV_S, block_mask=block_mask, device=device)

    @supported_platform
    @unittest.skipIf(SKIP_UT_ON_CPU, "Skip on CPU as not supported")
    def test_non_divisible_multi_token_offset_mask_with_captured_buffer(self):
        KV_S = S - 3
        Q_S = 3
        offset_kv = torch.randn(KV_S, device="cuda", dtype=torch.bfloat16)
        offset_q = torch.randn(Q_S, device="cuda", dtype=torch.bfloat16)
        offset_tensor = torch.tensor(S // 2 - 3, device="cuda", dtype=torch.int32)

        def score_mod(score, b, h, q, kv):
            return score + offset_kv[kv] + offset_q[q]

        def mask_mod(b, h, q, kv):
            return kv >= q + offset_tensor

        block_mask = create_block_mask(mask_mod, B, 1, Q_S, KV_S)
        self.run_test(Q_S=Q_S, KV_S=KV_S, block_mask=block_mask, score_mod=score_mod)

    @supported_platform
    @common_utils.parametrize("dtype", test_dtypes_fast)
    def test_load_from_bias_seq_only(self, device, dtype):
        bias = torch.randn(1, S, device=device, dtype=dtype)

        def bias_mod(score, b, h, q, kv):
            return score + bias[q, kv]

        self.run_test(bias_mod, dtype, device=device)
        self.run_test_with_paged_attention(bias_mod, dtype, device=device)

    @supported_platform
    @common_utils.parametrize("dtype", test_dtypes_fast)
    def test_load_from_bias_seq_batch(self, device, dtype):
        bias = torch.randn(B, 1, S, device=device, dtype=dtype)

        def bias_mod(score, b, h, q, kv):
            return score + bias[b, q, kv]

        self.run_test(bias_mod, dtype, device=device)
        self.run_test_with_paged_attention(bias_mod, dtype, device=device)

    @supported_platform
    @common_utils.parametrize("dtype", test_dtypes_fast)
    def test_load_from_bias_head_seq_batch(self, device, dtype):
        bias = torch.randn(
            B,
            Hq,
            1,
            S,
            device=device,
            dtype=dtype,
        )

        def bias_mod(score, b, h, q, kv):
            return score + bias[b, h, q, kv]

        self.run_test(bias_mod, dtype, device=device)
        self.run_test_with_paged_attention(bias_mod, dtype, device=device)

    @supported_platform
    @common_utils.parametrize("score_mod", test_score_mods)
    @common_utils.parametrize("dtype", test_dtypes)
    @common_utils.parametrize("head_dims", [(D, D // 2), (D // 2, D)])
    def test_non_equal_head_dims(self, device, dtype, score_mod, head_dims):
        qk_d, v_d = head_dims
        self.run_test(
            score_mod, dtype, B, Hq, 1, qk_d, B, Hkv, S, V_D=v_d, device=device
        )
        self.run_test_with_paged_attention(
            score_mod, dtype, B, Hq, 1, qk_d, B, Hkv, S, V_D=v_d, device=device
        )

    @supported_platform
    @common_utils.parametrize("dtype", test_dtypes_fast)
<<<<<<< HEAD
    def test_subgraph_respect_decompostion(self, device, dtype):
=======
    @common_utils.parametrize("score_mod", test_score_mods)
    @common_utils.parametrize("head_dims", test_Hq_Hkv)
    def test_head_dependent_mask_mod(self, dtype: torch.dtype, score_mod, head_dims):
        Hq, Hkv = head_dims
        assert Hq % Hkv == 0

        def head_attention_mod(kv_head_num):
            head_type = torch.tensor(
                [False if i % kv_head_num == 0 else True for i in range(kv_head_num)],
                dtype=torch.bool,
                device="cuda",
            )

            def mask_mod(b, h, q_idx, kv_idx):
                bi_mask = head_type[h]
                causal_mask = q_idx >= kv_idx

                return bi_mask & causal_mask

            return mask_mod

        mask_mod = head_attention_mod(Hq)
        mask = create_block_mask(mask_mod, 1, Hq, 1, S, device="cuda")
        self.run_test(score_mod, dtype, Q_H=Hq, KV_H=Hkv, block_mask=mask)
        self.run_test_with_paged_attention(score_mod, dtype, Q_H=Hq, KV_H=Hkv)

    @supported_platform
    @common_utils.parametrize("dtype", test_dtypes_fast)
    def test_subgraph_respect_decompostion(self, dtype):
>>>>>>> 01f226bf
        from torch._decomp import core_aten_decompositions
        from torch.fx.experimental.proxy_tensor import make_fx

        def score_mod_func(score, b, h, q, kv):
            return score - q // (1 + kv)

        make_kv = functools.partial(
            torch.randn,
            (2, 2, 128, 4),
            dtype=dtype,
            device=device,
            requires_grad=True,
        )
        make_q = functools.partial(
            torch.randn,
            (2, 2, 8, 4),
            dtype=dtype,
            device=device,
            requires_grad=True,
        )
        query, key, value = make_q(), make_kv(), make_kv()
        # floor_div is not decomposed in decompostion_table is empty
        attention = functools.partial(flex_attention, score_mod=score_mod_func)
        gm = make_fx(attention, decomposition_table={})(query, key, value)
        self.assertExpectedInline(
            gm.sdpa_score0.code.strip(),
            """\
def forward(self, arg0_1, arg1_1, arg2_1, arg3_1, arg4_1):
    add = torch.ops.aten.add.Tensor(arg4_1, 1);  arg4_1 = None
    floor_divide = torch.ops.aten.floor_divide.default(arg3_1, add);  arg3_1 = add = None
    sub = torch.ops.aten.sub.Tensor(arg0_1, floor_divide);  arg0_1 = floor_divide = None
    return sub""",
        )

        # floor_div is decomposed for core_aten_decompositions
        gm = make_fx(attention, decomposition_table=core_aten_decompositions())(
            query, key, value
        )
        self.assertExpectedInline(
            gm.sdpa_score0.code.strip(),
            """\
def forward(self, arg0_1, arg1_1, arg2_1, arg3_1, arg4_1):
    add = torch.ops.aten.add.Tensor(arg4_1, 1);  arg4_1 = None
    div = torch.ops.aten.div.Tensor_mode(arg3_1, add, rounding_mode = 'floor');  arg3_1 = add = None
    sub = torch.ops.aten.sub.Tensor(arg0_1, div);  arg0_1 = div = None
    return sub""",
        )

    @supported_platform
    @common_utils.parametrize("dtype", test_dtypes_fast)
    def test_silu_on_score(self, device, dtype):
        def silu_score(score, b, h, q, kv):
            return torch.nn.functional.silu(score)

        self.run_test(silu_score, dtype, device=device)
        self.run_test_with_paged_attention(silu_score, dtype, device=device)

    @supported_platform
    @common_utils.parametrize("dtype", test_dtypes_fast)
    def test_padded_dense_causal(self, device, dtype):
        seq_len = torch.arange(B, device=device, dtype=torch.int32) + 1

        def create_padded_dense_wrapper(orig_score_mod):
            def njt_score_mod(qk, b, h, q, kv):
                return torch.where(
                    qk <= seq_len[b], orig_score_mod(qk, b, h, q, kv), -float("inf")
                )

            return njt_score_mod

        causal_njt = create_padded_dense_wrapper(_causal)

        self.run_test(causal_njt, dtype, device=device)
        self.run_test_with_paged_attention(causal_njt, dtype, device=device)

    @supported_platform
    @common_utils.parametrize("dtype", test_dtypes_fast)
    def test_captured_scale(self, device, dtype):
        scale = torch.ones((), device=device, dtype=torch.int32)

        def score_mod_scale(qk, b, h, q, kv):
            return qk + scale

        self.run_test(score_mod_scale, dtype, device=device)
        self.run_test_with_paged_attention(score_mod_scale, dtype, device=device)

    @supported_platform
    @common_utils.parametrize("dtype", test_dtypes_fast)
    def test_recompile_changed_score_mod(self, device, dtype):
        scale = torch.ones((), device=device, dtype=torch.int32)
        ADD = True

        def score_mod_scale(qk, b, h, q, kv):
            if ADD:
                return qk + scale
            else:
                return qk * scale

        self.run_test(score_mod_scale, dtype, device=device)
        self.run_test_with_paged_attention(score_mod_scale, dtype, device=device)

        ADD = False
        self.run_test(score_mod_scale, dtype, device=device)
        self.run_test_with_paged_attention(score_mod_scale, dtype, device=device)

    @supported_platform
    @common_utils.parametrize("head_dim", [17, 24, 94, 121])
    @common_utils.parametrize("dtype", test_dtypes_fast)
    def test_non_pow_2_headdim(self, device, dtype, head_dim):
        self.run_test(
            _rel_bias, dtype, B, Hq, S, head_dim, B, Hkv, S, head_dim, device=device
        )

    @supported_platform
    @expectedFailure  # If we capture a tensor then we can perform a reduction on it, and that shouldn't be allowed
    @common_utils.parametrize("dtype", test_dtypes_fast)
    def test_captured_reduction(self, device, dtype):
        scale = torch.randn((B, 8), device=device)

        def score_mod_scale(qk, b, h, q, kv):
            return qk + scale[b].sum(dim=-1)

        self.run_test(score_mod_scale, dtype, device=device)

    @supported_platform
    def test_multiple_score_mod_calls(self, device):
        query = torch.randn((1, 8, 4, 64), dtype=torch.float32, device=device)
        keys = [
            torch.randn((1, 8, 1024, 64), dtype=torch.float32, device=device)
            for _ in range(2)
        ]
        values = [
            torch.randn((1, 8, 1024, 64), dtype=torch.float32, device=device)
            for _ in range(2)
        ]

        def scoremod_1(qk, b, h, q, kv):
            return qk + (q - kv)

        def scoremod_2(qk, b, h, q, kv):
            return torch.where(q >= kv, qk, -float("inf"))

        def f(q, k1, k2, v1, v2):
            q2 = flex_attention(q, k1, v1, score_mod=scoremod_1)
            return flex_attention(q2, k2, v2, score_mod=scoremod_2)

        out = f(query, *keys, *values)
        out2 = torch.compile(f)(query, *keys, *values)
        tolerance = Tolerances(atol=2e-1, rtol=2e-1)
        torch.testing.assert_close(out, out2, atol=tolerance.atol, rtol=tolerance.rtol)

    @supported_platform
    def test_multiple_score_mod_calls2(self, device):
        query = torch.randn((1, 8, 4, 64), dtype=torch.float32, device=device)
        keys = [
            torch.randn((1, 8, 1024, 64), dtype=torch.float32, device=device)
            for _ in range(3)
        ]
        values = [
            torch.randn((1, 8, 1024, 64), dtype=torch.float32, device=device)
            for _ in range(3)
        ]

        def scoremod_1(qk, b, h, q, kv):
            return qk + (q - kv)

        def scoremod_2(qk, b, h, q, kv):
            return torch.where(q >= kv, qk, -float("inf"))

        attention1 = functools.partial(flex_attention, score_mod=scoremod_1)

        def f(q, k1, k2, k3, v1, v2, v3):
            q2 = attention1(q, k1, v1)
            q3 = flex_attention(q2, k2, v2, score_mod=scoremod_2)
            return flex_attention(q3, k3, v3, score_mod=scoremod_1)

        out = f(query, *keys, *values)
        out2 = torch.compile(f)(query, *keys, *values)
        self.assertTrue((out - out2).abs().mean() < 1e-2)

    @supported_platform
    def test_multiple_score_mod_calls_paged_attention(self, device):
        query = torch.randn((1, 8, 4, 64), dtype=torch.float32, device=device)
        keys = [
            torch.randn((1, 8, 1024, 64), dtype=torch.float32, device=device)
            for _ in range(2)
        ]
        values = [
            torch.randn((1, 8, 1024, 64), dtype=torch.float32, device=device)
            for _ in range(2)
        ]

        def scoremod_1(qk, b, h, q, kv):
            return qk + (q - kv)

        def scoremod_2(qk, b, h, q, kv):
            return torch.where(q >= kv, qk, -float("inf"))

        block_mask = create_block_mask(noop_mask, 1, 1, 4, 1024, device=device)

        def f(q, k1, k2, v1, v2):
            q2 = flex_attention(q, k1, v1, score_mod=scoremod_1, block_mask=block_mask)
            return flex_attention(
                q2, k2, v2, score_mod=scoremod_2, block_mask=block_mask
            )

        eager_out = f(query, *keys, *values)

        (
            k_cache1,
            v_cache1,
            converted_block_mask1,
            converted_score_mod1,
        ) = self.preprocess_paged_attention(
            scoremod_1,
            query,
            keys[0],
            values[0],
            block_mask,
            torch.float32,
            device=device,
        )
        (
            k_cache2,
            v_cache2,
            converted_block_mask2,
            converted_score_mod2,
        ) = self.preprocess_paged_attention(
            scoremod_2,
            query,
            keys[1],
            values[1],
            block_mask,
            torch.float32,
            device=device,
        )

        def paged_f(q, k1, k2, v1, v2):
            q2 = flex_attention(
                q,
                k1,
                v1,
                score_mod=converted_score_mod1,
                block_mask=converted_block_mask1,
            )
            return flex_attention(
                q2,
                k2,
                v2,
                score_mod=converted_score_mod2,
                block_mask=converted_block_mask2,
            )

        compiled_out = torch.compile(paged_f)(
            query, k_cache1, k_cache2, v_cache1, v_cache2
        )
        tolerance = Tolerances(atol=2e-1, rtol=2e-1)
        torch.testing.assert_close(
            eager_out, compiled_out, atol=tolerance.atol, rtol=tolerance.rtol
        )

    @supported_platform
    def test_multiple_score_mod_calls_paged_attention2(self, device):
        query = torch.randn((1, 8, 4, 64), dtype=torch.float32, device=device)
        keys = [
            torch.randn((1, 8, 1024, 64), dtype=torch.float32, device=device)
            for _ in range(3)
        ]
        values = [
            torch.randn((1, 8, 1024, 64), dtype=torch.float32, device=device)
            for _ in range(3)
        ]

        def scoremod_1(qk, b, h, q, kv):
            return qk + (q - kv)

        def scoremod_2(qk, b, h, q, kv):
            return torch.where(q >= kv, qk, -float("inf"))

        block_mask = create_block_mask(noop_mask, 1, 1, 4, 1024, device=device)

        attention1 = functools.partial(
            flex_attention, score_mod=scoremod_1, block_mask=block_mask
        )

        def f(q, k1, k2, k3, v1, v2, v3):
            q2 = attention1(q, k1, v1)
            q3 = flex_attention(q2, k2, v2, score_mod=scoremod_2, block_mask=block_mask)
            return flex_attention(
                q3, k3, v3, score_mod=scoremod_1, block_mask=block_mask
            )

        eager_out = f(query, *keys, *values)

        (
            k_cache1,
            v_cache1,
            converted_block_mask1,
            converted_score_mod1,
        ) = self.preprocess_paged_attention(
            scoremod_1,
            query,
            keys[0],
            values[0],
            block_mask,
            torch.float32,
            device=device,
        )
        (
            k_cache2,
            v_cache2,
            converted_block_mask2,
            converted_score_mod2,
        ) = self.preprocess_paged_attention(
            scoremod_2,
            query,
            keys[1],
            values[1],
            block_mask,
            torch.float32,
            device=device,
        )
        (
            k_cache3,
            v_cache3,
            converted_block_mask3,
            converted_score_mod3,
        ) = self.preprocess_paged_attention(
            scoremod_1,
            query,
            keys[2],
            values[2],
            block_mask,
            torch.float32,
            device=device,
        )

        paged_attention1 = functools.partial(
            flex_attention,
            score_mod=converted_score_mod1,
            block_mask=converted_block_mask1,
        )

        def paged_f(q, k1, k2, k3, v1, v2, v3):
            q2 = paged_attention1(q, k1, v1)
            q3 = flex_attention(
                q2,
                k2,
                v2,
                score_mod=converted_score_mod2,
                block_mask=converted_block_mask2,
            )
            return flex_attention(
                q3,
                k3,
                v3,
                score_mod=converted_score_mod3,
                block_mask=converted_block_mask3,
            )

        compiled_out = torch.compile(paged_f)(
            query, k_cache1, k_cache2, k_cache3, v_cache1, v_cache2, v_cache3
        )
        tolerance = Tolerances(atol=2e-1, rtol=2e-1)
        torch.testing.assert_close(
            eager_out, compiled_out, atol=tolerance.atol, rtol=tolerance.rtol
        )

    @supported_platform
    @common_utils.parametrize("dtype", test_dtypes)
    def test_njt_causal(self, device, dtype):
        offsets = torch.tensor(
            [0, 1024, 1024 + 512, S], device=device, dtype=torch.int32
        )
        seq_idx = torch.zeros(S, device=device, dtype=torch.int32)
        for idx in range(len(offsets) - 1):
            seq_idx[offsets[idx] : offsets[idx + 1]] = idx

        def create_njt_wrapper(orig_score_mod, offsets, seq_idx):
            def njt_score_mod(qk, b, h, q, kv):
                q_nested = q - offsets[seq_idx[q]]
                kv_nested = kv - offsets[seq_idx[kv]]
                return orig_score_mod(qk, b, h, q_nested, kv_nested)

            return njt_score_mod

        causal_njt = create_njt_wrapper(_causal, offsets, seq_idx)

        self.run_test(causal_njt, dtype, device=device)
        self.run_test_with_paged_attention(causal_njt, dtype, device=device)

    @supported_platform
    def test_mixed_dtypes_fails(self, device):
        query = torch.randn((1, 1, 8, 64), dtype=torch.float32, device=device)
        key = torch.randn((1, 1, 1024, 64), dtype=torch.float16, device=device)
        value = torch.randn((1, 1, 1024, 64), dtype=torch.float16, device=device)
        with self.assertRaisesRegex(
            ValueError, "Expected query, key, and value to have the same dtype"
        ):
            flex_attention(query, key, value, _identity)

    @supported_platform
    @patch.object(torch._inductor.config, "max_autotune", True)
    def test_max_autotune(self, device):
        def score_mod(score, b, h, m, n):
            return score * 2

        self.run_test(score_mod, device=device)
        self.run_test_with_paged_attention(score_mod, device=device)

    @supported_platform
    @patch.object(torch._inductor.config, "max_autotune", True)
    def test_max_autotune_with_captured(self, device):
        head_scale = torch.randn(Hq, device=device)
        batch_scale = torch.randn(B, device=device)
        tok_scale = torch.randn(S, device=device)
        q_scale = torch.randn(1, device=device)

        def bias_mod(score, batch, head, token_q, token_kv):
            score = score + tok_scale[token_kv]
            score = score + q_scale[token_q]
            score = score + batch_scale[batch]
            score = score + head_scale[head]
            return score

        self.run_test(bias_mod, device=device)
        self.run_test_with_paged_attention(bias_mod, device=device)

    @supported_platform
    def test_fully_masked_out_rows_0_check_gqa(self, device):
        # Ensure fully masked out rows won't cause NaNs.
        query = torch.randn(
            (B, Hq, S, D),
            dtype=torch.float32,
            device=device,
            requires_grad=not self.test_inference_only,
        )
        key = torch.randn(
            (B, Hkv, S, D),
            dtype=torch.float32,
            device=device,
            requires_grad=not self.test_inference_only,
        )
        value = torch.randn(
            (B, Hkv, S, D),
            dtype=torch.float32,
            device=device,
            requires_grad=not self.test_inference_only,
        )

        M = S // 2

        def mask_mod(b, h, q, kv):
            return q < M

        block_mask = create_block_mask(mask_mod, 1, 1, S, S, device=device)

        flex = torch.compile(flex_attention, dynamic=False)
        if not self.test_inference_only:
            out, lse = flex(
                query,
                key,
                value,
                block_mask=block_mask,
                enable_gqa=True,
                return_lse=True,
            )
            self.assertTrue((lse[:, :, M:] == -float("inf")).all())

            loss = out.sum() + lse.sum()
            loss.backward()
            self.assertEqual(query.grad[:, :, M:, :].sum(), 0)
        else:
            out = flex(
                query,
                key,
                value,
                block_mask=block_mask,
                enable_gqa=True,
                return_lse=False,
            )
        self.assertEqual(out[:, :, M:, :].sum(), 0)

    @supported_platform
    def test_windowed_no_mask_vs_sdpa(self, device):
        score_mod = _generate_windowed(1000)
        attention = functools.partial(flex_attention, score_mod=score_mod)

        sdpa_mask = _get_windowed_sdpa_mask(8, S, 1000)

        sdpa_attention = functools.partial(
            torch.nn.functional.scaled_dot_product_attention, attn_mask=sdpa_mask
        )

        self.run_test_with_call(
            attention, sdpa_attention, Q_H=16, KV_H=16, Q_S=8, device=device
        )

    @supported_platform
    def test_windowed_full_mask_vs_sdpa(self, device):
        def mask_mod(b, h, q, kv):
            return q + 1000 >= kv

        score_mod = _generate_windowed(1000)

        block_mask = create_block_mask(mask_mod, 1, 1, 8, S, device=device)
        attention = functools.partial(
            flex_attention, block_mask=block_mask, score_mod=score_mod
        )

        sdpa_mask = _get_windowed_sdpa_mask(8, S, 1000)
        sdpa_attention = functools.partial(
            torch.nn.functional.scaled_dot_product_attention, attn_mask=sdpa_mask
        )

        self.run_test_with_call(
            attention, sdpa_attention, Q_H=16, KV_H=16, Q_S=8, device=device
        )

    @supported_platform
    def test_windowed_partial_block_vs_sdpa(self, device):
        def mask_mod(b, h, q, kv):
            return q + 1000 >= kv

        block_mask = create_block_mask(mask_mod, 1, 1, 8, S, device=device)
        attention = functools.partial(flex_attention, block_mask=block_mask)

        sdpa_mask = _get_windowed_sdpa_mask(8, S, 1000)
        sdpa_attention = functools.partial(
            torch.nn.functional.scaled_dot_product_attention, attn_mask=sdpa_mask
        )

        self.run_test_with_call(
            attention, sdpa_attention, Q_H=16, KV_H=16, Q_S=8, device=device
        )

    @supported_platform
    def test_windowed_no_mask_vs_sdpa_paged_attention(self, device):
        score_mod = _generate_windowed(1000)

        sdpa_mask = _get_windowed_sdpa_mask(8, S, 1000)

        self.run_test_with_call_paged_attention(
            score_mod, None, sdpa_mask, Q_H=16, KV_H=16, Q_S=8, device=device
        )

    @supported_platform
    def test_windowed_full_mask_vs_sdpa_paged_attention(self, device):
        def mask_mod(b, h, q, kv):
            return q + 1000 >= kv

        score_mod = _generate_windowed(1000)
        sdpa_mask = _get_windowed_sdpa_mask(8, S, 1000)
        self.run_test_with_call_paged_attention(
            score_mod, mask_mod, sdpa_mask, Q_H=16, KV_H=16, Q_S=8, device=device
        )

    @supported_platform
    def test_windowed_partial_block_vs_sdpa_paged_attention(self, device):
        def mask_mod(b, h, q, kv):
            return q + 1000 >= kv

        sdpa_mask = _get_windowed_sdpa_mask(8, S, 1000)

        self.run_test_with_call_paged_attention(
            None, mask_mod, sdpa_mask, Q_H=16, KV_H=16, Q_S=8, device=device
        )

    @supported_platform
    @unittest.skipIf(SKIP_UT_ON_CPU, "Skip on CPU as not supported")
    @common_utils.parametrize("dtype", test_dtypes)
    @common_utils.parametrize("score_mod", [_identity, _causal])
    def test_logsumexp_correctness(self, dtype, score_mod):
        make_kv = functools.partial(
            torch.randn,
            (B, Hkv, S, D),
            dtype=dtype,
            device="cuda",
            requires_grad=True,
        )
        make_q = functools.partial(
            torch.randn,
            (B, Hkv, Hq // Hkv, D),
            dtype=dtype,
            device="cuda",
            requires_grad=True,
        )
        q, k, v = make_q(), make_kv(), make_kv()

        @torch.compile
        def sdpa_hop(q, k, v, score_mod):
            return flex_attention(q, k, v, score_mod, return_lse=True)

        @torch.compile(backend="aot_eager")
        def eager_sdpa_hop(q, k, v, score_mod):
            return flex_attention(q, k, v, score_mod, return_lse=True)

        ref_out, ref_lse = eager_sdpa_hop(
            q.to(torch.float64),
            k.to(torch.float64),
            v.to(torch.float64),
            score_mod,
        )
        compiled_out, compiled_lse = sdpa_hop(q, k, v, score_mod)

        self.assertTrue(ref_lse.dtype == torch.float64)
        self.assertTrue(compiled_lse.dtype == torch.float32)

        tolerance = Tolerances(atol=2e-2, rtol=2e-2)
        torch.testing.assert_close(
            ref_out.to(dtype=torch.float32),
            compiled_out.to(dtype=torch.float32),
            atol=tolerance.atol,
            rtol=tolerance.rtol,
        )
        torch.testing.assert_close(
            ref_lse.to(dtype=torch.float32),
            compiled_lse.to(dtype=torch.float32),
            atol=tolerance.atol,
            rtol=tolerance.rtol,
        )

    @supported_platform
    @unittest.skipIf(SKIP_UT_ON_CPU, "Skip on CPU as not supported")
    def test_logsumexp_only_return(self):
        make_q = functools.partial(
            torch.randn,
            (B, Hkv, Hq // Hkv, D),
            dtype=torch.float32,
            device="cuda",
            requires_grad=True,
        )
        make_kv = functools.partial(
            torch.randn,
            (B, Hkv, S, D),
            dtype=torch.float32,
            device="cuda",
            requires_grad=True,
        )

        q, k, v = make_q(), make_kv(), make_kv()

        @torch.compile
        def func(q, k, v, score_mod):
            _, lse = flex_attention(q, k, v, score_mod, return_lse=True)
            lse_2 = lse * 2
            return lse_2

        _, code = run_and_get_code(func, q, k, v, _identity)
        # Ensure that we're still generating the flexattention kernel
        FileCheck().check_count(".run(primals_1, primals_2, primals_3", 1, True).run(
            code[0]
        )

    @supported_platform
    def test_non_sparse_mulitple_block_size(self, device):
        def generate_causal_offset(offset: torch.Tensor):
            def causal_offset_mask(b, h, q_idx, kv_idx):
                return (offset + q_idx) >= kv_idx

            return causal_offset_mask

        def noop(score, b, h, q_idx, kv_idx):  # noqa: F841
            return score

        mod = generate_causal_offset(
            torch.tensor(192, device=device, dtype=torch.int32)
        )
        block_mask = create_block_mask(mod, 1, 1, 1, 65, device=device)

        self.run_test(
            score_mod=None,
            dtype=torch.float32,
            block_mask=block_mask,
            Q_B=1,
            Q_H=1,
            Q_S=1,
            Q_D=16,
            KV_B=1,
            KV_H=1,
            KV_S=65,
            V_D=16,
            device=device,
        )
        self.run_test_with_paged_attention(
            score_mod=None,
            dtype=torch.float32,
            block_mask=block_mask,
            Q_B=1,
            Q_H=1,
            Q_S=1,
            QK_D=16,
            KV_B=1,
            KV_H=1,
            KV_S=65,
            V_D=16,
            device=device,
        )

    @supported_platform
    def test_do_not_trigger_dynamic_shapes_on_empty_block_mask(self, device):
        torch._dynamo.reset()
        H = Hq
        q = torch.randn(B, H, 1, D, device=device)
        for i in range(5):
            k = torch.randn(B, H, S + i, D, device=device)
            v = torch.randn(B, H, S + i, D, device=device)
            compiled_flex_attention = torch.compile(flex_attention)
            ref = flex_attention(q, k, v)
            res = compiled_flex_attention(q, k, v)
            tolerance = Tolerances(atol=2e-1, rtol=2e-1)
            torch.testing.assert_close(
                ref, res, atol=tolerance.atol, rtol=tolerance.rtol
            )
            # Ensure no more re-compilation after the second automatic dynamic shape version.
            if i == 0:
                self.assertEqual(torch._dynamo.utils.counters["frames"]["ok"], 1)
            else:
                self.assertEqual(torch._dynamo.utils.counters["frames"]["ok"], 2)

    @supported_platform
    @common_utils.parametrize("dtype", test_dtypes_fast)
    def test_larger_block_mask_bug(self, device, dtype):
        def mask_mod(b, h, q_idx, kv_idx):
            return q_idx >= kv_idx

        mask_2 = create_block_mask(
            mask_mod=mask_mod,
            B=2,
            H=None,
            Q_LEN=2,
            KV_LEN=2,
            device=device,
        )

        # Compile flex attention
        flex_attention_compiled = torch.compile(flex_attention, dynamic=False)

        # Create input tensors
        shape = (2, 1, 2, 16)
        q = torch.normal(0.0, 3.0, shape, device=device, dtype=dtype)
        k = torch.normal(0.0, 3.0, shape, device=device, dtype=dtype)
        v = torch.normal(0.0, 3.0, shape, device=device, dtype=dtype)
        eager = flex_attention(q, k, v, block_mask=mask_2)
        out = flex_attention_compiled(q, k, v, block_mask=mask_2)
        torch.testing.assert_close(eager, out, atol=5e-3, rtol=5e-3)

    @common_utils.parametrize("dtype", test_dtypes_fast)
    @common_utils.parametrize("score_mod", test_score_mods)
    @supported_platform
    def test_decode_at_different_input_position(
        self, device, dtype: torch.dtype, score_mod: Callable
    ):
        n_pages, page_size, max_batch_size, max_seq_len = 32, 64, 4, 512
        n_heads, head_dim = 4, 16

        def causal_mask(b, h, q, kv):
            return q >= kv

        block_mask = create_block_mask(
            causal_mask,
            max_batch_size,
            1,
            max_seq_len,
            max_seq_len,
            device=device,
            BLOCK_SIZE=page_size,
        )

        # init 4 requests with different prefill length
        prefill_length = [5, 98, 47, 194]
        querys, keys, values = [], [], []
        for seq_len in prefill_length:
            q = torch.randn(
                1,
                n_heads,
                1,
                head_dim,
                device=device,
                dtype=dtype,
                requires_grad=False,
            )
            k = torch.randn(
                1,
                n_heads,
                seq_len,
                head_dim,
                device=device,
                dtype=dtype,
                requires_grad=False,
            )
            v = torch.randn(
                1,
                n_heads,
                seq_len,
                head_dim,
                device=device,
                dtype=dtype,
                requires_grad=False,
            )
            querys.append(q)
            keys.append(k)
            values.append(v)

        # get ground truth output
        ref_outs, golden_outs = [], []
        for q, k, v in zip(querys, keys, values):
            q_ref, k_ref, v_ref = query_key_value_clones(q, k, v)
            q_gold, k_gold, v_gold = query_key_value_clones(q, k, v, torch.float64)

            slice_block_mask = block_mask._adjust(1, k_ref.shape[2])
            slice_block_mask.seq_lengths = (1, k_ref.shape[2])
            ref_out = flex_attention(
                q_ref, k_ref, v_ref, score_mod, slice_block_mask, enable_gqa=False
            )
            golden_out = flex_attention(
                q_gold, k_gold, v_gold, score_mod, slice_block_mask, enable_gqa=False
            )

            ref_outs.append(ref_out)
            golden_outs.append(golden_out)
        ref_outs = torch.cat(ref_outs)
        golden_outs = torch.cat(golden_outs)

        # init paged attention
        paged_cache = PagedAttention(n_pages, page_size, max_batch_size, device=device)
        batch_reserve(paged_cache, torch.tensor([100, 200, 50, 300], device=device))
        batch_reserve(paged_cache, torch.tensor([100, 512, 300, 300], device=device))
        batch_reserve(paged_cache, torch.tensor([512, 512, 300, 300], device=device))
        batch_reserve(paged_cache, torch.tensor([512, 512, 512, 300], device=device))
        batch_reserve(paged_cache, torch.tensor([512, 512, 512, 512], device=device))

        # allocate paged kv cache
        MAX_CACHED_SEQ_LEN = n_pages * page_size
        k_cache = torch.zeros(
            1,
            n_heads,
            MAX_CACHED_SEQ_LEN,
            head_dim,
            device=device,
            dtype=dtype,
        )
        v_cache = torch.zeros(
            1,
            n_heads,
            MAX_CACHED_SEQ_LEN,
            head_dim,
            device=device,
            dtype=dtype,
        )

        # prefill paged kv cache
        for i, seq_len in enumerate(prefill_length):
            batch_idx = torch.tensor([i], device=device, dtype=torch.int32)
            input_pos = torch.arange(seq_len, device=device, dtype=torch.int32).view(
                1, seq_len
            )
            paged_cache.assign(
                batch_idx, input_pos, keys[i], values[i], k_cache, v_cache
            )

        # get paged out and check correctness
        batch_idx = torch.arange(max_batch_size, device=device, dtype=torch.int32)
        input_pos = torch.tensor(prefill_length, device=device, dtype=torch.int32).view(
            max_batch_size, 1
        )
        new_block_mask = paged_cache.convert_logical_block_mask(block_mask)
        new_block_mask.seq_lengths = (1, new_block_mask.seq_lengths[1])
        compiled_sdpa = torch.compile(
            create_attention(
                paged_cache.get_score_mod(score_mod), new_block_mask, enable_gqa=False
            )
        )
        paged_out = compiled_sdpa(
            torch.cat(querys, 0), k_cache, v_cache, block_mask=new_block_mask
        )

        with torch.no_grad():
            dtype = paged_out.dtype
            if dtype == torch.float32:
                fudge_factor = 10.0
            else:
                fudge_factor = 1.1

            # Checkout output
            self._check_equal(golden_outs, ref_outs, paged_out, fudge_factor, "Out")


instantiate_device_type_tests(TestFlexDecoding, globals(), only_for=test_device)

if __name__ == "__main__":
    from torch._inductor.test_case import run_tests

    run_tests()<|MERGE_RESOLUTION|>--- conflicted
+++ resolved
@@ -23,16 +23,10 @@
 from torch.testing import FileCheck
 from torch.testing._internal import common_utils
 from torch.testing._internal.common_cuda import PLATFORM_SUPPORTS_BF16
-<<<<<<< HEAD
 from torch.testing._internal.common_device_type import (
     flex_attention_supported_platform as supported_platform,
     instantiate_device_type_tests,
 )
-from torch.testing._internal.common_utils import skipIfRocm
-=======
-from torch.utils._triton import has_triton
-
->>>>>>> 01f226bf
 
 
 Tolerances = namedtuple("Tolerances", ["atol", "rtol"])
@@ -1069,12 +1063,9 @@
 
     @supported_platform
     @common_utils.parametrize("dtype", test_dtypes_fast)
-<<<<<<< HEAD
-    def test_subgraph_respect_decompostion(self, device, dtype):
-=======
     @common_utils.parametrize("score_mod", test_score_mods)
     @common_utils.parametrize("head_dims", test_Hq_Hkv)
-    def test_head_dependent_mask_mod(self, dtype: torch.dtype, score_mod, head_dims):
+    def test_head_dependent_mask_mod(self, device, dtype: torch.dtype, score_mod, head_dims):
         Hq, Hkv = head_dims
         assert Hq % Hkv == 0
 
@@ -1082,7 +1073,7 @@
             head_type = torch.tensor(
                 [False if i % kv_head_num == 0 else True for i in range(kv_head_num)],
                 dtype=torch.bool,
-                device="cuda",
+                device=device,
             )
 
             def mask_mod(b, h, q_idx, kv_idx):
@@ -1094,14 +1085,13 @@
             return mask_mod
 
         mask_mod = head_attention_mod(Hq)
-        mask = create_block_mask(mask_mod, 1, Hq, 1, S, device="cuda")
-        self.run_test(score_mod, dtype, Q_H=Hq, KV_H=Hkv, block_mask=mask)
-        self.run_test_with_paged_attention(score_mod, dtype, Q_H=Hq, KV_H=Hkv)
+        mask = create_block_mask(mask_mod, 1, Hq, 1, S, device=device)
+        self.run_test(score_mod, dtype, Q_H=Hq, KV_H=Hkv, block_mask=mask, device=device)
+        self.run_test_with_paged_attention(score_mod, dtype, Q_H=Hq, KV_H=Hkv, device=device)
 
     @supported_platform
     @common_utils.parametrize("dtype", test_dtypes_fast)
-    def test_subgraph_respect_decompostion(self, dtype):
->>>>>>> 01f226bf
+    def test_subgraph_respect_decompostion(self, device, dtype):
         from torch._decomp import core_aten_decompositions
         from torch.fx.experimental.proxy_tensor import make_fx
 
