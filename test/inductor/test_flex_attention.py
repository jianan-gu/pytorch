# Owner(s): ["module: inductor"]
# flake8: noqa: B950

import functools
import random
import string
import unittest
from collections import namedtuple
from contextlib import contextmanager
from dataclasses import dataclass
from itertools import product
from typing import Callable, List, Optional, Tuple, Union
from unittest import expectedFailure, skip, skipUnless
from unittest.mock import patch

import torch
from torch._dynamo.testing import CompileCounterWithBackend, normalize_gm
from torch._inductor import metrics
from torch._inductor.test_case import TestCase as InductorTestCase
from torch._inductor.utils import run_and_get_code
from torch.nn.attention.experimental._paged_attention import PagedAttention
from torch.nn.attention.flex_attention import (
    _create_empty_block_mask,
    _DEFAULT_SPARSE_BLOCK_SIZE,
    _identity,
    _mask_mod_signature,
    _score_mod_signature,
    and_masks,
    BlockMask,
    create_block_mask,
    flex_attention,
    noop_mask,
    or_masks,
)
from torch.testing import FileCheck
from torch.testing._internal import common_utils
from torch.testing._internal.common_cuda import PLATFORM_SUPPORTS_BF16, TEST_MULTIGPU
from torch.testing._internal.common_device_type import (
    flex_attention_supported_platform as supported_platform,
)
from torch.testing._internal.common_utils import TEST_WITH_ROCM
from torch.utils._triton import has_triton


# Use this decorator only when hitting Triton bugs on H100
running_on_a100_only = skipUnless(
    torch.cuda.is_available()
    and has_triton()
    and torch.cuda.get_device_capability() == (8, 0),
    "Requires A100 and Triton",
)

Tolerances = namedtuple("Tolerances", ["atol", "rtol"])
torch.set_float32_matmul_precision("high")

index = torch.ops.aten.index
Tensor = torch.Tensor


@contextmanager
def temp_float32_matmul_precision(precision: str):
    """
    Temporarily set the float32 matmul precision and restore it after the context is exited.

    Args:
    precision (str): The precision to set ('highest', 'high', or 'medium').
    """
    original_precision = torch.get_float32_matmul_precision()
    try:
        torch.set_float32_matmul_precision(precision)
        yield
    finally:
        torch.set_float32_matmul_precision(original_precision)


def rmse(ref, res):
    """
    Calculate root mean squared error
    """
    return torch.sqrt(torch.mean(torch.square(ref - res)))


def create_attention(score_mod, block_mask, enable_gqa=False):
    return functools.partial(
        flex_attention,
        score_mod=score_mod,
        block_mask=block_mask,
        enable_gqa=enable_gqa,
    )


def create_block_mask_test(score_mod, query, key):
    block_mask = create_block_mask(
        score_mod,
        1,
        1,
        query.shape[-2],
        key.shape[-2],
        query.device,
    )
    return block_mask


TEST_ON_CUDA = (
    torch.cuda.is_available()
    and torch.utils._triton.has_triton()
    and torch.cuda.get_device_capability() >= (8, 0)
)
test_devices = ["cpu", "cuda"] if TEST_ON_CUDA else ["cpu"]
if TEST_ON_CUDA and not PLATFORM_SUPPORTS_BF16:
    test_dtypes = [torch.float16, torch.float32]
else:
    test_dtypes = [torch.float32, torch.bfloat16, torch.float16]
test_dtypes_fast = {"cuda": torch.float16, "cpu": torch.float32}


# --------- Useful score mod functions for testing ---------
def _causal(
    score: Tensor,
    batch: Tensor,
    head: Tensor,
    token_q: Tensor,
    token_kv: Tensor,
) -> Tensor:
    return torch.where(token_q >= token_kv, score, float("-inf"))


def _rel_bias(
    score: Tensor,
    batch: Tensor,
    head: Tensor,
    token_q: Tensor,
    token_kv: Tensor,
) -> Tensor:
    return score + (token_q - token_kv)


def _rel_causal(
    score: Tensor,
    batch: Tensor,
    head: Tensor,
    token_q: Tensor,
    token_kv: Tensor,
) -> Tensor:
    return torch.where(token_q >= token_kv, score + (token_q - token_kv), float("-inf"))


def _generate_alibi_bias(num_heads: int):
    def _alibi_bias(
        score: Tensor,
        batch: Tensor,
        head: Tensor,
        token_q: Tensor,
        token_kv: Tensor,
    ) -> Tensor:
        scale = torch.exp2(-((head + 1) * 8.0 / num_heads))
        return score + (token_kv - token_q) * scale

    return _alibi_bias


def _inverse_causal(score, b, h, m, n):
    return torch.where(m <= n, score, float("-inf"))


def _times_two(score, b, h, m, n):
    """Joint graph needed for correctness"""
    return score * 2


def _squared(score, b, h, m, n):
    """Joint graph needed for correctness"""
    return score * score


def _head_offset(dtype: torch.dtype):
    """Captured Buffer"""
    head_offset = torch.rand(H, device="cuda", dtype=dtype)

    def score_mod(score, b, h, m, n):
        return score * head_offset[h]

    return score_mod


def _trig(score, b, h, m, n):
    """Joint graph needed for correctness"""
    return torch.sin(torch.cos(score)) + torch.tan(b)


def _trig2(score, b, h, m, n):
    """Branching joint graph"""
    cos_score = torch.cos(score)
    sin_score = torch.sin(score)
    z = cos_score * sin_score + torch.tan(b)
    return z


# --------- Useful mask mod functions for testing ---------
def _causal_mask(
    batch: Tensor,
    head: Tensor,
    token_q: Tensor,
    token_kv: Tensor,
) -> Tensor:
    return token_q >= token_kv


def _inverse_causal_mask(
    batch: Tensor,
    head: Tensor,
    token_q: Tensor,
    token_kv: Tensor,
) -> Tensor:
    return token_q <= token_kv


test_score_mods = [
    _identity,
    _times_two,
    _squared,
    _causal,
    _inverse_causal,
    _rel_bias,
    _rel_causal,
    _generate_alibi_bias(8),
]

test_score_mask_mod_map = {
    _identity: noop_mask,
    _times_two: noop_mask,
    _squared: noop_mask,
    _causal: _causal_mask,
    _inverse_causal: _inverse_causal_mask,
    _rel_bias: noop_mask,
    _rel_causal: _causal_mask,
    _generate_alibi_bias(8): noop_mask,
}

captured_buffers_map = {
    "_head_offset": _head_offset,
}

B = 4
H = 8
S = 2048
D = 64

test_Hq_Hkv = [
    (4, 2),
    (4, 1),
]

test_Bq_Bkv = [
    (3, 1),
    (4, 1),
    (5, 1),
]

test_block_size = [
    128,
    256,
    (128, 256),
    (256, 128),
]


def query_key_value_clones(
    query: torch.Tensor,
    key: torch.Tensor,
    value: torch.Tensor,
    dtype: torch.dtype = None,
):
    """Clones the query, key, and value tensors and moves them to the specified dtype."""
    if dtype is None:
        dtype = query.dtype
    query_ref = query.detach().clone().to(dtype).requires_grad_(query.requires_grad)
    key_ref = key.detach().clone().to(dtype).requires_grad_(key.requires_grad)
    value_ref = value.detach().clone().to(dtype).requires_grad_(value.requires_grad)
    return query_ref, key_ref, value_ref


def batch_reserve(paged_attention: PagedAttention, target_seq_len: Tensor):
    (B,) = target_seq_len.shape
    for b in range(B):
        paged_attention.reserve(
            torch.tensor(b),
            target_seq_len[b],
        )


class TestFlexAttention(InductorTestCase):
    def _check_equal(
        self,
        golden_out: torch.Tensor,
        ref_out: torch.Tensor,
        compiled_out: torch.Tensor,
        fudge_factor: float,
        tensor_name: Optional[str] = None,
    ):
        compiled_error = (golden_out - compiled_out).abs().mean()
        ref_error = (golden_out - ref_out).abs().mean()
        if torch.isnan(compiled_error).any() or torch.isnan(ref_error).any():
            self.assertTrue(False, "Output/Grad with NaN")
        if compiled_error > ref_error * fudge_factor:
            name = tensor_name if tensor_name is not None else ""
            msg = f"{name} Compiled error {compiled_error} is greater than ref error {ref_error} by more than {fudge_factor}X."
            self.assertTrue(False, msg)

    def _check_out(
        self,
        golden_out: torch.Tensor,
        ref_out: torch.Tensor,
        compiled_out: torch.Tensor,
        is_paged_attention: bool = False,
    ):
        dtype = ref_out.dtype
        with torch.no_grad():
            # Note, it seems like we really are less accurate than the float32
            # computation, likely due to the online softmax
            if dtype == torch.float32:
                fudge_factor = 10.0
                if is_paged_attention:
                    # paged attention is less accurate since it may reorder
                    # the blocks from block mask
                    fudge_factor = 20.0
            else:
                fudge_factor = 1.1

            # Checkout output
            self._check_equal(golden_out, ref_out, compiled_out, fudge_factor, "Out")

    def _check_out_and_grad(
        self,
        golden_out: torch.Tensor,
        ref_out: torch.Tensor,
        compiled_out: torch.Tensor,
        q_gold: torch.Tensor,
        q_ref: torch.Tensor,
        q: torch.Tensor,
        k_gold: torch.Tensor,
        k_ref: torch.Tensor,
        k: torch.Tensor,
        v_gold: torch.Tensor,
        v_ref: torch.Tensor,
        v: torch.Tensor,
    ):
        dtype = ref_out.dtype
        with torch.no_grad():
            # Note, it seems like we really are less accurate than the float32
            # computation, likely due to the online softmax
            if dtype == torch.float32:
                fudge_factor = 10.0
            else:
                fudge_factor = 1.1

            # Checkout output
            self._check_equal(golden_out, ref_out, compiled_out, fudge_factor, "Out")

            # Check gradients
            q_fudge_factor = 1.0 * fudge_factor
            self._check_equal(
                q_gold.grad, q_ref.grad, q.grad, q_fudge_factor, "Grad_Query"
            )
            k_fudge_factor = 1.0 * fudge_factor
            self._check_equal(
                k_gold.grad, k_ref.grad, k.grad, k_fudge_factor, "Grad_Key"
            )
            v_fudge_factor = 1.0 * fudge_factor
            self._check_equal(
                v_gold.grad, v_ref.grad, v.grad, v_fudge_factor, "Grad_Value"
            )

    def run_test(
        self,
        score_mod: _score_mod_signature,
        dtype: torch.dtype = torch.float16,
        Q_B: int = B,
        Q_H: int = H,
        Q_S: int = S,
        Q_D: int = D,
        KV_B: Optional[int] = None,
        KV_H: Optional[int] = None,
        KV_S: Optional[int] = None,
        V_D: Optional[int] = None,
        block_mask: Optional[BlockMask] = None,
        device: str = "cuda",
    ):
        if KV_B is None:
            KV_B = Q_B
        if KV_H is None:
            KV_H = Q_H
        if KV_S is None:
            KV_S = Q_S
        if V_D is None:
            V_D = Q_D
        if TEST_WITH_ROCM and Q_H != KV_H:
            self.skipTest("enable_gqa=True is unsupported on ROCM, for now")
        if device == "cpu":
            is_requires_grad = False
        else:
            is_requires_grad = True
        q = torch.randn(
            (Q_B, Q_H, Q_S, Q_D),
            dtype=dtype,
            device=device,
            requires_grad=is_requires_grad,
        )
        k = torch.randn(
            (KV_B, KV_H, KV_S, Q_D),
            dtype=dtype,
            device=device,
            requires_grad=is_requires_grad,
        )
        v = torch.randn(
            (KV_B, KV_H, KV_S, V_D),
            dtype=dtype,
            device=device,
            requires_grad=is_requires_grad,
        )
        if block_mask is None:
            block_mask = create_block_mask(
                noop_mask, Q_B, Q_H, Q_S, KV_S, device=device
            )
        q_ref, k_ref, v_ref = query_key_value_clones(q, k, v)
        q_gold, k_gold, v_gold = query_key_value_clones(q, k, v, torch.float64)
        sdpa_partial = create_attention(
            score_mod, block_mask, enable_gqa=(not Q_H == KV_H)
        )

        compiled_sdpa = torch.compile(sdpa_partial)
        golden_out = sdpa_partial(q_gold, k_gold, v_gold)
        ref_out = sdpa_partial(q_ref, k_ref, v_ref)
        compiled_out = compiled_sdpa(q, k, v)
        if device == "cpu":
            self._check_out(
                golden_out,
                ref_out,
                compiled_out,
                is_paged_attention=False,
            )
        else:
            backward_grad = torch.randn(
                (Q_B, Q_H, Q_S, V_D), dtype=dtype, device=device
            )

            golden_out.backward(backward_grad.to(torch.float64))
            ref_out.backward(backward_grad)
            compiled_out.backward(backward_grad)

            self._check_out_and_grad(
                golden_out,
                ref_out,
                compiled_out,
                q_gold,
                q_ref,
                q,
                k_gold,
                k_ref,
                k,
                v_gold,
                v_ref,
                v,
            )

    def preprocess_paged_attention(
        self,
        score_mod: Optional[Callable],
        q: Tensor,
        k: Tensor,
        v: Tensor,
        block_mask,
        dtype: torch.dtype = torch.float16,
        page_size: int = 128,
        device: str = "cuda",
    ) -> Tuple[Tensor, Tensor, BlockMask, _score_mod_signature]:
        assert block_mask is not None, "Must provide block_mask"
        Q_B, Q_H, Q_S, _ = q.shape
        KV_B, KV_H, KV_S, QK_D = k.shape
        _, _, _, V_D = v.shape

        # test with different batch size
        max_batch_size = max(Q_B, KV_B) + 3

        n_pages = (KV_S + page_size - 1) // page_size * max_batch_size

        # allocate cache
        MAX_CACHED_SEQ_LEN = n_pages * page_size
        k_cache = torch.zeros(
            1,
            KV_H,
            MAX_CACHED_SEQ_LEN,
            QK_D,
            device=device,
            dtype=dtype,
        )
        v_cache = torch.zeros(
            1,
            KV_H,
            MAX_CACHED_SEQ_LEN,
            V_D,
            device=device,
            dtype=dtype,
        )

        # For testing purposes, we randomly initialize the page table, which maps
        # (batch_idx, logical_block_idx) to physical_block_idx. Specifically, PagedAttention
        # maintains a stack empty_pages of unused physical_block_idx. The `batch_reserve`
        # function grabs physical_block_idx from the top of empty_pages until there are enough
        # pages for each batch index (i.e., num pages for batch_idx >= target_seq_len[batch_idx]).
        # For example, at the first batch_reserve call, physical block indices (1,...,KV_S//4)
        # are allocated to batch index 0, and physical block indices
        # (KV_S//4+1, ..., KV_S//4 + KV_S//2) are allocated to batch index 1, etc.
        # Thus, kv tensors of batch index 1 will be scattered in the kv cache, simulating
        # a real use case of paged attention.
        paged_attention = PagedAttention(
            n_pages, page_size, max_batch_size, device=device
        )
        batch_reserve(
            paged_attention,
            torch.tensor([KV_S // 4, KV_S // 2, KV_S // 4, KV_S // 3], device=device),
        )
        batch_reserve(
            paged_attention,
            torch.tensor([KV_S // 4, KV_S // 2, KV_S // 2, KV_S // 2], device=device),
        )
        batch_reserve(
            paged_attention,
            torch.tensor([KV_S // 2, KV_S, KV_S // 2, KV_S], device=device),
        )
        batch_reserve(
            paged_attention, torch.tensor([KV_S, KV_S, KV_S, KV_S], device=device)
        )

        # update cache with k and v
        input_pos = torch.arange(KV_S, device=device, dtype=torch.int32)
        batch_idx = torch.arange(KV_B, device=device, dtype=torch.int32)
        paged_attention.assign(batch_idx, input_pos, k, v, k_cache, v_cache)

        # convert block mask and score mod
        converted_block_mask = paged_attention.convert_logical_block_mask(block_mask)
        converted_score_mod = paged_attention.get_score_mod(score_mod)
        return k_cache, v_cache, converted_block_mask, converted_score_mod

    def run_paged_attention(
        self,
        score_mod: Optional[Callable],
        q: Tensor,
        k: Tensor,
        v: Tensor,
        dtype: torch.dtype = torch.float16,
        block_mask: Optional[BlockMask] = None,
        device: str = "cuda",
    ) -> Tuple[Tensor, Tensor]:
        B, Q_H, Q_S, KV_H, KV_S = (
            q.shape[0],
            q.shape[1],
            q.shape[2],
            k.shape[1],
            k.shape[2],
        )

        if block_mask is None:
            block_mask = create_block_mask(noop_mask, B, 1, Q_S, KV_S, device=device)

        (
            k_cache,
            v_cache,
            converted_block_mask,
            converted_score_mod,
        ) = self.preprocess_paged_attention(
            score_mod,
            q,
            k,
            v,
            block_mask,
            dtype,
            block_mask.BLOCK_SIZE[1],
            device=device,
        )

        compiled_sdpa = torch.compile(flex_attention)

        # compute
        return_lse = True
        if device == "cpu":
            return_lse = False
            compiled_lse = None
            compiled_out = compiled_sdpa(
                q,
                k_cache,
                v_cache,
                return_lse=return_lse,
                block_mask=converted_block_mask,
                score_mod=converted_score_mod,
                enable_gqa=(not Q_H == KV_H),
            )

        else:
            compiled_out, compiled_lse = compiled_sdpa(
                q,
                k_cache,
                v_cache,
                return_lse=return_lse,
                block_mask=converted_block_mask,
                score_mod=converted_score_mod,
                enable_gqa=(not Q_H == KV_H),
            )
        return compiled_out, compiled_lse

    def run_test_with_paged_attention(
        self,
        score_mod: Optional[Callable] = _identity,
        dtype: torch.dtype = torch.float16,
        Q_B: int = B,
        Q_H: int = H,
        Q_S: int = S,
        QK_D: int = D,
        KV_B: int = B,
        KV_H: int = H,
        KV_S: int = S,
        V_D: int = D,
        block_mask: Optional[BlockMask] = None,
        device: str = "cuda",
    ):
        if TEST_WITH_ROCM and Q_H != KV_H:
            self.skipTest("enable_gqa=True is unsupported on ROCM, for now")

        assert Q_H % KV_H == 0

        q = torch.randn(
            (Q_B, Q_H, Q_S, QK_D), dtype=dtype, device=device, requires_grad=False
        )
        k = torch.randn(
            (KV_B, KV_H, KV_S, QK_D), dtype=dtype, device=device, requires_grad=False
        )
        v = torch.randn(
            (KV_B, KV_H, KV_S, V_D), dtype=dtype, device=device, requires_grad=False
        )
        q_ref, k_ref, v_ref = query_key_value_clones(q, k, v)
        q_gold, k_gold, v_gold = query_key_value_clones(q, k, v, torch.float64)

        if block_mask is None:
            block_mask = create_block_mask(noop_mask, Q_B, 1, Q_S, KV_S, device=device)

        sdpa_partial = create_attention(
            score_mod, block_mask, enable_gqa=(not Q_H == KV_H)
        )
        golden_out, golden_lse = sdpa_partial(q_gold, k_gold, v_gold, return_lse=True)
        ref_out, ref_lse = sdpa_partial(q_ref, k_ref, v_ref, return_lse=True)

        compiled_out, compiled_lse = self.run_paged_attention(
            score_mod, q, k, v, dtype, block_mask, device=device
        )
        self._check_out(
            golden_out,
            ref_out,
            compiled_out,
            is_paged_attention=True,
        )

        if device == "cuda":
            self._check_out(
                golden_lse,
                ref_lse,
                compiled_lse,
                is_paged_attention=True,
            )

    def run_test_with_call(
        self,
        sdpa_call: Callable,
        dtype: torch.dtype = torch.float16,
        Q_B: int = B,
        Q_H: int = H,
        Q_S: int = S,
        Q_D: int = D,
        KV_B: int = B,
        KV_H: int = H,
        KV_S: int = S,
        V_D: int = D,
        device: str = "cuda",
    ):
        if device == "cpu":
            is_requires_grad = False
        else:
            is_requires_grad = True
        q = torch.randn(
            (Q_B, Q_H, Q_S, Q_D),
            dtype=dtype,
            device=device,
            requires_grad=is_requires_grad,
        )
        k = torch.randn(
            (KV_B, KV_H, KV_S, Q_D),
            dtype=dtype,
            device=device,
            requires_grad=is_requires_grad,
        )
        v = torch.randn(
            (KV_B, KV_H, KV_S, V_D),
            dtype=dtype,
            device=device,
            requires_grad=is_requires_grad,
        )
        q_ref, k_ref, v_ref = query_key_value_clones(q, k, v)
        q_gold, k_gold, v_gold = query_key_value_clones(q, k, v, torch.float64)
        compiled_sdpa = torch.compile(sdpa_call)
        golden_out = sdpa_call(q_gold, k_gold, v_gold)
        ref_out = sdpa_call(q_ref, k_ref, v_ref)
        compiled_out = compiled_sdpa(q, k, v)
        if device == "cpu":
            self._check_out(
                golden_out,
                ref_out,
                compiled_out,
                is_paged_attention=False,
            )
        else:
            backward_grad = torch.randn(
                (Q_B, Q_H, Q_S, V_D), dtype=dtype, device="cuda"
            )

            golden_out.backward(backward_grad.to(torch.float64))
            ref_out.backward(backward_grad)
            compiled_out.backward(backward_grad)

            self._check_out_and_grad(
                golden_out,
                ref_out,
                compiled_out,
                q_gold,
                q_ref,
                q,
                k_gold,
                k_ref,
                k,
                v_gold,
                v_ref,
                v,
            )

    def run_dynamic_test(
        self,
        score_mask_mod: Tuple[Callable, Callable],
        dtype: torch.dtype = torch.float16,
        B: int = B,
        H: int = H,
        S: int = S,
        D: int = D,
        device: str = "cuda",
    ):
        if device == "cpu":
            is_requires_grad = False
        else:
            is_requires_grad = True
        score_mod, mask_mod = score_mask_mod
        # If the seqlen becomes smaller than the seqlen of the previous batch,
        # we can still reuse the block_mask created from a larger seqlen.
        MAX_S = S
        block_mask = create_block_mask(mask_mod, 1, 1, MAX_S, MAX_S, device=device)
        sdpa_partial = create_attention(score_mod, block_mask=block_mask)
        # The first eager batch, shape (B, H, S, D)
        q1 = torch.randn(
            (B, H, S, D), dtype=dtype, device=device, requires_grad=is_requires_grad
        )
        k1 = torch.randn(
            (B, H, S, D), dtype=dtype, device=device, requires_grad=is_requires_grad
        )
        v1 = torch.randn(
            (B, H, S, D), dtype=dtype, device=device, requires_grad=is_requires_grad
        )
        q1_ref, k1_ref, v1_ref = query_key_value_clones(q1, k1, v1)
        q1_gold, k1_gold, v1_gold = query_key_value_clones(q1, k1, v1, torch.float64)
        ref_out1 = sdpa_partial(q1_ref, k1_ref, v1_ref)
        golden_out1 = sdpa_partial(q1_gold, k1_gold, v1_gold)
        if device != "cpu":
            backward_grad1 = torch.randn((B, H, S, D), dtype=dtype, device="cuda")

            golden_out1.backward(backward_grad1.to(torch.float64))
            ref_out1.backward(backward_grad1)

        # The second eager batch, shape (B * 2, H, S / 2, D)
        B = int(B * 2)
        S = int(S / 2)
        q2 = torch.randn(
            (B, H, S, D), dtype=dtype, device=device, requires_grad=is_requires_grad
        )
        k2 = torch.randn(
            (B, H, S, D), dtype=dtype, device=device, requires_grad=is_requires_grad
        )
        v2 = torch.randn(
            (B, H, S, D), dtype=dtype, device=device, requires_grad=is_requires_grad
        )
        q2_ref, k2_ref, v2_ref = query_key_value_clones(q2, k2, v2)
        q2_gold, k2_gold, v2_gold = query_key_value_clones(q2, k2, v2, torch.float64)
        ref_out2 = sdpa_partial(q2_ref, k2_ref, v2_ref)
        golden_out2 = sdpa_partial(q2_gold, k2_gold, v2_gold)
        if device != "cpu":
            backward_grad2 = torch.randn((B, H, S, D), dtype=dtype, device=device)

            golden_out2.backward(backward_grad2.to(torch.float64))
            ref_out2.backward(backward_grad2)

        # The third eager batch, shape (B * 2, H, S / 4, D)
        S = int(S / 2)
        q3 = torch.randn(
            (B, H, S, D), dtype=dtype, device=device, requires_grad=is_requires_grad
        )
        k3 = torch.randn(
            (B, H, S, D), dtype=dtype, device=device, requires_grad=is_requires_grad
        )
        v3 = torch.randn(
            (B, H, S, D), dtype=dtype, device=device, requires_grad=is_requires_grad
        )
        q3_ref, k3_ref, v3_ref = query_key_value_clones(q3, k3, v3)
        q3_gold, k3_gold, v3_gold = query_key_value_clones(q3, k3, v3, torch.float64)
        ref_out3 = sdpa_partial(q3_ref, k3_ref, v3_ref)
        golden_out3 = sdpa_partial(q3_gold, k3_gold, v3_gold)
        if device != "cpu":
            backward_grad3 = torch.randn((B, H, S, D), dtype=dtype, device=device)

            golden_out3.backward(backward_grad3.to(torch.float64))
            ref_out3.backward(backward_grad3)

        # Need to clear dynamo counters, since flex attention eager mode also uses dynamo tracing.
        # We check dynamo counters["frames"]["ok"] to ensure there is no re-compilation.
        torch._dynamo.reset()
        # Compiling with dynamic shape in the first batch.
        compiled_sdpa = torch.compile(sdpa_partial, dynamic=True)
        compiled_out1 = compiled_sdpa(q1, k1, v1)

        if device == "cpu":
            self._check_out(
                golden_out1,
                ref_out1,
                compiled_out1,
                is_paged_attention=False,
            )
        else:
            compiled_out1.backward(backward_grad1)
            compiled_out1.backward(backward_grad1)

            compiled_out1.backward(backward_grad1)

            self._check_out_and_grad(
                golden_out1,
                ref_out1,
                compiled_out1,
                q1_gold,
                q1_ref,
                q1,
                k1_gold,
                k1_ref,
                k1,
                v1_gold,
                v1_ref,
                v1,
            )
        self.assertEqual(torch._dynamo.utils.counters["frames"]["ok"], 1)

        # Since current q_seqlen (MAX_S/2) is smaller than the seqlen from block_mask (MAX_S),
        # recompile to include the BlockMask._adjust part.
        compiled_out2 = compiled_sdpa(q2, k2, v2)
        if device == "cpu":
            self._check_out(
                golden_out2,
                ref_out2,
                compiled_out2,
                is_paged_attention=False,
            )
            self.assertEqual(torch._dynamo.utils.counters["frames"]["ok"], 1)
        else:
            compiled_out2.backward(backward_grad2)
            self._check_out_and_grad(
                golden_out2,
                ref_out2,
                compiled_out2,
                q2_gold,
                q2_ref,
                q2,
                k2_gold,
                k2_ref,
                k2,
                v2_gold,
                v2_ref,
                v2,
            )
            self.assertEqual(torch._dynamo.utils.counters["frames"]["ok"], 2)

        # No re-compilation, use the compiled dynamic shape version.
        # The current q_seqlen (MAX_S/4) is still smaller than the seqlen from block_mask (MAX_S),
        # we don't recompile since we can reuse the compiled graph, which already includes the BlockMask._adjust part.
        compiled_out3 = compiled_sdpa(q3, k3, v3)
        if device == "cpu":
            self._check_out(
                golden_out3,
                ref_out3,
                compiled_out3,
                is_paged_attention=False,
            )
            self.assertEqual(torch._dynamo.utils.counters["frames"]["ok"], 1)
        else:
            compiled_out3.backward(backward_grad3)
            self._check_out_and_grad(
                golden_out3,
                ref_out3,
                compiled_out3,
                q3_gold,
                q3_ref,
                q3,
                k3_gold,
                k3_ref,
                k3,
                v3_gold,
                v3_ref,
                v3,
            )
            self.assertEqual(torch._dynamo.utils.counters["frames"]["ok"], 2)

        # The forth iteration, shape (B * 2, H, S * 2, D)
        # Since seqlen is larger than the seqlen in block_mask, throw errors.
        S = int(S * 8)
        q3 = torch.randn(
            (B, H, S, D),
            dtype=dtype,
            device=device,
            requires_grad=False if device == "cpu" else True,
        )
        k3 = torch.randn(
            (B, H, S, D),
            dtype=dtype,
            device=device,
            requires_grad=False if device == "cpu" else True,
        )
        v3 = torch.randn(
            (B, H, S, D),
            dtype=dtype,
            device=device,
            requires_grad=False if device == "cpu" else True,
        )
        with self.assertRaisesRegex(
            torch._dynamo.exc.BackendCompilerFailed, "Q seqlen must be smaller than"
        ):
            compiled_sdpa(q3, k3, v3)

    def run_automatic_dynamic_test(
        self,
        score_mod: Callable,
        dtype: torch.dtype = torch.float16,
        B: int = B,
        H: int = H,
        S: int = S,
        D: int = D,
        device: str = "cuda",
    ):
        if device == "cpu":
            is_requires_grad = False
        else:
            is_requires_grad = True
        MAX_S = S
        block_mask = create_block_mask(noop_mask, 1, 1, MAX_S, MAX_S, device=device)
        sdpa_partial = create_attention(score_mod, block_mask=block_mask)
        # The first eager batch, shape (B, H, S, D)
        q1 = torch.randn(
            (B, H, S, D), dtype=dtype, device=device, requires_grad=is_requires_grad
        )
        k1 = torch.randn(
            (B, H, S, D), dtype=dtype, device=device, requires_grad=is_requires_grad
        )
        v1 = torch.randn(
            (B, H, S, D), dtype=dtype, device=device, requires_grad=is_requires_grad
        )
        golden_out1 = sdpa_partial(
            q1.to(torch.float64), k1.to(torch.float64), v1.to(torch.float64)
        )
        ref_out1 = sdpa_partial(q1, k1, v1)

        # The second eager batch, shape (B * 2, H, S / 2, D)
        B = int(B * 2)
        S = int(S / 2)
        q2 = torch.randn(
            (B, H, S, D), dtype=dtype, device=device, requires_grad=is_requires_grad
        )
        k2 = torch.randn(
            (B, H, S, D), dtype=dtype, device=device, requires_grad=is_requires_grad
        )
        v2 = torch.randn(
            (B, H, S, D), dtype=dtype, device=device, requires_grad=is_requires_grad
        )
        golden_out2 = sdpa_partial(
            q2.to(torch.float64), k2.to(torch.float64), v2.to(torch.float64)
        )
        ref_out2 = sdpa_partial(q2, k2, v2)

        # The third eager batch, shape (B * 4, H, S / 4, D)
        B = int(B * 2)
        S = int(S / 2)
        q3 = torch.randn(
            (B, H, S, D), dtype=dtype, device=device, requires_grad=is_requires_grad
        )
        k3 = torch.randn(
            (B, H, S, D), dtype=dtype, device=device, requires_grad=is_requires_grad
        )
        v3 = torch.randn(
            (B, H, S, D), dtype=dtype, device=device, requires_grad=is_requires_grad
        )
        golden_out3 = sdpa_partial(
            q3.to(torch.float64), k3.to(torch.float64), v3.to(torch.float64)
        )
        ref_out3 = sdpa_partial(q3, k3, v3)

        # Need to clear dynamo counters, since flex attention eager mode also uses dynamo tracing.
        # We check dynamo counters["frames"]["ok"] to ensure:
        # 1, the first batch is compiled with static shape
        # 2, the second batch is compiled with dynamic shape
        # 3, no re-compilation in the third batch
        torch._dynamo.reset()

        # Note, it seems like we really are less accurate than the float32
        # computation, likely due to the online softmax
        if dtype == torch.float32:
            fudge_factor = 10.0
        else:
            fudge_factor = 1.1

        # The first batch.
        compiled_sdpa = torch.compile(sdpa_partial)
        compiled_out1 = compiled_sdpa(q1, k1, v1)
        self._check_equal(golden_out1, ref_out1, compiled_out1, fudge_factor)
        self.assertEqual(torch._dynamo.utils.counters["frames"]["ok"], 1)

        # The second batch (automatic dynamic).
        compiled_out2 = compiled_sdpa(q2, k2, v2)
        self._check_equal(golden_out2, ref_out2, compiled_out2, fudge_factor)
        self.assertEqual(torch._dynamo.utils.counters["frames"]["ok"], 2)

        # The third batch (no re-compilation).
        compiled_out3 = compiled_sdpa(q3, k3, v3)
        self._check_equal(golden_out3, ref_out3, compiled_out3, fudge_factor)
        self.assertEqual(torch._dynamo.utils.counters["frames"]["ok"], 2)

    @supported_platform
    @common_utils.parametrize("device", test_devices)
    @common_utils.parametrize("dtype", test_dtypes)
    @common_utils.parametrize("score_mod", test_score_mods)
    def test_builtin_score_mods(
        self, device: str, dtype: torch.dtype, score_mod: Callable
    ):
        self.run_test(score_mod, dtype, device=device)
        self.run_test_with_paged_attention(score_mod, dtype, device=device)

    @running_on_a100_only
    @common_utils.parametrize("dtype", [test_dtypes_fast["cuda"]])
    @common_utils.parametrize("score_mod", test_score_mods)
    def test_builtin_score_mods_seqlen_lt_default_sparse_block_size(
        self, dtype: torch.dtype, score_mod: Callable
    ):
        # _DEFAULT_SPARSE_BLOCK_SIZE is 128
        attention = functools.partial(
            flex_attention,
            score_mod=score_mod,
            kernel_options={"FORCE_USE_FLEX_ATTENTION": True},
        )
        self.run_test_with_call(attention, dtype, B, H, 64, D, B, H, 64, D)

    @running_on_a100_only
    @common_utils.parametrize("dtype", [test_dtypes_fast["cuda"]])
    @common_utils.parametrize("score_mod", test_score_mods)
    def test_builtin_score_mods_seqlen_lt_custom_sparse_block_size(
        self, dtype: torch.dtype, score_mod: Callable
    ):
        def causal_mask(b, h, q, kv):
            return q >= kv

        block_mask = create_block_mask(causal_mask, 1, 1, 64, 64, BLOCK_SIZE=256)
        attention = functools.partial(
            flex_attention,
            score_mod=score_mod,
            block_mask=block_mask,
            kernel_options={"FORCE_USE_FLEX_ATTENTION": True},
        )
        self.run_test_with_call(attention, dtype, B, H, 64, D, B, H, 64, D)

    @supported_platform
    @common_utils.parametrize("device", test_devices)
    @common_utils.parametrize("score_mask_mod", test_score_mask_mod_map.items())
    def test_builtin_score_mods_dynamic(
        self, device: str, score_mask_mod: Tuple[Callable, Callable]
    ):
        dtype = test_dtypes_fast[device]
        if score_mask_mod[0].__name__ == "_alibi_bias":
            # TODO
            self.skipTest(
                "Alibi bias broken with dynamic shapes since we don't support capturing dynamic shapes"
            )
        self.run_dynamic_test(score_mask_mod, dtype, device=device)

    @supported_platform
    @common_utils.parametrize("device", test_devices)
    @common_utils.parametrize("score_mod", test_score_mods)
    def test_builtin_score_mods_automatic_dynamic(
        self, device: str, score_mod: Callable
    ):
        dtype = test_dtypes_fast[device]
        self.run_automatic_dynamic_test(score_mod, dtype, device=device)

    @supported_platform
    @common_utils.parametrize("device", test_devices)
    @common_utils.parametrize("score_mod", test_score_mods)
    def test_builtin_score_mods_different_seqlen(
        self, device: str, score_mod: Callable
    ):
        dtype = test_dtypes_fast[device]
        inputs = (
            score_mod,
            dtype,
            B,
            H,
            S // 2,  # Seqlen of Q is different from seqlen of K/V
            D,
            B,
            H,
            S,
            D,
        )
        self.run_test(*inputs, device=device)
        self.run_test_with_paged_attention(*inputs, device=device)

    @supported_platform
    @common_utils.parametrize("device", test_devices)
    @common_utils.parametrize("dtype", test_dtypes)
    @common_utils.parametrize("score_mod", test_score_mods)
    @common_utils.parametrize("BLOCK_SIZE", test_block_size)
    def test_builtin_score_mods_different_block_size(
        self,
        device: str,
        dtype: torch.dtype,
        score_mod: Callable,
        BLOCK_SIZE: Union[int, Tuple[int, int]],
    ):
        block_mask = create_block_mask(
            noop_mask, B, H, S, S, BLOCK_SIZE=BLOCK_SIZE, device=device
        )
        self.run_test(score_mod, dtype, block_mask=block_mask, device=device)
        self.run_test_with_paged_attention(
            score_mod, dtype, block_mask=block_mask, device=device
        )

    @supported_platform
    @common_utils.parametrize("device", test_devices)
    @common_utils.parametrize("dtype", test_dtypes)
    @common_utils.parametrize("batch_dims", test_Bq_Bkv)
    @common_utils.parametrize("head_dims", test_Hq_Hkv)
    @common_utils.parametrize("score_mod", test_score_mods)
    def test_kv_batch_broadcast(
        self,
        device: str,
        dtype: torch.dtype,
        batch_dims: Tuple[int, int],
        head_dims: Tuple[int, int],
        score_mod: Callable,
    ):
        Hq, Hkv = head_dims
        assert Hq % Hkv == 0

        Bq, Bkv = batch_dims
        assert Bq > 1 and Bkv == 1

        block_mask = create_block_mask(noop_mask, Bq, 1, S, S, device=device)

        self.run_test(
            score_mod, dtype, Bq, Hq, S, D, Bkv, Hkv, S, D, block_mask, device=device
        )

    @supported_platform
    @common_utils.parametrize("device", test_devices)
    @common_utils.parametrize("dtype", test_dtypes)
    @common_utils.parametrize("batch_dims", test_Bq_Bkv)
    @common_utils.parametrize("head_dims", test_Hq_Hkv)
    @common_utils.parametrize("score_mod", test_score_mods)
    def test_kv_batch_broadcast_causal_mask(
        self,
        device: str,
        dtype: torch.dtype,
        batch_dims: Tuple[int, int],
        head_dims: Tuple[int, int],
        score_mod: Callable,
    ):
        Hq, Hkv = head_dims
        assert Hq % Hkv == 0

        Bq, Bkv = batch_dims
        assert Bq > 1 and Bkv == 1

        def mask_mod(b, h, q, kv):
            return q >= kv

        block_mask = create_block_mask(mask_mod, Bq, 1, S, S, device=device)
        attention = functools.partial(
            flex_attention, block_mask=block_mask, enable_gqa=(not Hq == Hkv)
        )

        self.run_test_with_call(
            attention, dtype, Bq, Hq, S, D, Bkv, Hkv, S, D, device=device
        )

    @supported_platform
    @common_utils.parametrize("device", test_devices)
    @common_utils.parametrize("dtype", test_dtypes)
    @common_utils.parametrize("score_mod", test_score_mods)
    def test_GQA(self, device: str, dtype: torch.dtype, score_mod: Callable):
        inputs = (
            score_mod,
            dtype,
            B,
            H * 4,  # Hq = 4*Hkv.
            S // 8,
            D,
            B,
            H,
            S,
            D,
        )
        self.run_test(*inputs, device=device)
        self.run_test_with_paged_attention(*inputs, device=device)

    test_strides = [
        ((H * S * D, S * D, D, 1), 997),  # offset
        ((H * D, D, B * H * D, 1), 499),  # transposed dimensions
        ((H * S * D, D, H * D, 1), 0),  # heads/sequence transposed
        (
            (S * (D + 1), B * S * (D + 1), (D + 1), 1),
            293,
        ),  # additional buffer on one dim
        (
            (1, D, (B + 1) * (H + 1) * D, 1),
            97,
        ),  # additional buffer on multiple dim + shared dimension
    ]

    @supported_platform
    @common_utils.parametrize("device", test_devices)
    @common_utils.parametrize(
        "q_s", test_strides[:2]
    )  # TODO: fix layout for query braodcasting
    @common_utils.parametrize(
        "k_s,v_s",
        [
            (test_strides[0], test_strides[0]),
            (test_strides[0], test_strides[1]),
            (test_strides[2], test_strides[3]),
            (test_strides[3], test_strides[1]),
            # (test_strides[2], test_strides[4]), # TODO: Doesn't work for
            # broadcasting reasons i think
        ],
    )
    @common_utils.parametrize("do_s", test_strides[:3])
    def test_strided_inputs(self, device: str, q_s, k_s, v_s, do_s):
        dtype = test_dtypes_fast[device]
        if device == "cpu":
            is_requires_grad = False
        else:
            is_requires_grad = True
        q1 = torch.randn(
            (B * H * S * D * 2),
            dtype=dtype,
            device=device,
            requires_grad=is_requires_grad,
        )
        k1 = torch.randn(
            (B * H * S * D * 2),
            dtype=dtype,
            device=device,
            requires_grad=is_requires_grad,
        )
        v1 = torch.randn(
            (B * H * S * D * 2),
            dtype=dtype,
            device=device,
            requires_grad=is_requires_grad,
        )
        do1 = torch.randn(
            (B * H * S * D * 2),
            dtype=dtype,
            device=device,
            requires_grad=is_requires_grad,
        )

        q_shape = (B, H, S // 2, D)
        k_shape = (B, H, S, D)
        v_shape = (B, H, S, D)
        do_shape = (B, H, S // 2, D)

        def coerce_to_strides(val, shape, strides):
            strides, offset = strides
            val_max = [x * (y - 1) for x, y in zip(strides, shape)]
            assert sum(val_max) + offset < B * H * S * D * 2
            assert strides[-1] == 1
            return torch.as_strided(val, shape, strides, offset).requires_grad_(
                is_requires_grad
            )

        q = coerce_to_strides(q1, q_shape, q_s)
        k = coerce_to_strides(k1, k_shape, k_s)
        v = coerce_to_strides(v1, v_shape, v_s)
        do = coerce_to_strides(do1, do_shape, do_s)

        block_mask = _create_empty_block_mask(q, k)
        score_mod = _generate_alibi_bias(8)
        sdpa_partial = create_attention(score_mod=score_mod, block_mask=block_mask)
        compiled_sdpa = torch.compile(sdpa_partial)
        ref_out = sdpa_partial(q, k, v)
        compiled_out = compiled_sdpa(q, k, v)

        tolerance = Tolerances(atol=2e-1, rtol=2e-1)
        torch.testing.assert_close(
            ref_out, compiled_out, atol=tolerance.atol, rtol=tolerance.rtol
        )
        if device != "cpu":
            ref_out.backward(do)
            ref_grads = [q.grad, k.grad, v.grad]
            q.grad = None
            k.grad = None
            v.grad = None

            compiled_out.backward(do)
            compiled_grads = [q.grad, k.grad, v.grad]
            q.grad = None
            k.grad = None
            v.grad = None
            torch.testing.assert_close(
                compiled_grads[0],
                ref_grads[0],
                atol=tolerance.atol,
                rtol=tolerance.rtol,
            )
            torch.testing.assert_close(
                compiled_grads[1],
                ref_grads[1],
                atol=tolerance.atol,
                rtol=tolerance.rtol,
            )
            torch.testing.assert_close(
                compiled_grads[2],
                ref_grads[2],
                atol=tolerance.atol,
                rtol=tolerance.rtol,
            )

        # test paged attention which does not support backward
        q.requires_grad, k.requires_grad, v.requires_grad = False, False, False
        paged_compiled_out, _ = self.run_paged_attention(
            score_mod, q, k, v, dtype, device=device
        )
        torch.testing.assert_close(
            ref_out, paged_compiled_out, atol=tolerance.atol, rtol=tolerance.rtol
        )

    @supported_platform
    @common_utils.parametrize("device", test_devices)
    def test_doc_mask_sparse(self, device: str):
        document_id = torch.zeros(S, dtype=torch.int, device=device)
        for i in range(0, S, 256):
            document_id[i : i + 256] = i // 256

        def document_masking_causal(score, b, h, q_idx, kv_idx):
            causal_mask = q_idx >= kv_idx
            document_mask = document_id[q_idx] == document_id[kv_idx]
            return torch.where(causal_mask & document_mask, score, -float("inf"))

        self.run_test(document_masking_causal, torch.float16, device=device)
        self.run_test_with_paged_attention(
            document_masking_causal, torch.float16, device=device
        )

    @supported_platform
    @common_utils.parametrize("device", test_devices)
    def test_index_multiple(self, device: str):
        bias = torch.randn(B, S, device=device)

        def index_multiple(score, b, h, q_idx, kv_idx):
            return score + bias[b][q_idx]

        self.run_test(index_multiple, torch.float16, device=device)
        self.run_test_with_paged_attention(index_multiple, torch.float16, device=device)

    @supported_platform
    @common_utils.parametrize("device", test_devices)
    def test_index_weird1(self, device: str):
        bias = torch.randn(4, B, H, S, device=device)

        def index_weird1(score, b, h, q_idx, kv_idx):
            return score + bias[0][b, h][q_idx]

        self.run_test(index_weird1, torch.float16, device=device)
        self.run_test_with_paged_attention(index_weird1, torch.float16, device=device)

    @supported_platform
    @common_utils.parametrize("device", test_devices)
    def test_index_weird2(self, device: str):
        bias = torch.randn(B, H, 4, S, device=device)
        which_bias = torch.tensor(0, device=device)

        def index_weird2(score, b, h, q_idx, kv_idx):
            return score + bias[b][h][which_bias, q_idx]

        self.run_test(index_weird2, torch.float16, device=device)
        self.run_test_with_paged_attention(index_weird2, torch.float16, device=device)

    @supported_platform
    @common_utils.parametrize("device", test_devices)
    @common_utils.parametrize("dtype", test_dtypes)
    def test_skip_odd_keys(self, device: str, dtype: torch.dtype):
        def score_mod(score, b, h, q, kv):
            return torch.where(kv % 2 == 0, score, float("-inf"))

        self.run_test(score_mod, dtype, device=device)
        self.run_test_with_paged_attention(score_mod, dtype, device=device)

    @supported_platform
    @common_utils.parametrize("device", test_devices)
    @common_utils.parametrize("dtype", test_dtypes)
    def test_function_composition(self, device: str, dtype: torch.dtype):
        def score_mod_1(score, b, h, m, n):
            return score + (m - n)

        def score_mod_2(score, b, h, m, n):
            return torch.where(m <= n, score, float("-inf"))

        def composed_score_mod(score, b, h, m, n):
            return score_mod_2(score_mod_1(score, b, h, m, n), b, h, m, n)

        self.run_test(composed_score_mod, dtype, device=device)
        self.run_test_with_paged_attention(composed_score_mod, dtype, device=device)

    @supported_platform
<<<<<<< HEAD
    @unittest.skipIf(not TEST_ON_CUDA, "Only test on cuda")
    @expectedFailure  # TODO: Remove this after supporting compiled flex attention with training bias
    @common_utils.parametrize("dtype", test_dtypes)
    def test_captured_buffers_req_grad(self, dtype: torch.dtype):
        head_offset = torch.rand(8, device="cuda", dtype=dtype, requires_grad=True)

        def score_mod(score, b, h, m, n):
            return score + head_offset[h]

        self.run_test(score_mod, dtype, 4, 8, 128, 128)
        self.run_test_with_paged_attention(score_mod, dtype, 4, 8, 128, 128)

    @supported_platform
    @common_utils.parametrize("device", test_devices)
=======
>>>>>>> 7fafaa9c
    @common_utils.parametrize("dtype", test_dtypes)
    def test_captured_buffers_all_dims(self, device: str, dtype: torch.dtype):
        head_scale = torch.randn(H, device=device)
        batch_scale = torch.randn(B, device=device)
        tok_scale = torch.randn(S, device=device)

        def all_bias(score, batch, head, token_q, token_kv):
            score = score + tok_scale[token_q]
            score = score + batch_scale[batch]
            score = score + head_scale[head]
            return score

        self.run_test(all_bias, dtype, device=device)
        self.run_test_with_paged_attention(all_bias, dtype, device=device)

    @supported_platform
    @common_utils.parametrize("device", test_devices)
    def test_seq_masking(self, device: str):
        dtype = test_dtypes_fast[device]
        seq_idx = torch.zeros(S, device=device, dtype=torch.bool)
        seq_idx[S // 2 :] = 1

        def seq_mask_mod(score, b, h, q, kv):
            return torch.where(seq_idx[q] == seq_idx[kv], score, float("-inf"))

        self.run_test(seq_mask_mod, dtype, device=device)
        self.run_test_with_paged_attention(seq_mask_mod, dtype, device=device)

    @supported_platform
    @common_utils.parametrize("device", test_devices)
    def test_load_from_bias_seq_only(self, device: str):
        dtype = test_dtypes_fast[device]
        bias = torch.randn(S, S, device=device, dtype=dtype)

        def bias_mod(score, b, h, q, kv):
            return score + bias[q, kv]

        self.run_test(bias_mod, dtype, device=device)
        self.run_test_with_paged_attention(bias_mod, dtype, device=device)

    @supported_platform
    @common_utils.parametrize("device", test_devices)
    def test_load_from_bias_seq_batch(self, device: str):
        dtype = test_dtypes_fast[device]
        bias = torch.randn(B, S, S, device=device, dtype=dtype)

        def bias_mod(score, b, h, q, kv):
            return score + bias[b, q, kv]

        self.run_test(bias_mod, dtype, device=device)
        self.run_test_with_paged_attention(bias_mod, dtype, device=device)

    @supported_platform
    @unittest.skipIf(not TEST_ON_CUDA, "Only test on cuda")
    def test_load_from_view_buffer(self):
        dtype = torch.float16
        device = "cuda"
        W = 8

        class SimpleAttention(torch.nn.Module):
            def __init__(self):
                super().__init__()
                self.rel_pos_h = torch.randn(2 * H - 1, D, device=device, dtype=dtype)

            def forward(self, q, k, v):
                q = q.view(B * H, H * W, -1)
                score_mod = self.generate_score_mod(q)
                q = q.view(B, H, H * W, -1)
                return flex_attention(q, k, v, score_mod=score_mod)

            def generate_score_mod(self, q):
                rel_h = self.add_decomposed_rel_pos(q)
                rel_h = rel_h.view(
                    B, H, rel_h.size(1), rel_h.size(2), rel_h.size(3)
                ).squeeze(-1)

                def score_mod(score, batch, head, q_idx, k_idx):
                    h_idx = k_idx // W
                    return score + rel_h[batch, head, q_idx, h_idx]

                return score_mod

            @torch.no_grad()
            def add_decomposed_rel_pos(self, q):
                q_coords = torch.arange(H, device=self.rel_pos_h.device)[:, None]
                k_coords = torch.arange(H, device=self.rel_pos_h.device)[None, :]
                relative_coords = (q_coords - k_coords) + (H - 1)
                Rh = self.rel_pos_h[relative_coords.long()]
                r_q = q.reshape(B * H, H, W, D)
                rel_h = torch.einsum("bhwc,hkc->bhwk", r_q, Rh)
                return rel_h.reshape(B * H, H * W, H, 1)

        m = SimpleAttention().to(device).eval()
        m = torch.compile(m, mode="max-autotune", fullgraph=True)
        q = torch.randn(B, H, H * W, D, device=device, dtype=dtype, requires_grad=True)
        k = torch.randn(B, H, H * W, D, device=device, dtype=dtype, requires_grad=True)
        v = torch.randn(B, H, H * W, D, device=device, dtype=dtype, requires_grad=True)
        out = m(q, k, v)
        out.sum().backward()

    @supported_platform
    @common_utils.parametrize("device", test_devices)
    def test_load_from_bias_head_seq_batch(self, device):
        dtype = test_dtypes_fast[device]
        bias = torch.randn(B, H, S, S, device=device, dtype=dtype)

        def bias_mod(score, b, h, q, kv):
            return score + bias[b, h, q, kv]

        self.run_test(bias_mod, dtype, device=device)
        self.run_test_with_paged_attention(bias_mod, dtype, device=device)

    @supported_platform
    @common_utils.parametrize("device", test_devices)
    def test_load_rel_bias(self, device):
        dtype = test_dtypes_fast[device]
        rel_bias = torch.randn(2 * S, device=device, dtype=dtype)

        def bias_mod(score, b, h, q, kv):
            return score + rel_bias[(q - kv) + S]

        self.run_test(bias_mod, dtype, device=device)
        self.run_test_with_paged_attention(bias_mod, dtype, device=device)

    @supported_platform
    @common_utils.parametrize("device", test_devices)
    def test_dependent_causal_bidirectional(self, device):
        dtype = test_dtypes_fast[device]
        num_bidirectional = torch.randint(0, S, (B,), device=device, dtype=torch.int32)

        def bias_mod(score, b, h, q, kv):
            causal_attention = q >= kv
            cur_num_bidirectional = num_bidirectional[b]
            bidirectional_attention_on_video = (q <= cur_num_bidirectional) & (
                kv <= cur_num_bidirectional
            )
            return torch.where(
                bidirectional_attention_on_video | causal_attention,
                score,
                -float("inf"),
            )

        self.run_test(bias_mod, dtype, device=device)
        self.run_test_with_paged_attention(bias_mod, dtype, device=device)

    @supported_platform
    @common_utils.parametrize("device", test_devices)
    def test_natten_2d(self, device):
        dtype = test_dtypes_fast[device]
        H = 32
        W = S // H
        WINDOW = 3
        assert W * H == S

        def get_x_y(idx):
            # This should be a floor divide, but we don't support that properly
            return idx / W, idx % W

        def natten_mask(score, b, h, q, kv):
            q_x, q_y = get_x_y(q)
            kv_x, kv_y = get_x_y(kv)
            return torch.where(
                ((q_x - kv_x).abs() <= WINDOW) | ((q_y - kv_y).abs() <= WINDOW),
                score,
                float("-inf"),
            )

        self.run_test(natten_mask, dtype, device=device)
        self.run_test_with_paged_attention(natten_mask, dtype, device=device)

    @supported_platform
    @unittest.skipIf(not TEST_ON_CUDA, "Only test on cuda")
    @common_utils.parametrize("dtype", [test_dtypes_fast["cuda"]])
    def test_subgraph_respect_decompostion(self, dtype):
        from torch._decomp import core_aten_decompositions
        from torch.fx.experimental.proxy_tensor import make_fx

        def score_mod_func(score, b, h, q, kv):
            return score - q // (1 + kv)

        make_tensor = functools.partial(
            torch.randn,
            (2, 2, 128, 4),
            device="cuda",
            dtype=torch.float64,
            requires_grad=True,
        )
        query, key, value = make_tensor(), make_tensor(), make_tensor()
        # floor_div is not decomposed in decompostion_table is empty
        attention = functools.partial(flex_attention, score_mod=score_mod_func)
        gm = make_fx(attention, decomposition_table={})(query, key, value)
        self.assertExpectedInline(
            gm.sdpa_score0.code.strip(),
            """\
def forward(self, arg0_1, arg1_1, arg2_1, arg3_1, arg4_1):
    add = torch.ops.aten.add.Tensor(arg4_1, 1);  arg4_1 = None
    floor_divide = torch.ops.aten.floor_divide.default(arg3_1, add);  arg3_1 = add = None
    sub = torch.ops.aten.sub.Tensor(arg0_1, floor_divide);  arg0_1 = floor_divide = None
    return sub""",
        )

        # floor_div is decomposed for core_aten_decompositions
        gm = make_fx(attention, decomposition_table=core_aten_decompositions())(
            query, key, value
        )
        self.assertExpectedInline(
            gm.sdpa_score0.code.strip(),
            """\
def forward(self, arg0_1, arg1_1, arg2_1, arg3_1, arg4_1):
    add = torch.ops.aten.add.Tensor(arg4_1, 1);  arg4_1 = None
    div = torch.ops.aten.div.Tensor_mode(arg3_1, add, rounding_mode = 'floor');  arg3_1 = add = None
    sub = torch.ops.aten.sub.Tensor(arg0_1, div);  arg0_1 = div = None
    return sub""",
        )

    @supported_platform
    @common_utils.parametrize("device", test_devices)
    def test_silu_on_score(self, device):
        dtype = test_dtypes_fast[device]

        def silu_score(score, b, h, q, kv):
            return torch.nn.functional.silu(score)

        self.run_test(silu_score, dtype, device=device)
        self.run_test_with_paged_attention(silu_score, dtype, device=device)

    @supported_platform
    @common_utils.parametrize("device", test_devices)
    def test_padded_dense_causal(self, device):
        dtype = test_dtypes_fast[device]
        seq_len = torch.arange(B, device=device, dtype=torch.int32) + 1

        def create_padded_dense_wrapper(orig_score_mod):
            def njt_score_mod(qk, b, h, q, kv):
                return torch.where(
                    qk <= seq_len[b], orig_score_mod(qk, b, h, q, kv), -float("inf")
                )

            return njt_score_mod

        causal_njt = create_padded_dense_wrapper(_causal)

        self.run_test(causal_njt, dtype, device=device)

    @supported_platform
    @common_utils.parametrize("device", test_devices)
    def test_captured_scale(self, device):
        dtype = test_dtypes_fast[device]
        scale = torch.ones((), device=device, dtype=torch.int32)

        def score_mod_scale(qk, b, h, q, kv):
            return qk + scale

        self.run_test(score_mod_scale, dtype, device=device)
        self.run_test_with_paged_attention(score_mod_scale, dtype, device=device)

    @supported_platform
    @common_utils.parametrize("device", test_devices)
    def test_recompile_changed_score_mod(self, device):
        dtype = test_dtypes_fast[device]
        scale = torch.ones((), device=device, dtype=torch.int32)
        ADD = True

        def score_mod_scale(qk, b, h, q, kv):
            if ADD:
                return qk + scale
            else:
                return qk * scale

        self.run_test(score_mod_scale, dtype, device=device)
        self.run_test_with_paged_attention(score_mod_scale, dtype, device=device)

        ADD = False
        self.run_test(score_mod_scale, dtype, device=device)
        self.run_test_with_paged_attention(score_mod_scale, dtype, device=device)

    @supported_platform
    @unittest.skipIf(not TEST_ON_CUDA, "Only test on cuda")
    @expectedFailure  # If we capture a tensor then we can perform a reduction on it, and that shouldn't be allowed
    @common_utils.parametrize("dtype", test_dtypes_fast)
    def test_captured_reduction(self, dtype):
        scale = torch.randn((B, 8), device="cuda")

        def score_mod_scale(qk, b, h, q, kv):
            return qk + scale[b].sum(dim=-1)

        self.run_test(score_mod_scale, dtype)

    @supported_platform
    @common_utils.parametrize("device", test_devices)
    def test_multiple_score_mod_calls(self, device):
        query = torch.randn((1, 8, 1024, 64), dtype=torch.float32, device=device)
        keys = [
            torch.randn((1, 8, 1024, 64), dtype=torch.float32, device=device)
            for _ in range(2)
        ]
        values = [
            torch.randn((1, 8, 1024, 64), dtype=torch.float32, device=device)
            for _ in range(2)
        ]

        def scoremod_1(qk, b, h, q, kv):
            return qk + (q - kv)

        def scoremod_2(qk, b, h, q, kv):
            return torch.where(q >= kv, qk, -float("inf"))

        def f(q, k1, k2, v1, v2):
            q2 = flex_attention(q, k1, v1, score_mod=scoremod_1)
            return flex_attention(q2, k2, v2, score_mod=scoremod_2)

        out = f(query, *keys, *values)
        out2 = torch.compile(f)(query, *keys, *values)
        tolerance = Tolerances(atol=2e-1, rtol=2e-1)
        torch.testing.assert_close(out, out2, atol=tolerance.atol, rtol=tolerance.rtol)

    @supported_platform
<<<<<<< HEAD
    @common_utils.parametrize("device", test_devices)
    def test_multiple_score_mod_calls2(self, device):
        query = torch.randn((1, 8, 1024, 64), dtype=torch.float32, device=device)
=======
    def test_multiple_mask_calls(self):
        if TEST_WITH_ROCM:
            self.skipTest(
                "ROCM BUG SEE: https://github.com/pytorch/pytorch/issues/140855"
            )
        # Create inputs
        query = torch.randn(
            (1, 4, 512, 64), dtype=torch.float32, device="cuda", requires_grad=True
        )
        key = torch.randn(
            (1, 4, 512, 64), dtype=torch.float32, device="cuda", requires_grad=True
        )
        value = torch.randn(
            (1, 4, 512, 64), dtype=torch.float32, device="cuda", requires_grad=True
        )

        window_size = 32

        def causal_mask(b, h, q_idx, kv_idx):
            return q_idx >= kv_idx

        def causal_mask_slidewindow_mod(b, h, q_idx, kv_idx):
            return (q_idx >= kv_idx) & (q_idx <= kv_idx + window_size)

        mask1 = create_block_mask(causal_mask, 1, None, 512, 512, _compile=False)
        mask2 = create_block_mask(
            causal_mask_slidewindow_mod, 1, None, 512, 512, _compile=False
        )

        def f(q, k, v):
            out1 = flex_attention(q, k, v, block_mask=mask1)
            out2 = flex_attention(q, k, v, block_mask=mask2)
            return out1 + out2

        f_compiled = torch.compile(f, fullgraph=True)

        out = f(query, key, value)
        out_compiled = f_compiled(query, key, value)

        grads = torch.autograd.grad((out,), (query, key, value), torch.ones_like(out))
        grads_compile = torch.autograd.grad(
            (out_compiled,), (query, key, value), torch.ones_like(out_compiled)
        )

        for grad, grad_compiled in zip(grads, grads_compile):
            torch.testing.assert_close(grad, grad_compiled, atol=3e-2, rtol=3e-2)

    @supported_platform
    def test_multiple_score_mod_calls2(self):
        query = torch.randn((1, 8, 1024, 64), dtype=torch.float32, device="cuda")
>>>>>>> 7fafaa9c
        keys = [
            torch.randn((1, 8, 1024, 64), dtype=torch.float32, device=device)
            for _ in range(3)
        ]
        values = [
            torch.randn((1, 8, 1024, 64), dtype=torch.float32, device=device)
            for _ in range(3)
        ]

        def scoremod_1(qk, b, h, q, kv):
            return qk + (q - kv)

        def scoremod_2(qk, b, h, q, kv):
            return torch.where(q >= kv, qk, -float("inf"))

        attention1 = functools.partial(flex_attention, score_mod=scoremod_1)

        def f(q, k1, k2, k3, v1, v2, v3):
            q2 = attention1(q, k1, v1)
            q3 = flex_attention(q2, k2, v2, score_mod=scoremod_2)
            return flex_attention(q3, k3, v3, score_mod=scoremod_1)

        out = f(query, *keys, *values)
        out2 = torch.compile(f)(query, *keys, *values)
        self.assertTrue((out - out2).abs().mean() < 1e-2)

    @supported_platform
    @common_utils.parametrize("device", test_devices)
    def test_multiple_score_mod_calls_paged_attention(self, device):
        query = torch.randn((1, 8, 1024, 64), dtype=torch.float32, device=device)
        keys = [
            torch.randn((1, 8, 1024, 64), dtype=torch.float32, device=device)
            for _ in range(2)
        ]
        values = [
            torch.randn((1, 8, 1024, 64), dtype=torch.float32, device=device)
            for _ in range(2)
        ]

        def scoremod_1(qk, b, h, q, kv):
            return qk + (q - kv)

        def scoremod_2(qk, b, h, q, kv):
            return torch.where(q >= kv, qk, -float("inf"))

        def f(q, k1, k2, v1, v2):
            q2 = flex_attention(q, k1, v1, score_mod=scoremod_1)
            return flex_attention(q2, k2, v2, score_mod=scoremod_2)

        eager_out = f(query, *keys, *values)

        block_mask = create_block_mask(noop_mask, 1, 1, 1024, 1024, device=device)

        (
            k_cache1,
            v_cache1,
            converted_block_mask1,
            converted_score_mod1,
        ) = self.preprocess_paged_attention(
            scoremod_1,
            query,
            keys[0],
            values[0],
            block_mask,
            torch.float32,
            device=device,
        )
        (
            k_cache2,
            v_cache2,
            converted_block_mask2,
            converted_score_mod2,
        ) = self.preprocess_paged_attention(
            scoremod_2,
            query,
            keys[1],
            values[1],
            block_mask,
            torch.float32,
            device=device,
        )

        def paged_f(q, k1, k2, v1, v2):
            q2 = flex_attention(
                q,
                k1,
                v1,
                score_mod=converted_score_mod1,
                block_mask=converted_block_mask1,
            )
            return flex_attention(
                q2,
                k2,
                v2,
                score_mod=converted_score_mod2,
                block_mask=converted_block_mask2,
            )

        compiled_out = torch.compile(paged_f)(
            query, k_cache1, k_cache2, v_cache1, v_cache2
        )
        tolerance = Tolerances(atol=2e-1, rtol=2e-1)
        torch.testing.assert_close(
            eager_out, compiled_out, atol=tolerance.atol, rtol=tolerance.rtol
        )

    @supported_platform
    @common_utils.parametrize("device", test_devices)
    def test_multiple_score_mod_calls2_paged_attention(self, device):
        query = torch.randn((1, 8, 1024, 64), dtype=torch.float32, device=device)
        keys = [
            torch.randn((1, 8, 1024, 64), dtype=torch.float32, device=device)
            for _ in range(3)
        ]
        values = [
            torch.randn((1, 8, 1024, 64), dtype=torch.float32, device=device)
            for _ in range(3)
        ]

        def scoremod_1(qk, b, h, q, kv):
            return qk + (q - kv)

        def scoremod_2(qk, b, h, q, kv):
            return torch.where(q >= kv, qk, -float("inf"))

        attention1 = functools.partial(flex_attention, score_mod=scoremod_1)

        def f(q, k1, k2, k3, v1, v2, v3):
            q2 = attention1(q, k1, v1)
            q3 = flex_attention(q2, k2, v2, score_mod=scoremod_2)
            return flex_attention(q3, k3, v3, score_mod=scoremod_1)

        eager_out = f(query, *keys, *values)

        block_mask = create_block_mask(noop_mask, 1, 1, 1024, 1024, device=device)
        (
            k_cache1,
            v_cache1,
            converted_block_mask1,
            converted_score_mod1,
        ) = self.preprocess_paged_attention(
            scoremod_1,
            query,
            keys[0],
            values[0],
            block_mask,
            torch.float32,
            device=device,
        )
        (
            k_cache2,
            v_cache2,
            converted_block_mask2,
            converted_score_mod2,
        ) = self.preprocess_paged_attention(
            scoremod_2,
            query,
            keys[1],
            values[1],
            block_mask,
            torch.float32,
            device=device,
        )
        (
            k_cache3,
            v_cache3,
            converted_block_mask3,
            converted_score_mod3,
        ) = self.preprocess_paged_attention(
            scoremod_1,
            query,
            keys[2],
            values[2],
            block_mask,
            torch.float32,
            device=device,
        )

        paged_attention1 = functools.partial(
            flex_attention,
            score_mod=converted_score_mod1,
            block_mask=converted_block_mask1,
        )

        def paged_f(q, k1, k2, k3, v1, v2, v3):
            q2 = paged_attention1(q, k1, v1)
            q3 = flex_attention(
                q2,
                k2,
                v2,
                score_mod=converted_score_mod2,
                block_mask=converted_block_mask2,
            )
            return flex_attention(
                q3,
                k3,
                v3,
                score_mod=converted_score_mod3,
                block_mask=converted_block_mask3,
            )

        compiled_out = torch.compile(paged_f)(
            query, k_cache1, k_cache2, k_cache3, v_cache1, v_cache2, v_cache3
        )
        tolerance = Tolerances(atol=2e-1, rtol=2e-1)
        torch.testing.assert_close(
            eager_out, compiled_out, atol=tolerance.atol, rtol=tolerance.rtol
        )

    @supported_platform
    @unittest.skipIf(not TEST_ON_CUDA, "Only test on cuda")
    def test_inputs_are_realized(self):
        def f(q, k, v):
            x = torch.randn(1024, device="cuda")
            x = x * 2

            def func(qk, b, h, q, kv):
                return qk + x[q]

            return flex_attention(q.sin(), k, v, score_mod=func).cos()

        q, k, v = (
            torch.randn(1, 8, 1024, 64, device="cuda", requires_grad=True)
            for _ in range(3)
        )
        ref = f(q, k, v)
        out = torch.compile(f)(q, k, v)
        self.assertTrue((ref - out).abs().mean() < 1e-2)
        gradOut = torch.randn_like(q)

        ref_grads = torch.autograd.grad(ref, (q, k, v), gradOut)
        out_grads = torch.autograd.grad(out, (q, k, v), gradOut)
        for ref, out in zip(ref_grads, out_grads):
            self.assertTrue((ref - out).abs().mean() < 1e-2)

    @supported_platform
    @common_utils.parametrize("device", test_devices)
    def test_make_block_mask(self, device):
        def causal_mask(b, h, q_idx, kv_idx):
            return q_idx >= kv_idx

        block_mask_a = torch.compile(create_block_mask)(
            causal_mask, 1, 1, 512, 512, device=device
        )
        block_mask_b = create_block_mask(causal_mask, 1, 1, 512, 512, device=device)
        self.assertEqual(block_mask_a.kv_num_blocks, block_mask_b.kv_num_blocks)
        self.assertEqual(block_mask_a.kv_indices, block_mask_b.kv_indices)
        self.assertEqual(block_mask_a.q_num_blocks, block_mask_b.q_num_blocks)

    @supported_platform
    @common_utils.parametrize("device", test_devices)
    def test_mask_mod_combiners(self, device):
        def causal_mask(b, h, q, kv):
            return q >= kv

        def neg_causal_mask(b, h, q, kv):
            return q < kv

        def sliding_window(b, h, q, kv):
            return (q - kv) <= 512

        block_mask = create_block_mask(
            and_masks(causal_mask, sliding_window), 1, 1, S, S, device=device
        )
        self.assertExpectedInline(block_mask.kv_num_blocks.sum().item(), """28""")
        attention = functools.partial(flex_attention, block_mask=block_mask)
        self.run_test_with_call(attention, device=device)

        block_mask = create_block_mask(
            and_masks(causal_mask, neg_causal_mask), 1, 1, S, S, device=device
        )
        self.assertEqual(block_mask.kv_num_blocks.sum(), 0)

        block_mask1 = create_block_mask(
            or_masks(causal_mask, neg_causal_mask), 1, 1, S, S, device=device
        )
        block_mask2 = create_block_mask(noop_mask, 1, 1, S, S, device=device)
        self.assertEqual(block_mask1.sparsity(), block_mask2.sparsity())

    @supported_platform
    @unittest.skipIf(not TEST_ON_CUDA, "Only test on cuda")
    def test_epilogue_fused(self):
        @torch.compile
        def f(q, k, v):
            out = flex_attention(q, k, v)
            return out.cos()

        q, k, v = (torch.randn(1, 8, 1024, 64, device="cuda") for _ in range(3))
        metrics.reset()
        _, code = run_and_get_code(f, q, k, v)
        fc = FileCheck()
        fc.check("triton_tem_fused")  # template call
        fc.check_not("poi_fused_cos")  # No cos pointwise operation
        fc.run(code[0])
        accessed_bytes = 1 * 8 * 1024 * 64 * torch.float32.itemsize
        num_accesses = 4  # q, k, v reads, one output.
        # TODO: Get rid of this fudge factor
        # We need this fudge factor for now as we write the extraneous logsumexp
        num_accesses += 1
        self.assertLess(metrics.num_bytes_accessed, accessed_bytes * num_accesses)

    @supported_platform
    @common_utils.parametrize("device", test_devices)
    @common_utils.parametrize("dtype", test_dtypes)
    def test_njt_causal(self, device, dtype):
        offsets = torch.tensor(
            [0, 1024, 1024 + 512, S], device=device, dtype=torch.int32
        )
        seq_idx = torch.zeros(S, device=device, dtype=torch.int32)
        for idx in range(len(offsets) - 1):
            seq_idx[offsets[idx] : offsets[idx + 1]] = idx

        def create_njt_wrapper(orig_score_mod, offsets, seq_idx):
            def njt_score_mod(qk, b, h, q, kv):
                q_nested = q - offsets[seq_idx[q]]
                kv_nested = kv - offsets[seq_idx[kv]]
                return orig_score_mod(qk, b, h, q_nested, kv_nested)

            return njt_score_mod

        causal_njt = create_njt_wrapper(_causal, offsets, seq_idx)

        self.run_test(causal_njt, dtype, device=device)
        self.run_test_with_paged_attention(causal_njt, dtype, device=device)

    @supported_platform
    @common_utils.parametrize("device", test_devices)
    def test_mixed_dtypes_fails(self, device):
        query = torch.randn((1, 1, 1024, 64), dtype=torch.float32, device=device)
        key = torch.randn((1, 1, 1024, 64), dtype=torch.float16, device=device)
        value = torch.randn((1, 1, 1024, 64), dtype=torch.float16, device=device)
        with self.assertRaisesRegex(
            ValueError, "Expected query, key, and value to have the same dtype"
        ):
            flex_attention(query, key, value, _identity)

    @supported_platform
    @common_utils.parametrize("device", test_devices)
    @patch.object(torch._inductor.config, "max_autotune", True)
    def test_max_autotune(self, device):
        def score_mod(score, b, h, m, n):
            return score * 2

        self.run_test(score_mod, device=device)
        self.run_test_with_paged_attention(score_mod, device=device)

    @supported_platform
    @unittest.skipIf(not TEST_ON_CUDA, "Only test on cuda")
    @skip("TODO: Figure out why this is erroring")
    @patch.object(torch._inductor.config, "max_autotune", True)
    def test_max_autotune_with_captured(self):
        head_scale = torch.randn(H, device="cuda")
        batch_scale = torch.randn(B, device="cuda")
        tok_scale = torch.randn(S, device="cuda")

        def bias_mod(score, batch, head, token_q, token_kv):
            score = score + tok_scale[token_q]
            score = score + batch_scale[batch]
            score = score + head_scale[head]
            return score

        self.run_test(bias_mod)

    @supported_platform
    @common_utils.parametrize("device", test_devices)
    @common_utils.parametrize("score_mod", test_score_mods)
    @common_utils.parametrize("dtype", test_dtypes)
    @common_utils.parametrize("head_dims", [(D, D // 2), (D // 2, D)])
    def test_non_equal_head_dims(self, device, dtype, score_mod, head_dims):
        qk_d, v_d = head_dims
        self.run_test(score_mod, dtype, B, H, S, qk_d, B, H, S, V_D=v_d, device=device)
        self.run_test_with_paged_attention(
            score_mod, dtype, B, H, S, qk_d, B, H, S, V_D=v_d, device=device
        )

    @supported_platform
    @unittest.skipIf(not TEST_ON_CUDA, "Only test on cuda")
    def test_autograd_function_in_score_mod(self):
        class ApplyMask(torch.autograd.Function):
            generate_vmap_rule = True

            @staticmethod
            def forward(a, mask):
                return torch.where(mask, a, -float("inf"))

            @staticmethod
            def setup_context(ctx, inputs, output):
                _, mask = inputs
                ctx.mark_non_differentiable(mask)

            @staticmethod
            def backward(ctx, i):
                return i, None

        def score_mod(score, b, h, q, kv):
            return ApplyMask.apply(score, q <= kv)

        func = torch.compile(flex_attention, fullgraph=True)

        q, k, v = (
            torch.randn(1, 8, 1024, 64, device="cuda", requires_grad=True)
            for _ in range(3)
        )

        # Just checking that it runs
        func(q, k, v)

        # expectedFailure
        # This doesn't work due to vmap + autograd.Function + torch.compile not composing
        # self.run_test(score_mod)

    @supported_platform
    @common_utils.parametrize("device", test_devices)
    def test_causal_block(self, device):
        def mask_mod(b, h, q, kv):
            return q >= kv

        block_mask = create_block_mask(mask_mod, 1, 1, S, S, device=device)
        attention = functools.partial(flex_attention, block_mask=block_mask)

        self.run_test_with_call(attention, device=device)

    @supported_platform
    @common_utils.parametrize("device", test_devices)
    def test_causal_block_paged_attention(self, device):
        def mask_mod(b, h, q, kv):
            return q >= kv

        block_mask = create_block_mask(mask_mod, B, 1, S, S, device=device)
        self.run_test_with_paged_attention(
            score_mod=_identity, block_mask=block_mask, device=device
        )

    @supported_platform
    @common_utils.parametrize("device", test_devices)
    def test_new_empty_mask_mod(self, device):
        S = 128
        q, k, v = (torch.randn(4, 1, S, 64, device=device) for _ in range(3))

        attn_mask = torch.ones(4, 1, S, S, dtype=torch.bool, device=device).tril()

        def score_mod(score, b, h, q_idx, kv_idx):
            h_ = h.new_zeros(h.shape)
            return score + attn_mask[b, h_, q_idx, kv_idx]

        def causal(b, h, q_idx, kv_idx):
            h_ = h.new_zeros(h.shape)
            return attn_mask[b, h_, q_idx, kv_idx]

        block_mask = create_block_mask(
            causal, B=4, H=None, Q_LEN=S, KV_LEN=S, device=device
        )
        torch.compile(flex_attention)(q, k, v, score_mod, block_mask=block_mask)

    @supported_platform
    @common_utils.parametrize("device", test_devices)
    def test_GQA_causal_mask(self, device):
        def mask_mod(b, h, q, kv):
            return q >= kv

        block_mask = create_block_mask(mask_mod, B, 1, S // 8, S // 8, device=device)
        attention = functools.partial(
            flex_attention, block_mask=block_mask, enable_gqa=True
        )

        self.run_test_with_call(
            attention,
            torch.float16,
            B,
            H * 4,  # Hq = 4*Hkv.
            S // 8,
            D,
            B,
            H,
            S // 8,
            D,
            device=device,
        )

        self.run_test_with_paged_attention(
            Q_H=H * 4,
            Q_S=S // 8,
            KV_H=H,
            KV_S=S // 8,
            block_mask=block_mask,
            device=device,
        )

    @supported_platform
    @common_utils.parametrize("device", test_devices)
    def test_custom_block_mask_generator(self, device):
        def mask_mod(b, h, q, kv):
            return q >= kv

        auto_mask = create_block_mask(mask_mod, 1, 1, S, S, device=device)
        BLOCK_SIZE = 128

        def causal_constructor(S):
            num_blocks = torch.arange(S // BLOCK_SIZE, device=device) + 1
            indices = torch.arange(S // BLOCK_SIZE, device=device).expand(
                S // BLOCK_SIZE, S // BLOCK_SIZE
            )
            num_blocks = num_blocks[None, None, :]
            indices = indices[None, None, :]
            return BlockMask.from_kv_blocks(
                num_blocks, indices, BLOCK_SIZE=BLOCK_SIZE, mask_mod=mask_mod
            )

        manual_mask = causal_constructor(S)
        self.assertEqual(auto_mask.to_dense(), manual_mask.to_dense())

    @supported_platform
    @unittest.skipIf(not TEST_ON_CUDA, "Only test on cuda")
    @common_utils.parametrize("dtype", test_dtypes)
    @common_utils.parametrize("score_mod", [_identity, _causal])
    def test_logsumexp_correctness(self, dtype, score_mod):
        make_tensor = functools.partial(
            torch.randn,
            (B, H, S, D),
            dtype=dtype,
            device="cuda",
            requires_grad=True,
        )
        q, k, v = make_tensor(), make_tensor(), make_tensor()

        @torch.compile
        def sdpa_hop(q, k, v, score_mod):
            return flex_attention(q, k, v, score_mod, return_lse=True)

        @torch.compile(backend="aot_eager")
        def eager_sdpa_hop(q, k, v, score_mod):
            return flex_attention(q, k, v, score_mod, return_lse=True)

        ref_out, ref_lse = eager_sdpa_hop(
            q.to(torch.float64),
            k.to(torch.float64),
            v.to(torch.float64),
            score_mod,
        )
        compiled_out, compiled_lse = sdpa_hop(q, k, v, score_mod)

        self.assertTrue(ref_lse.dtype == torch.float64)
        self.assertTrue(compiled_lse.dtype == torch.float32)

        tolerance = Tolerances(atol=2e-2, rtol=2e-2)
        torch.testing.assert_close(
            ref_out.to(dtype=torch.float32),
            compiled_out.to(dtype=torch.float32),
            atol=tolerance.atol,
            rtol=tolerance.rtol,
        )
        torch.testing.assert_close(
            ref_lse.to(dtype=torch.float32),
            compiled_lse.to(dtype=torch.float32),
            atol=tolerance.atol,
            rtol=tolerance.rtol,
        )

    @supported_platform
    @unittest.skipIf(not TEST_ON_CUDA, "Only test on cuda")
    def test_logsumexp_only_return(self):
        make_tensor = functools.partial(
            torch.randn,
            (B, H, S, D),
            dtype=torch.float32,
            device="cuda",
            requires_grad=True,
        )
        q, k, v = make_tensor(), make_tensor(), make_tensor()

        @torch.compile
        def func(q, k, v, score_mod):
            _, lse = flex_attention(q, k, v, score_mod, return_lse=True)
            lse_2 = lse * 2
            return lse_2

        _, code = run_and_get_code(func, q, k, v, _identity)
        # Ensure that we're still generating the flexattention kernel
        FileCheck().check_count(".run(primals_1, primals_2, primals_3", 1, True).run(
            code[0]
        )

    @supported_platform
    @unittest.skipIf(not TEST_ON_CUDA, "Only test on cuda")
    @common_utils.parametrize(
        "score_mod", [_identity, _causal, _times_two, _squared, _trig, _trig2]
    )
    def test_aot_eager_gradcheck(self, score_mod):
        make_tensor = functools.partial(
            torch.randn,
            (2, 2, 11, 4),
            device="cuda",
            dtype=torch.float64,
            requires_grad=True,
        )
        query, key, value = make_tensor(), make_tensor(), make_tensor()

        func = torch.compile(flex_attention, backend="aot_eager", fullgraph=True)

        self.assertTrue(
            torch.autograd.gradcheck(
                func, (query, key, value, score_mod), raise_exception=True
            )
        )

    @supported_platform
    @unittest.skipIf(not TEST_ON_CUDA, "Only test on cuda")
    def test_eager_backward_strides(self):
        class Repro(torch.nn.Module):
            def __init__(self):
                super().__init__()
                self.qkv_proj = torch.nn.Linear(256, 256 * 3)
                self.n_head = 256 // 64
                self.d_attn = 256

            def forward(self, x):
                n_batch, n_ctx, _ = x.shape
                q, k, v = self.qkv_proj(x).split(
                    [self.d_attn, self.d_attn, self.d_attn], dim=2
                )
                q = q.reshape(n_batch, n_ctx, self.n_head, -1)
                k = k.reshape(n_batch, n_ctx, self.n_head, -1)
                v = v.reshape(n_batch, n_ctx, self.n_head, -1)
                q = q.transpose(1, 2)
                k = k.transpose(1, 2)
                v = v.transpose(1, 2)
                x = torch.nn.attention.flex_attention.flex_attention(q, k, v)
                return x

        model = Repro().cuda()
        x = torch.randn((1, 512, 256), device="cuda", requires_grad=True)
        out = torch.compile(model, backend="aot_eager")(x)
        out.backward(torch.ones_like(out))

    @supported_platform
    @unittest.skipIf(not TEST_ON_CUDA, "Only test on cuda")
    def test_differentiable_logsumexp_gradcheck(self):
        make_tensor = functools.partial(
            torch.randn,
            (2, 2, 11, 4),
            device="cuda",
            dtype=torch.float64,
            requires_grad=True,
        )
        query, key, value = make_tensor(), make_tensor(), make_tensor()

        def flex_attention_lse_only(q, k, v):
            return flex_attention(q, k, v, return_lse=True)[1]

        func = torch.compile(
            flex_attention_lse_only, backend="aot_eager", fullgraph=True
        )

        self.assertTrue(
            torch.autograd.gradcheck(func, (query, key, value), raise_exception=True)
        )

    @supported_platform
    @unittest.skipIf(not TEST_ON_CUDA, "Only test on cuda")
    def test_differentiable_logsumexp_compiled(self):
        make_tensor = functools.partial(
            torch.randn,
            (2, 2, 128, 64),
            device="cuda",
            dtype=torch.float32,
            requires_grad=True,
        )
        q, k, v = make_tensor(), make_tensor(), make_tensor()
        lse_mask = torch.randn(2, 2, 128, device="cuda")

        out, lse = flex_attention(q, k, v, return_lse=True)
        (out.mean() + (lse * lse_mask).sum()).backward()
        q_grad, k_grad, v_grad = q.grad, k.grad, v.grad
        q.grad = None
        k.grad = None
        v.grad = None

        out2, lse2 = torch.compile(flex_attention)(q, k, v, return_lse=True)
        (out2.mean() + (lse2 * lse_mask).sum()).backward()
        q_grad2, k_grad2, v_grad2 = q.grad, k.grad, v.grad
        tolerance = Tolerances(atol=1e-1, rtol=1e-1)

        torch.testing.assert_close(out, out2, atol=tolerance.atol, rtol=tolerance.rtol)
        torch.testing.assert_close(lse, lse2, atol=tolerance.atol, rtol=tolerance.rtol)
        torch.testing.assert_close(
            q_grad, q_grad2, atol=tolerance.atol, rtol=tolerance.rtol
        )
        torch.testing.assert_close(
            k_grad, k_grad2, atol=tolerance.atol, rtol=tolerance.rtol
        )
        torch.testing.assert_close(
            v_grad, v_grad2, atol=tolerance.atol, rtol=tolerance.rtol
        )

    # Use weird mask to test reusing block_mask does work well.
    @supported_platform
    @unittest.skipIf(not TEST_ON_CUDA, "Only test on cuda")
    def test_block_mask_reuse_with_weird_mask(self):
        def mask(b, h, q, kv):
            return (kv < 256) | (kv >= 2048)

        make_tensor = functools.partial(
            torch.randn,
            (4, 4, 4096, 64),
            device="cuda",
            dtype=torch.float32,
            requires_grad=True,
        )

        block_mask = create_block_mask(mask, None, None, 4096, 4096)
        # Compile 1st version with q/k/v(seqlen=4096) and block_mask(seqlen=4096)
        torch.compile(flex_attention, dynamic=True)(
            make_tensor(), make_tensor(), make_tensor(), block_mask=block_mask
        )

        make_tensor2 = functools.partial(
            torch.randn,
            (4, 4, 2048, 64),
            device="cuda",
            dtype=torch.float32,
            requires_grad=True,
        )
        q, k, v = make_tensor2(), make_tensor2(), make_tensor2()

        # Compile 2st version with q/k/v(seqlen=2048) and block_mask(seqlen=4096),
        # The graph includes the BlockMask._adjust part.
        out = torch.compile(flex_attention, dynamic=True)(
            q, k, v, block_mask=block_mask
        )
        out.sum().backward()
        q_grad, k_grad, v_grad = q.grad, k.grad, v.grad
        q.grad = None
        k.grad = None
        v.grad = None

        block_mask2 = create_block_mask(mask, None, None, 2048, 2048)
        # Reuse the 1st version with q/k/v(seqlen=2048) and block_mask(seqlen=2048)
        out2 = torch.compile(flex_attention, dynamic=True)(
            q, k, v, block_mask=block_mask2
        )
        out2.sum().backward()
        q_grad2, k_grad2, v_grad2 = q.grad, k.grad, v.grad
        tolerance = Tolerances(atol=1e-3, rtol=1e-3)

        torch.testing.assert_close(out, out2, atol=tolerance.atol, rtol=tolerance.rtol)
        torch.testing.assert_close(
            q_grad, q_grad2, atol=tolerance.atol, rtol=tolerance.rtol
        )
        torch.testing.assert_close(
            k_grad, k_grad2, atol=tolerance.atol, rtol=tolerance.rtol
        )
        torch.testing.assert_close(
            v_grad, v_grad2, atol=tolerance.atol, rtol=tolerance.rtol
        )

    @supported_platform
    @unittest.skipIf(not TEST_ON_CUDA, "Only test on cuda")
    def test_float32_matmul_precision(self):
        make_tensor = functools.partial(
            torch.zeros,
            (2, 2, 128, 32),
            device="cuda",
            dtype=torch.float32,
            requires_grad=False,
        )
        query, key, value = make_tensor(), make_tensor(), make_tensor()
        query.fill_(0.2)
        key.fill_(0.3)
        value.fill_(0.4)

        query.requires_grad = True
        key.requires_grad = True
        value.requires_grad = True

        def score_mod(score, b, h, q, kv):
            return score * 2

        with temp_float32_matmul_precision("highest"):
            out_eager = flex_attention(query, key, value, score_mod)
            flex_compiled = torch.compile(flex_attention, fullgraph=True)
            out_compiled = flex_compiled(query, key, value, score_mod)

            grads_eager = torch.autograd.grad(out_eager.sum(), (query, key, value))
            grads_compile = torch.autograd.grad(out_compiled.sum(), (query, key, value))

        torch.testing.assert_close(grads_eager, grads_compile)

    @supported_platform
    @unittest.skipIf(not TEST_ON_CUDA, "Only test on cuda")
    @common_utils.parametrize("score_mod_name", ["_head_offset"])
    @common_utils.parametrize("mode", ["eager", "aot_eager"])
    def test_captured_score_mod_aot_eager_gradcheck(
        self, score_mod_name: str, mode: str
    ):
        make_tensor = functools.partial(
            torch.randn,
            (2, 2, 11, 4),
            device="cuda",
            dtype=torch.float64,
            requires_grad=True,
        )
        query, key, value = make_tensor(), make_tensor(), make_tensor()

        func = torch.compile(flex_attention, backend=mode, fullgraph=True)
        score_mod = captured_buffers_map[score_mod_name](torch.float64)

        self.assertTrue(
            torch.autograd.gradcheck(
                func, (query, key, value, score_mod), raise_exception=True
            )
        )

    @supported_platform
    @unittest.skipIf(not TEST_ON_CUDA, "Only test on cuda")
    @common_utils.parametrize("mode", ["eager", "aot_eager"])
    def test_document_masking_edge_case(self, mode):
        document_masks = torch.full((2, 128), 0, dtype=torch.int32, device="cuda")
        document_masks[:, 64:] = 1

        def mask_mod(b, h, q, kv):
            same_doc = document_masks[b, q] == document_masks[b, kv]
            return same_doc

        make_tensor = functools.partial(
            torch.randn,
            (2, 1, 128, 4),
            device="cuda",
            dtype=torch.float64,
            requires_grad=True,
        )
        query, key, value = make_tensor(), make_tensor(), make_tensor()
        func = torch.compile(flex_attention, backend=mode, fullgraph=True)

        block_mask = create_block_mask(mask_mod, 2, 1, 128, 128)
        out = func(query, key, value, block_mask=block_mask)
        out.sum().backward()

    @supported_platform
    @common_utils.parametrize("device", test_devices)
    @common_utils.parametrize("mode", ["eager", "inductor", "paged_attention"])
    @common_utils.parametrize(
        "permute_order",
        [
            (0, 1, 2, 3),  # Default order
            (1, 0, 2, 3),  # Reverse order
            (0, 2, 1, 3),  # Mixed order
            (2, 0, 1, 3),  # Another mixed order
        ],
    )
    @common_utils.parametrize("shape", [(2, 1, 128, 16), (4, 2, 64, 16)])
    def test_flex_attention_stride_ordering(self, device, mode, permute_order, shape):
        from torch._inductor.ir import get_stride_order

        dtype = torch.float32
        # Setup
        make_tensor = functools.partial(
            torch.randn,
            shape,
            device=device,
            dtype=dtype,
            requires_grad=False
            if mode == "paged_attention" or device == "cpu"
            else True,
        )

        # Create and permute tensors
        query, key, value = make_tensor(), make_tensor(), make_tensor()
        query = query.permute(permute_order)
        key = key.permute(permute_order)
        value = value.permute(permute_order)

        if mode == "inductor":
            func = torch.compile(flex_attention, backend=mode, fullgraph=True)
            out = func(query, key, value)
        elif mode == "paged_attention":
            out, _ = self.run_paged_attention(
                _identity, query, key, value, dtype, device=device
            )
        else:
            func = flex_attention
            out = func(query, key, value)

        out_stride_order = get_stride_order(out.stride())
        query_stride_order = get_stride_order(query.stride())

        self.assertEqual(
            out_stride_order,
            query_stride_order,
            f"Stride order mismatch: out {out_stride_order}, query {query_stride_order}",
        )

    @supported_platform
    @common_utils.parametrize("device", test_devices)
    @common_utils.parametrize("compile", [True, False])
    def test_fully_masked_out_rows_0_check(self, device, compile: bool):
        # Ensure fully masked out rows won't cause NaNs.
        query = torch.randn(
            (B, H, S, D),
            dtype=torch.float32,
            device=device,
            requires_grad=False if device == "cpu" else True,
        )
        key = torch.randn(
            (B, H, S, D),
            dtype=torch.float32,
            device=device,
            requires_grad=False if device == "cpu" else True,
        )
        value = torch.randn(
            (B, H, S, D),
            dtype=torch.float32,
            device=device,
            requires_grad=False if device == "cpu" else True,
        )

        M = S // 2

        def mask_mod(b, h, q, kv):
            return q < M

        block_mask = create_block_mask(mask_mod, B, 1, S, S, device=device)

        flex = (
            torch.compile(flex_attention, dynamic=False) if compile else flex_attention
        )
        if device == "cpu":
            lse = None
            out = flex(query, key, value, block_mask=block_mask, return_lse=False)
        else:
            out, lse = flex(query, key, value, block_mask=block_mask, return_lse=True)
        self.assertEqual(out[:, :, M:, :].sum(), 0)

        if device != "cpu":
            self.assertTrue((lse[:, :, M:] == -float("inf")).all())
            loss = out.sum() + lse.sum()
            loss.backward()
            self.assertEqual(query.grad[:, :, M:, :].sum(), 0)

    @supported_platform
    @common_utils.parametrize("device", test_devices)
    @common_utils.parametrize("compile", [True, False])
    def test_fully_masked_out_rows(self, device: str, compile: bool):
        M = S // 2

        def mask_mod(b, h, q, kv):
            return q < M

        block_mask = create_block_mask(mask_mod, B, 1, S, S, device=device)

        def noop_mod(score, b, h, q_idx, kv_idx):
            return score

        self.run_test(
            noop_mod, torch.float32, B, H, S, D, B, H, S, D, block_mask, device=device
        )

    @supported_platform
    @unittest.skipIf(not TEST_ON_CUDA, "Only test on cuda")
    def test_kernel_options_argument_is_respected(self):
        make_tensor = functools.partial(
            torch.randn,
            (2, 2, 128, 64),
            device="cuda",
            dtype=torch.float32,
            requires_grad=True,
        )
        q, k, v = make_tensor(), make_tensor(), make_tensor()

        # Ensure we respect user's input kernel options.
        _, code = run_and_get_code(
            torch.compile(flex_attention), q, k, v, kernel_options={"BLOCK_M": 16}
        )
        FileCheck().check("BLOCK_M : tl.constexpr = 16").run(code[0])

    @supported_platform
    @unittest.skipIf(not TEST_ON_CUDA, "Only test on cuda")
    def test_comparison_vs_sdpa(self):
        def causal(score, b, h, q_idx, kv_idx):
            return torch.where(q_idx >= kv_idx, score, -float("inf"))

        def causal_mask(b, h, q_idx, kv_idx):
            return q_idx >= kv_idx

        no_sparse_flex = functools.partial(flex_attention, score_mod=causal)
        score_mod_sparse_flex = functools.partial(
            flex_attention,
            score_mod=causal,
            block_mask=create_block_mask(causal_mask, 1, 1, 2048, 2048),
        )
        mask_mod_sparse_flex = functools.partial(
            flex_attention, block_mask=create_block_mask(causal_mask, 1, 1, 2048, 2048)
        )
        for attention_call in [
            no_sparse_flex,
            score_mod_sparse_flex,
            mask_mod_sparse_flex,
        ]:
            inputs = [
                torch.randn(
                    2,
                    2,
                    2048,
                    64,
                    device="cuda",
                    dtype=torch.float16,
                    requires_grad=True,
                )
                for _ in range(3)
            ]
            gradOut = torch.randn(2, 2, 2048, 64, device="cuda", dtype=torch.float16)
            out_ref = torch.nn.functional.scaled_dot_product_attention(
                *inputs, is_causal=True
            )
            out_ref.backward(gradOut)

            inputs_flex = [i.detach().clone().requires_grad_(True) for i in inputs]
            out_flex = torch.compile(attention_call)(*inputs_flex)
            out_flex.backward(gradOut)
            inputs_golden = [
                i.detach().clone().to(dtype=torch.float64).requires_grad_(True)
                for i in inputs
            ]
            out_golden = torch.nn.functional.scaled_dot_product_attention(
                *inputs_golden, is_causal=True
            )
            out_golden.backward(gradOut.to(dtype=torch.float64))

            for ref, flex, golden in [
                (out_ref, out_flex, out_golden),
                (inputs[0].grad, inputs_flex[0].grad, inputs_golden[0].grad),
                (inputs[1].grad, inputs_flex[1].grad, inputs_golden[1].grad),
                (inputs[2].grad, inputs_flex[2].grad, inputs_golden[2].grad),
            ]:
                ref_error = rmse(ref, golden)
                flex_error = rmse(flex, golden)
                # Note: This has been carefully tested that FlexAttention is within
                # 20% of the average error of SDPA! Do not bump this tolerance
                # unless you are absolutely sure you are not worsening the accuracy
                # of FlexAttention!
                self.assertTrue(
                    ref_error * 1.2 > flex_error,
                    f"Ref error: {ref_error}, Flex Error: {flex_error}",
                )

    @supported_platform
    @common_utils.parametrize("device", test_devices)
    def test_block_mask_non_divisible(self, device):
        seq = torch.arange(1023, device=device) // 128

        def mod(b, h, q, kv):
            return seq[q] == seq[kv]

        block_mask = create_block_mask(mod, None, None, 1023, 1023, device=device)
        torch.compile(create_block_mask)(mod, None, None, 1023, 1023, device=device)
        self.run_test_with_call(
            lambda q, k, v: flex_attention(q, k, v, block_mask=block_mask),
            Q_S=1023,
            KV_S=1023,
            device=device,
        )

    @supported_platform
    @unittest.skipIf(not TEST_ON_CUDA, "Only test on cuda")
    def test_head_bias_req_grad(self):
        B, H, S, D = 1, 4, 256, 64
        bias = torch.randn(H, device="cuda", dtype=torch.float16, requires_grad=True)

        bias_flex = bias.detach().clone().requires_grad_(True)

        def head_bias(score, b, h, q_idx, kv_idx):
            return score + bias_flex[h]

        bias_sdpa_ref = bias.detach().clone().requires_grad_(True)
        implicit_bias_sdpa_ref = bias_sdpa_ref
        implicit_bias_sdpa_ref = implicit_bias_sdpa_ref.view(H, 1, 1).expand(H, S, S)
        bias_sdpa_gold = (
            bias.detach().clone().to(dtype=torch.float64).requires_grad_(True)
        )
        implicit_bias_sdpa_gold = bias_sdpa_gold
        implicit_bias_sdpa_gold = implicit_bias_sdpa_gold.view(H, 1, 1).expand(H, S, S)

        self._test_learnable_bias_inner(
            B,
            H,
            S,
            D,
            head_bias,
            bias_flex,
            implicit_bias_sdpa_ref,
            bias_sdpa_ref,
            implicit_bias_sdpa_gold,
            bias_sdpa_gold,
        )

    @supported_platform
    @unittest.skipIf(not TEST_ON_CUDA, "Only test on cuda")
    def test_comparison_vs_sdpa_with_learnable_bias(self):
        # 1-dimensional bias:
        B, H, S, D = 1, 1, 256, 64
        bias = torch.randn(
            2 * S, device="cuda", dtype=torch.float16, requires_grad=True
        )

        bias_flex = bias.detach().clone().requires_grad_(True)

        def rel_pos_1d(score, b, h, q_idx, kv_idx):
            return score + bias_flex[q_idx + kv_idx]

        bias_indices = torch.arange(S)[:, None] + torch.arange(S)
        bias_sdpa_ref = bias.detach().clone().requires_grad_(True)
        implicit_bias_sdpa_ref = bias_sdpa_ref[bias_indices]
        bias_sdpa_gold = (
            bias.detach().clone().to(dtype=torch.float64).requires_grad_(True)
        )
        implicit_bias_sdpa_gold = bias_sdpa_gold[bias_indices]

        self._test_learnable_bias_inner(
            B,
            H,
            S,
            D,
            rel_pos_1d,
            bias_flex,
            implicit_bias_sdpa_ref,
            bias_sdpa_ref,
            implicit_bias_sdpa_gold,
            bias_sdpa_gold,
        )

        # 2-dimensional bias:
        B, H, S, D = 1, 1, 256, 64
        bias = torch.randn(S, S, device="cuda", dtype=torch.float16, requires_grad=True)

        bias_flex = bias.detach().clone().requires_grad_(True)

        def rel_pos_2d(score, b, h, q_idx, kv_idx):
            return score + bias_flex[q_idx, kv_idx]

        bias_sdpa_ref = bias.detach().clone().requires_grad_(True)
        implicit_bias_sdpa_ref = bias_sdpa_ref
        bias_sdpa_gold = (
            bias.detach().clone().to(dtype=torch.float64).requires_grad_(True)
        )
        implicit_bias_sdpa_gold = bias_sdpa_gold

        self._test_learnable_bias_inner(
            B,
            H,
            S,
            D,
            rel_pos_2d,
            bias_flex,
            implicit_bias_sdpa_ref,
            bias_sdpa_ref,
            implicit_bias_sdpa_gold,
            bias_sdpa_gold,
        )

        # 2-dimensional bias + index multiple
        B, H, S, D = 1, 1, 256, 64
        bias = torch.randn(S, S, device="cuda", dtype=torch.float16, requires_grad=True)

        bias_flex = bias.detach().clone().requires_grad_(True)

        def rel_pos_2d(score, b, h, q_idx, kv_idx):
            return score + bias_flex[q_idx][kv_idx]

        bias_sdpa_ref = bias.detach().clone().requires_grad_(True)
        implicit_bias_sdpa_ref = bias_sdpa_ref
        bias_sdpa_gold = (
            bias.detach().clone().to(dtype=torch.float64).requires_grad_(True)
        )
        implicit_bias_sdpa_gold = bias_sdpa_gold

        self._test_learnable_bias_inner(
            B,
            H,
            S,
            D,
            rel_pos_2d,
            bias_flex,
            implicit_bias_sdpa_ref,
            bias_sdpa_ref,
            implicit_bias_sdpa_gold,
            bias_sdpa_gold,
        )

        # 2-dimensional bias + transposed:
        B, H, S, D = 1, 1, 256, 64
        bias = torch.randn(S, S, device="cuda", dtype=torch.float16, requires_grad=True)

        bias_flex = bias.detach().clone().requires_grad_(True)

        def rel_pos_2d_transposed(score, b, h, q_idx, kv_idx):
            return score + bias_flex[kv_idx, q_idx]

        bias_sdpa_ref = bias.detach().clone().requires_grad_(True)
        implicit_bias_sdpa_ref = bias_sdpa_ref.transpose(-1, -2)
        bias_sdpa_gold = (
            bias.detach().clone().to(dtype=torch.float64).requires_grad_(True)
        )
        implicit_bias_sdpa_gold = bias_sdpa_gold.transpose(-1, -2)

        self._test_learnable_bias_inner(
            B,
            H,
            S,
            D,
            rel_pos_2d_transposed,
            bias_flex,
            implicit_bias_sdpa_ref,
            bias_sdpa_ref,
            implicit_bias_sdpa_gold,
            bias_sdpa_gold,
        )

        # 3-dimensional bias + transposed
        B, H, S, D = 4, 8, 256, 64
        bias = torch.randn(
            H, S, S, device="cuda", dtype=torch.float16, requires_grad=True
        )

        bias_flex = bias.detach().clone().requires_grad_(True)

        def rel_pos_3d_transposed(score, b, h, q_idx, kv_idx):
            return score + bias_flex[h, kv_idx, q_idx]

        bias_sdpa_ref = bias.detach().clone().requires_grad_(True)
        implicit_bias_sdpa_ref = bias_sdpa_ref.transpose(-1, -2)
        bias_sdpa_gold = (
            bias.detach().clone().to(dtype=torch.float64).requires_grad_(True)
        )
        implicit_bias_sdpa_gold = bias_sdpa_gold.transpose(-1, -2)

        self._test_learnable_bias_inner(
            B,
            H,
            S,
            D,
            rel_pos_3d_transposed,
            bias_flex,
            implicit_bias_sdpa_ref,
            bias_sdpa_ref,
            implicit_bias_sdpa_gold,
            bias_sdpa_gold,
        )

    def _test_learnable_bias_inner(
        self,
        B,
        H,
        S,
        D,
        score_mod,
        bias_flex,
        implicit_bias_sdpa_ref,
        bias_sdpa_ref,
        implicit_bias_sdpa_gold,
        bias_sdpa_gold,
    ):
        make_tensor = functools.partial(
            torch.ones,
            (B, H, S, D),
            device="cuda",
            dtype=torch.float16,
            requires_grad=True,
        )
        q_ref, k_ref, v_ref = make_tensor(), make_tensor(), make_tensor()
        q_gold, k_gold, v_gold = query_key_value_clones(
            q_ref, k_ref, v_ref, torch.float64
        )
        q_flex, k_flex, v_flex = query_key_value_clones(q_ref, k_ref, v_ref)

        out_ref = torch.nn.functional.scaled_dot_product_attention(
            q_ref, k_ref, v_ref, attn_mask=implicit_bias_sdpa_ref
        )
        out_ref.sum().backward()
        out_gold = torch.nn.functional.scaled_dot_product_attention(
            q_gold, k_gold, v_gold, attn_mask=implicit_bias_sdpa_gold
        )
        out_gold.sum().backward()
        out_flex = flex_attention(q_flex, k_flex, v_flex, score_mod=score_mod)
        out_flex.sum().backward()

        name = score_mod.__name__
        for ref, flex, gold in [
            (out_ref, out_flex, out_gold),
            (q_ref.grad, q_flex.grad, q_gold.grad),
            (k_ref.grad, k_flex.grad, k_gold.grad),
            (v_ref.grad, v_flex.grad, v_gold.grad),
            (bias_sdpa_ref.grad, bias_flex.grad, bias_sdpa_gold.grad),
        ]:
            ref_error = rmse(ref, gold)
            flex_error = rmse(flex, gold)
            self.assertTrue(
                ref_error * 1.2 >= flex_error,
                f"{name} -> Ref error: {ref_error}, Flex eager Error: {flex_error}",
            )

    @supported_platform
    @common_utils.parametrize("device", test_devices)
    def test_causal_block_non_divisible(self, device):
        def mask_mod(b, h, q, kv):
            return q >= kv

        block_mask = create_block_mask(mask_mod, B, 1, S - 1, S - 1, device=device)
        attention = functools.partial(flex_attention, block_mask=block_mask)

        self.run_test_with_call(
            attention, dtype=torch.float, Q_S=S - 1, KV_S=S - 1, device=device
        )

    @supported_platform
    @unittest.skipIf(not TEST_ON_CUDA, "Only test on cuda")
    def test_modular_indexing(self):
        B, H, N, D = 100, 12, 128, 64
        dtype = torch.bfloat16
        device = torch.device("cuda")

        class Attention(torch.nn.Module):
            def __init__(self):
                super().__init__()
                self.bias = torch.randn(B, N, N, H, device=device, dtype=dtype)

            def forward(
                self, q: torch.Tensor, k: torch.Tensor, v: torch.Tensor
            ) -> torch.Tensor:
                score_mod = generate_score_mod(self.bias)
                o = flex_attention(q, k, v, score_mod=score_mod)
                return o

        def generate_score_mod(bias):
            bias = (2 * bias).view(B, H, N, N).contiguous()

            def score_mod(score, batch, head, q_idx, k_idx):
                attn_bias = bias[batch, head, q_idx, k_idx]
                return score + attn_bias

            return score_mod

        m = Attention().cuda().eval().to(dtype)
        m = torch.compile(m, mode="default", fullgraph=False)

        q = torch.randn(B, H, N, D, device=device, dtype=dtype)
        k = torch.randn(B, H, N, D, device=device, dtype=dtype)
        v = torch.randn(B, H, N, D, device=device, dtype=dtype)

        m(q, k, v)

    @supported_platform
    @unittest.skipIf(not TEST_ON_CUDA, "Only test on cuda")
    def test_force_write_lse(self):
        dtype = torch.float32
        make_tensor = functools.partial(
            torch.randn,
            (2, 2, 128, 16),
            device="cuda",
            dtype=dtype,
            requires_grad=False,
        )
        query, key, value = make_tensor(), make_tensor(), make_tensor()
        out_eager, lse_eager = flex_attention(query, key, value, return_lse=True)

        flex_compile = torch.compile(flex_attention, fullgraph=True)
        out_compiled, lse_compiled = flex_compile(query, key, value, return_lse=True)

        out_paged, lse_paged = self.run_paged_attention(
            score_mod=_identity, q=query, k=key, v=value, dtype=dtype
        )

        torch.testing.assert_close(lse_eager, lse_compiled, atol=3e-3, rtol=0)
        torch.testing.assert_close(lse_eager, lse_paged, atol=3e-3, rtol=0)

    @supported_platform
    @unittest.skipIf(not TEST_ON_CUDA, "Only test on cuda")
    @common_utils.parametrize("backend", ["flex_attention", "flex_decode", "eager"])
    def test_lse_masked_output(self, backend):
        if backend == "flex_decode":
            if TEST_WITH_ROCM:
                self.skipTest("backend=flex_decode is unsupported on ROCM, for now")
            kernel_options = {"FORCE_USE_FLEX_ATTENTION": False}
            flex_call = torch.compile(flex_attention, fullgraph=True)
            N_CTX = 96
        elif backend == "flex_attention":
            kernel_options = {"FORCE_USE_FLEX_ATTENTION": True}
            flex_call = torch.compile(flex_attention, fullgraph=True)
            N_CTX = 196
        else:
            kernel_options = {}
            flex_call = flex_attention
            N_CTX = 196

        SLIDING_WINDOW = 64
        make_tensor = functools.partial(
            torch.randn,
            (2, 2, N_CTX, 64),
            device="cuda",
            dtype=torch.float32,
            requires_grad=True,
        )

        def sliding_window_causal(b, h, q_idx, kv_idx):
            causal_mask = q_idx >= kv_idx
            window_mask = q_idx - kv_idx <= SLIDING_WINDOW
            return causal_mask & window_mask

        def global_causal(b, h, q_idx, kv_idx):
            causal_mask = q_idx >= kv_idx
            window_mask = q_idx - kv_idx > SLIDING_WINDOW
            return causal_mask & window_mask

        sliding_window_causal = torch.nn.attention.flex_attention.create_block_mask(
            sliding_window_causal, B=None, H=None, Q_LEN=N_CTX, KV_LEN=N_CTX
        )
        global_causal = torch.nn.attention.flex_attention.create_block_mask(
            global_causal, B=None, H=None, Q_LEN=N_CTX, KV_LEN=N_CTX
        )

        local_attn = functools.partial(
            flex_call,
            block_mask=sliding_window_causal,
            return_lse=True,
            kernel_options=kernel_options,
        )
        global_attn = functools.partial(
            flex_call,
            block_mask=global_causal,
            return_lse=True,
            kernel_options=kernel_options,
        )
        q, k, v = make_tensor(), make_tensor(), make_tensor()
        gradOut = make_tensor(requires_grad=False)

        x_local, lse_local = local_attn(q, k, v)
        x_global, lse_global = global_attn(q, k, v)

        max_lse = torch.maximum(lse_local, lse_global)
        lse_global = lse_global - max_lse
        lse_local = lse_local - max_lse
        lse_global = torch.exp(lse_global)
        lse_local = torch.exp(lse_local)
        x = ((x_local * lse_local[..., None]) + (x_global * lse_global[..., None])) / (
            lse_global[..., None] + lse_local[..., None]
        )
        x.backward(gradOut)
        flex_q_grad, flex_k_grad, flex_v_grad = q.grad, k.grad, v.grad
        q.grad = None
        k.grad = None
        v.grad = None

        out = torch.nn.functional.scaled_dot_product_attention(q, k, v, is_causal=True)
        out.backward(gradOut)

        torch.testing.assert_close(x, out, atol=3e-3, rtol=2e-3)
        torch.testing.assert_close(flex_q_grad, q.grad, atol=3e-3, rtol=2e-3)
        torch.testing.assert_close(flex_k_grad, k.grad, atol=3e-3, rtol=2e-3)
        torch.testing.assert_close(flex_v_grad, v.grad, atol=3e-3, rtol=2e-3)

    def test_cpu_error_message_return_lse(self):
        make_tensor = functools.partial(
            torch.randn,
            (2, 2, 128, 16),
            device="cpu",
            dtype=torch.float32,
            requires_grad=False,
        )
        query, key, value = make_tensor(), make_tensor(), make_tensor()
        attention = torch.compile(flex_attention)
        with self.assertRaisesRegex(
            torch._dynamo.exc.BackendCompilerFailed,
            r"NotImplementedError: torch.compile on CPU only supports inference and `return_lse` is not supported yet.",
        ):
            attention(query, key, value, return_lse=True)

    def test_cpu_error_message_for_no_inference(self):
        make_tensor = functools.partial(
            torch.randn,
            (2, 2, 128, 16),
            device="cpu",
            dtype=torch.float32,
            requires_grad=True,
        )
        query, key, value = make_tensor(), make_tensor(), make_tensor()
        attention = torch.compile(flex_attention)
        with self.assertRaisesRegex(
            torch._dynamo.exc.BackendCompilerFailed,
            r"NotImplementedError: torch.compile on CPU only supports inference and `return_lse` is not supported yet.",
        ):
            attention(query, key, value)

    @supported_platform
    @unittest.skipIf(not TEST_ON_CUDA, "Only test on cuda")
    def test_mixed_device_error_message(self):
        # Create tensors on different devices
        cpu_tensor = torch.randn(2, 2, 128, 16, device="cpu")
        cuda_tensor = torch.randn(2, 2, 128, 16, device="cuda")

        # Use different devices for query, key, and value
        query, key, value = cpu_tensor, cuda_tensor, cpu_tensor

        expected_error_message = (
            "Expected query, key, and value to have the same device type, "
            f"but got query.device: {query.device}, key.device: {key.device}, "
            f"and value.device: {value.device} instead."
        )

        with self.assertRaisesRegex(ValueError, expected_error_message):
            flex_attention(query, key, value)

    @supported_platform
<<<<<<< HEAD
    @unittest.skipIf(not TEST_ON_CUDA, "Only test on cuda")
=======
    def test_captured_wrong_device_error_message(self):
        means = torch.randn(64, 3).cuda()
        length_scales = torch.logspace(0.001, 0.1, 8)

        def euclidean_dist_pos_embed(score, b, h, q_idx, k_idx):
            q_pos = means[q_idx]
            k_pos = means[k_idx]
            dist = (q_pos - k_pos).pow(2).sum(-1).sqrt()
            scale = length_scales[h]
            inv_dist = torch.exp(-dist / scale)
            return inv_dist * score

        expected_error_message = "Buffers cannot be created"

        q, k, v = (torch.randn(1, 8, 64, 64, device="cuda") for _ in range(3))
        with self.assertRaisesRegex(RuntimeError, expected_error_message):
            torch.compile(flex_attention)(q, k, v, score_mod=euclidean_dist_pos_embed)

    @supported_platform
    def test_cant_lower_error_message(self):
        # We can't lower a 256-element reduction inside a pointwise reduction
        means = torch.randn(64, 256).cuda()
        length_scales = torch.logspace(0.001, 0.1, 8).cuda()

        def euclidean_dist_pos_embed(score, b, h, q_idx, k_idx):
            q_pos = means[q_idx]
            k_pos = means[k_idx]
            dist = (q_pos - k_pos).pow(2).sum(-1).sqrt()
            scale = length_scales[h]
            inv_dist = torch.exp(-dist / scale)
            return inv_dist * score

        expected_error_message = "Buffers cannot be created"

        q, k, v = (torch.randn(1, 8, 64, 64, device="cuda") for _ in range(3))
        with self.assertRaisesRegex(RuntimeError, expected_error_message):
            torch.compile(flex_attention)(q, k, v, score_mod=euclidean_dist_pos_embed)

    @supported_platform
    def test_reduction_unrolled(self):
        # We can't lower a 256-element reduction inside a pointwise reduction
        means = torch.randn(S, 3).cuda()
        length_scales = torch.logspace(0.001, 0.1, H).cuda()

        def euclidean_dist_pos_embed(score, b, h, q_idx, k_idx):
            q_pos = means[q_idx]
            k_pos = means[k_idx]
            dist = (q_pos - k_pos).pow(2).sum(-1).sqrt()
            scale = length_scales[h]
            inv_dist = torch.exp(-dist / scale)
            return inv_dist * score

        self.run_test(euclidean_dist_pos_embed, torch.bfloat16)

    @supported_platform
>>>>>>> 7fafaa9c
    def test_invalid_block_size(self):
        # Create tensors on different devices
        q, k, v = (torch.randn(1, 8, 128, 64, device="cuda") for _ in range(3))

        expected_error_message = (
            "ValueError: Q and KV block size must be divisible by BLOCK_M and BLOCK_N."
        )
        block_mask = create_block_mask(noop_mask, 1, 8, 128, 128, BLOCK_SIZE=96)

        with self.assertRaisesRegex(RuntimeError, expected_error_message):
            torch.compile(flex_attention)(q, k, v, block_mask=block_mask)

    @supported_platform
    @unittest.skipIf(not TEST_ON_CUDA, "Only test on cuda")
    def test_small_q_kv_len(self):
        make_tensor = functools.partial(
            torch.ones,
            (1, 1, 1, 16),
            device="cuda",
            dtype=torch.float32,
            requires_grad=True,
        )
        query, key, value = make_tensor(), make_tensor(), make_tensor()
        kernel_options = {"FORCE_USE_FLEX_ATTENTION": True}
        out_eager, lse_eager = flex_attention(
            query, key, value, return_lse=True, kernel_options=kernel_options
        )

        flex_compile = torch.compile(flex_attention, fullgraph=True)
        out_compiled, lse_compiled = flex_compile(
            query, key, value, return_lse=True, kernel_options=kernel_options
        )

        assert torch.equal(out_eager, out_compiled)
        assert torch.equal(lse_eager, lse_compiled)

        grads_eager = torch.autograd.grad(out_eager.sum(), (query, key, value))
        grads_compile = torch.autograd.grad(out_compiled.sum(), (query, key, value))

        torch.testing.assert_close(grads_eager, grads_compile)

    @supported_platform
    @common_utils.parametrize("device", test_devices)
    def test_causal_block_non_divisible_with_captured_buffer(self, device):
        Q_S = S - 3
        KV_S = S - 3
        offset_q = torch.randn(Q_S, device=device, dtype=torch.bfloat16)
        offset_kv = torch.randn(KV_S, device=device, dtype=torch.bfloat16)

        def score_mod(score, b, h, q, kv):
            return score + offset_q[q] + offset_kv[kv]

        def mask_mod(b, h, q, kv):
            return q >= kv

        block_mask = create_block_mask(mask_mod, B, 1, Q_S, KV_S, device=device)

        attention = functools.partial(flex_attention, block_mask=block_mask)

        self.run_test_with_call(attention, Q_S=Q_S, KV_S=KV_S, device=device)

    @supported_platform
    def test_non_divisible_with_captured_buffer(self):
        Q_S = S + 3
        KV_S = S + 3

        multiplier = torch.randn(Q_S, device="cuda", dtype=torch.bfloat16)

        def apply_multiplicative_bias(score, b, h, q_idx, kv_idx):
            return score * multiplier[q_idx]

        attention = functools.partial(
            flex_attention, score_mod=apply_multiplicative_bias
        )

        self.run_test_with_call(attention, Q_S=Q_S, KV_S=KV_S)

    @unittest.skipIf(not TEST_MULTIGPU, "detected only one GPU")
    def test_qkv_and_block_mask_on_the_same_device(self):
        make_tensor = functools.partial(
            torch.ones,
            (2, 2, 256, 32),
            device="cuda:0",
            dtype=torch.float32,
            requires_grad=True,
        )
        query, key, value = make_tensor(), make_tensor(), make_tensor()

        def mask_mod(b, h, q, kv):
            return q >= kv

        block_mask = create_block_mask(mask_mod, 1, 1, 256, 256, device="cuda:1")
        with self.assertRaisesRegex(
            RuntimeError, "Expect q/k/v and block_mask to be on the same device"
        ):
            torch.compile(flex_attention)(query, key, value, block_mask=block_mask)

    @supported_platform
    @unittest.skipIf(not TEST_ON_CUDA, "Only test on cuda")
    def test_free_symbol_dynamic(self):
        def batch_flip_causal(b, h, q_idx, kv_idx):
            return (q_idx >= kv_idx) & (b % 2 == 0)

        class SimpleAttention(torch.nn.Module):
            def __init__(self, dim=512, n_head=8):
                super().__init__()
                self.qkv = torch.nn.Linear(dim, 3 * dim)
                self.n_head = n_head
                self.head_dim = dim // n_head

            def forward(self, x, block_mask=None):
                B, T, C = x.size()
                qkv = self.qkv(x).view(B, T, 3, self.n_head, self.head_dim)
                qkv = qkv.permute(2, 0, 3, 1, 4)
                q, k, v = qkv
                y = flex_attention(
                    q,
                    k,
                    v,
                    block_mask=block_mask,
                )
                return y.transpose(1, 2).contiguous().view(B, T, C)

        model = SimpleAttention().cuda()
        model.compile(mode="default", dynamic=True)
        sequence_len = 256

        # Test different batch shapes with dense masks
        torch._dynamo.reset()
        for batch_shape in [4, 16, 32]:
            # Create dense mask
            rand_mask = torch.randint(0, 2, (batch_shape, sequence_len)).cuda().bool()
            block_mask = torch.compile(create_block_mask, dynamic=True)(
                B=batch_shape,
                BLOCK_SIZE=128,
                mask_mod=lambda b, h, q_idx, kv_idx: ~rand_mask[b, q_idx],
                H=None,
                Q_LEN=sequence_len,
                KV_LEN=sequence_len,
                device="cuda",
            )

            # Run forward pass
            x = torch.randn(batch_shape, sequence_len, 512).cuda()
            y = model(x, block_mask=block_mask)

        self.assertEqual(torch._dynamo.utils.counters["aot_autograd"]["ok"], 2)

    @supported_platform
    @common_utils.parametrize("device", test_devices)
    def test_symbol_closure_in_score_mod(self, device):
        class SimpleAttention(torch.nn.Module):
            def __init__(self, dim=512, n_head=8):
                super().__init__()
                self.qkv = torch.nn.Linear(dim, 3 * dim)
                self.n_head = n_head
                self.head_dim = dim // n_head

            def forward(self, x, block_mask=None):
                B, T, C = x.size()
                qkv = self.qkv(x).view(B, T, 3, self.n_head, self.head_dim)
                qkv = qkv.permute(2, 0, 3, 1, 4)
                q, k, v = qkv
                return flex_attention(
                    q,
                    k,
                    v,
                    score_mod=lambda s, b, h, q, k: s + B,
                    block_mask=block_mask,
                )

        model = SimpleAttention().to(device)
        from torch._dynamo.testing import EagerAndRecordGraphs

        backend = EagerAndRecordGraphs()
        model.compile(mode="default", dynamic=True, backend=backend)
        sequence_len = 256

        torch._dynamo.reset()
        for batch_shape in [4, 16, 32]:
            x = torch.randn(batch_shape, sequence_len, 512).to(device)
            model(x)
        self.assertEqual(len(backend.graphs), 1)
        self.assertExpectedInline(
            backend.graphs[0].score_mod_0.code.strip(),
            """\
def forward(self, child : torch.Tensor, child_1 : torch.Tensor, child_2 : torch.Tensor, child_3 : torch.Tensor, child_4 : torch.Tensor, getitem : torch.SymInt):
    add = child + getitem;  child = getitem = None
    return add""",
        )

    @supported_platform
    @unittest.skipIf(not TEST_ON_CUDA, "Only test on cuda")
    def test_fw_bw_graph_correctness(self):
        cnt = CompileCounterWithBackend("aot_eager")
        make_tensor = functools.partial(
            torch.randn,
            (2, 2, 128, 4),
            device="cuda",
            dtype=torch.float64,
            requires_grad=True,
        )
        query, key, value = make_tensor(), make_tensor(), make_tensor()

        def causal_mask(b, h, q_idx, kv_idx):
            return q_idx >= kv_idx

        block_mask = create_block_mask(causal_mask, 1, 1, 128, 128)

        func = torch.compile(flex_attention, backend=cnt, fullgraph=True)
        out = func(query, key, value, _squared, block_mask=block_mask)
        out.sum().backward()
        self.assertEqual(cnt.frame_count, 1)
        self.assertEqual(len(cnt.graphs), 1)
        graph = cnt.graphs[0]
        norm_graph = normalize_gm(graph.print_readable(print_output=False))

        self.assertExpectedInline(
            norm_graph,
            """\
class GraphModule(torch.nn.Module):
    def forward(self, L_query_: "f64[2, 2, 128, 4]", L_key_: "f64[2, 2, 128, 4]", L_value_: "f64[2, 2, 128, 4]", L_block_mask_kv_num_blocks: "i32[1, 1, 1]", L_block_mask_kv_indices: "i32[1, 1, 1, 1]", L_block_mask_full_kv_num_blocks: "i32[1, 1, 1]", L_block_mask_full_kv_indices: "i32[1, 1, 1, 1]", L_block_mask_q_num_blocks: "i32[1, 1, 1]", L_block_mask_q_indices: "i32[1, 1, 1, 1]", L_block_mask_full_q_num_blocks: "i32[1, 1, 1]", L_block_mask_full_q_indices: "i32[1, 1, 1, 1]"):
        l_query_ = L_query_
        l_key_ = L_key_
        l_value_ = L_value_
        l_block_mask_kv_num_blocks = L_block_mask_kv_num_blocks
        l_block_mask_kv_indices = L_block_mask_kv_indices
        l_block_mask_full_kv_num_blocks = L_block_mask_full_kv_num_blocks
        l_block_mask_full_kv_indices = L_block_mask_full_kv_indices
        l_block_mask_q_num_blocks = L_block_mask_q_num_blocks
        l_block_mask_q_indices = L_block_mask_q_indices
        l_block_mask_full_q_num_blocks = L_block_mask_full_q_num_blocks
        l_block_mask_full_q_indices = L_block_mask_full_q_indices

        score_mod_0 = self.score_mod_0
        mask_fn_0 = self.mask_fn_0
        flex_attention = torch.ops.higher_order.flex_attention(l_query_, l_key_, l_value_, score_mod_0, (l_block_mask_kv_num_blocks, l_block_mask_kv_indices, l_block_mask_full_kv_num_blocks, l_block_mask_full_kv_indices, l_block_mask_q_num_blocks, l_block_mask_q_indices, l_block_mask_full_q_num_blocks, l_block_mask_full_q_indices, 128, 128, mask_fn_0), 0.5, {'PRESCALE_QK': False, 'ROWS_GUARANTEED_SAFE': False, 'BLOCKS_ARE_CONTIGUOUS': False, 'OUTPUT_LOGSUMEXP': True}, (), ());  l_query_ = l_key_ = l_value_ = score_mod_0 = l_block_mask_kv_num_blocks = l_block_mask_kv_indices = l_block_mask_full_kv_num_blocks = l_block_mask_full_kv_indices = l_block_mask_q_num_blocks = l_block_mask_q_indices = l_block_mask_full_q_num_blocks = l_block_mask_full_q_indices = mask_fn_0 = None
        out: "f64[2, 2, 128, 4]" = flex_attention[0];  flex_attention = None
        return (out,)

    class score_mod_0(torch.nn.Module):
        def forward(self, child: "f64[]", child_1: "i32[]", child_2: "i32[]", child_3: "i32[]", child_4: "i32[]"):
            mul: "f64[]" = child * child;  child = None
            return mul

    class mask_fn_0(torch.nn.Module):
        def forward(self, child: "i32[]", child_1: "i32[]", child_2: "i32[]", child_3: "i32[]"):
            ge: "b8[]" = child_2 >= child_3;  child_2 = child_3 = None
            return ge
""",  # noqa: B950
        )
        # Save the AOT graphs
        aot_graphs = []
        from torch._inductor import compile_fx

        def debug_compile_fx_inner(graph, example_inputs, *args, **kwargs):
            aot_graphs.append(graph)
            return graph

        backend = functools.partial(
            compile_fx.compile_fx, inner_compile=debug_compile_fx_inner
        )
        func = torch.compile(func, backend=backend, fullgraph=True)
        out = func(query, key, value, _squared)
        out.sum().backward()

        joint_graph = normalize_gm(aot_graphs[1].print_readable(print_output=False))

        self.assertExpectedInline(
            joint_graph,
            """\
class GraphModule(torch.nn.Module):
    def forward(self, primals_1: "f64[2, 2, 128, 4]", primals_2: "f64[2, 2, 128, 4]", primals_3: "f64[2, 2, 128, 4]", full: "i32[1, 1, 1]", full_default: "i32[1, 1, 1, 1]", convert_element_type: "i32[1, 1, 1]", convert_element_type_1: "i32[1, 1, 1, 1]", getitem_2: "f64[2, 2, 128, 4]", getitem_3: "f32[2, 2, 128]", tangents_1: "f64[2, 2, 128, 4]"):
        full_default_4: "f32[2, 2, 128]" = torch.ops.aten.full.default([2, 2, 128], 0, dtype = torch.float32, layout = torch.strided, device = device(type='cuda', index=0), pin_memory = False)
        fw_graph0 = self.fw_graph0
        joint_graph0 = self.joint_graph0
        mask_graph0 = self.mask_graph0
        flex_attention_backward = torch.ops.higher_order.flex_attention_backward(primals_1, primals_2, primals_3, getitem_2, getitem_3, tangents_1, full_default_4, fw_graph0, joint_graph0, (full, full_default, None, None, convert_element_type, convert_element_type_1, None, None, 1073741824, 1073741824, mask_graph0), 0.5, {'PRESCALE_QK': False, 'ROWS_GUARANTEED_SAFE': False, 'BLOCKS_ARE_CONTIGUOUS': False, 'OUTPUT_LOGSUMEXP': True}, (), ());  primals_1 = primals_2 = primals_3 = getitem_2 = getitem_3 = tangents_1 = full_default_4 = fw_graph0 = joint_graph0 = full = full_default = convert_element_type = convert_element_type_1 = mask_graph0 = None
        getitem_4: "f64[2, 2, 128, 4]" = flex_attention_backward[0]
        getitem_5: "f64[2, 2, 128, 4]" = flex_attention_backward[1]
        getitem_6: "f64[2, 2, 128, 4]" = flex_attention_backward[2];  flex_attention_backward = None
        return (getitem_4, getitem_5, getitem_6)

    class fw_graph0(torch.nn.Module):
        def forward(self, arg0_1: "f64[]", arg1_1: "i32[]", arg2_1: "i32[]", arg3_1: "i32[]", arg4_1: "i32[]"):
            mul: "f64[]" = torch.ops.aten.mul.Tensor(arg0_1, arg0_1);  arg0_1 = None
            return mul

    class joint_graph0(torch.nn.Module):
        def forward(self, arg0_1: "f64[]", arg1_1: "i32[]", arg2_1: "i32[]", arg3_1: "i32[]", arg4_1: "i32[]", arg5_1: "f64[]"):
            mul: "f64[]" = torch.ops.aten.mul.Tensor(arg0_1, arg0_1);  mul = None
            mul_1: "f64[]" = torch.ops.aten.mul.Tensor(arg5_1, arg0_1)
            mul_2: "f64[]" = torch.ops.aten.mul.Tensor(arg5_1, arg0_1);  arg5_1 = arg0_1 = None
            add: "f64[]" = torch.ops.aten.add.Tensor(mul_2, mul_1);  mul_2 = mul_1 = None
            return [add, None, None, None, None]

    class mask_graph0(torch.nn.Module):
        def forward(self, arg0_1: "i32[]", arg1_1: "i32[]", arg2_1: "i32[]", arg3_1: "i32[]"):
            full: "b8[]" = torch.ops.aten.full.default([], True, dtype = torch.bool, layout = torch.strided, device = device(type='cuda', index=0), pin_memory = False)
            return full
""",  # noqa: B950
        )


class TestBlockMask(InductorTestCase):
    @supported_platform
    @common_utils.parametrize("device", test_devices)
    def test_block_mask_attributes(self, device):
        offset = torch.zeros(8, device=device)

        def causal_mask(b, h, q, kv):
            return (q + (offset[b] * 128)) >= kv

        block_mask = create_block_mask(causal_mask, 4, 2, 2048, 2048, device=device)
        self.assertEqual(block_mask.shape, (4, 2, 2048, 2048))
        self.assertEqual(block_mask[0].shape, (2, 2048, 2048))
        self.assertEqual(block_mask[0, 0].shape, (2048, 2048))
        self.assertEqual(block_mask.numel(), 4 * 2 * 2048 * 2048)
        self.assertEqual(block_mask.sparsity(), 46.875)
        self.assertEqual(block_mask[0].sparsity(), 46.875)
        self.assertEqual(block_mask[1, 0].sparsity(), 46.875)
        self.assertEqual(block_mask.sparsity(), block_mask[1].sparsity())

        offset = torch.arange(8, device=device)
        block_mask = create_block_mask(causal_mask, 8, 1, 2048, 2048, device=device)
        self.assertEqual(block_mask.sparsity(), 29.1015625)
        self.assertTrue(block_mask.sparsity() < block_mask[0].sparsity())
        self.assertTrue(block_mask[0].sparsity() > block_mask[1].sparsity())

    @supported_platform
    @common_utils.parametrize("device", test_devices)
    @common_utils.parametrize("BLOCK_SIZE", [32, 64, 128, 256, (32, 64), (64, 32)])
    def test_block_size_changes(self, device, BLOCK_SIZE: Union[int, Tuple[int, int]]):
        B, H, Q_LEN, KV_LEN = 4, 2, 2048, 2048

        if isinstance(BLOCK_SIZE, int):
            Q_BLOCK_SIZE = BLOCK_SIZE
            KV_BLOCK_SIZE = BLOCK_SIZE
        else:
            Q_BLOCK_SIZE, KV_BLOCK_SIZE = BLOCK_SIZE

        block_mask = create_block_mask(
            noop_mask, B, H, Q_LEN, KV_LEN, BLOCK_SIZE=BLOCK_SIZE, device=device
        )

        self.assertEqual(block_mask.BLOCK_SIZE, (Q_BLOCK_SIZE, KV_BLOCK_SIZE))
        self.assertEqual(block_mask.shape, (B, H, Q_LEN, KV_LEN))

    @supported_platform
    @common_utils.parametrize("device", test_devices)
    def test_getitem(self, device):
        offset = torch.zeros(8, device=device)

        def causal_mask(b, h, q, kv):
            return (q + (offset[b] * 128)) >= kv

        block_mask = create_block_mask(causal_mask, 4, 2, 512, 512, device=device)
        assert block_mask.kv_num_blocks.shape == (4, 2, 4)
        assert block_mask.kv_indices.shape == (4, 2, 4, 4)

        # Index on batch dimension
        new_block_mask = block_mask[0]
        assert new_block_mask.kv_num_blocks.shape == (2, 4)
        assert new_block_mask.kv_indices.shape == (2, 4, 4)

        # Index on batch and head dimension
        new_block_mask = block_mask[0, 1]
        assert new_block_mask.kv_num_blocks.shape == (4,)
        assert new_block_mask.kv_indices.shape == (4, 4)

        # slicing on batch and head dimension
        new_block_mask = block_mask[0:2, 1:2]
        assert new_block_mask.kv_num_blocks.shape == (2, 1, 4)
        assert new_block_mask.kv_indices.shape == (2, 1, 4, 4)

        # slicing on batch, head, and query dimension
        new_block_mask = block_mask[0:2, 1:2, torch.tensor([1], dtype=torch.int32)]
        assert new_block_mask.kv_num_blocks.shape == (2, 1, 1)
        assert new_block_mask.kv_indices.shape == (2, 1, 1, 4)

        # slicing on batch, head, and query dimension
        q_index = torch.tensor([0], dtype=torch.int32)
        new_block_mask = block_mask[:, :, q_index]

        self.assertEqual(new_block_mask.kv_num_blocks.ndim, 3)
        self.assertEqual(new_block_mask.kv_indices.ndim, 4)
        torch.testing.assert_close(
            new_block_mask.kv_num_blocks,
            block_mask.kv_num_blocks[:, :, q_index],
        )
        torch.testing.assert_close(
            new_block_mask.kv_indices, block_mask.kv_indices[:, :, q_index, :]
        )

        if block_mask.full_kv_num_blocks is not None:
            assert new_block_mask.full_kv_num_blocks is not None
            assert new_block_mask.full_kv_indices is not None
            torch.testing.assert_close(
                new_block_mask.full_kv_num_blocks,
                block_mask.full_kv_num_blocks[:, :, q_index],
            )
            torch.testing.assert_close(
                new_block_mask.full_kv_indices,
                block_mask.full_kv_indices[:, :, q_index, :],
            )

    @supported_platform
    @unittest.skipIf(not TEST_ON_CUDA, "Only test on cuda")
    def test_block_mask_device_change(self):
        offset = torch.zeros(8, device="cuda")

        def causal_mask(b, h, q, kv):
            return (q + (offset[b] * 128)) >= kv

        block_mask = create_block_mask(causal_mask, 1, 1, 512, 512)
        assert block_mask.kv_indices.is_cuda
        assert block_mask.kv_num_blocks.is_cuda
        assert block_mask.q_indices.is_cuda
        assert block_mask.q_num_blocks.is_cuda

        block_mask = block_mask.to("cpu")
        assert block_mask.kv_indices.is_cpu
        assert block_mask.kv_num_blocks.is_cpu
        assert block_mask.q_indices.is_cpu
        assert block_mask.q_num_blocks.is_cpu

        block_mask = block_mask.to("cuda")
        assert block_mask.kv_indices.is_cuda
        assert block_mask.kv_num_blocks.is_cuda
        assert block_mask.q_indices.is_cuda
        assert block_mask.q_num_blocks.is_cuda

    @supported_platform
    @common_utils.parametrize("device", test_devices)
    def test_compiling_create_block_mask(self, device):
        seq = torch.arange(512, device=device) // 127

        def mask_mod(b, h, q, kv):
            return (q >= kv) & (seq[q] == seq[kv])

        block_mask = torch.compile(create_block_mask, fullgraph=True)(
            mask_mod, 1, 1, 512, 512, device=device
        )
        self.assertIsInstance(block_mask, BlockMask)
        self.assertEqual(block_mask.kv_num_blocks.shape, torch.Size((1, 1, 4)))
        self.assertEqual(block_mask.kv_indices.shape, torch.Size((1, 1, 4, 4)))

    @supported_platform
    @common_utils.parametrize("device", test_devices)
    def test_compiling_create_block_mask_no_recompile(self, device):
        def mask_mod(b, h, q, kv):
            return q >= kv

        torch._dynamo.reset()
        block_mask = torch.compile(create_block_mask)(
            mask_mod, 2, 4, 1024, 1024, device=device
        )
        self.assertIsInstance(block_mask, BlockMask)
        self.assertEqual(block_mask.kv_num_blocks.shape, torch.Size((2, 4, 8)))
        self.assertEqual(block_mask.kv_indices.shape, torch.Size((2, 4, 8, 8)))
        self.assertEqual(torch._dynamo.utils.counters["aot_autograd"]["ok"], 1)

        # automatic dynamic shapes triggered and recompilation.
        block_mask = torch.compile(create_block_mask)(
            mask_mod, 4, 8, 2048, 2048, device=device
        )
        self.assertIsInstance(block_mask, BlockMask)
        self.assertEqual(block_mask.kv_num_blocks.shape, torch.Size((4, 8, 16)))
        self.assertEqual(block_mask.kv_indices.shape, torch.Size((4, 8, 16, 16)))
        self.assertEqual(torch._dynamo.utils.counters["aot_autograd"]["ok"], 2)

        # no recompilation.
        block_mask = torch.compile(create_block_mask)(
            mask_mod, 6, 16, 3072, 3072, device=device
        )
        self.assertIsInstance(block_mask, BlockMask)
        self.assertEqual(block_mask.kv_num_blocks.shape, torch.Size((6, 16, 24)))
        self.assertEqual(block_mask.kv_indices.shape, torch.Size((6, 16, 24, 24)))
        self.assertEqual(torch._dynamo.utils.counters["aot_autograd"]["ok"], 2)

    @supported_platform
    @common_utils.parametrize("device", test_devices)
    def test_block_mask_viz(self, device):
        def causal_mask(b, h, q, kv):
            return q >= kv

        block_mask = create_block_mask(causal_mask, 1, 1, 2048, 2048, device=device)

        def replace_non_printable(s):
            def replace(c):
                if c not in string.printable:
                    return "@"
                elif c == " ":
                    return "s"
                return c

            return "".join(replace(c) for c in s)

        self.assertExpectedInline(
            replace_non_printable(str(block_mask)),
            """\
BlockMask(shape=(1,s1,s2048,s2048),ssparsity=46.88%,s
(0,s0)
@@ssssssssssssssssssssssssssssss
@@@@ssssssssssssssssssssssssssss
@@@@@@ssssssssssssssssssssssssss
@@@@@@@@ssssssssssssssssssssssss
@@@@@@@@@@ssssssssssssssssssssss
@@@@@@@@@@@@ssssssssssssssssssss
@@@@@@@@@@@@@@ssssssssssssssssss
@@@@@@@@@@@@@@@@ssssssssssssssss
@@@@@@@@@@@@@@@@@@ssssssssssssss
@@@@@@@@@@@@@@@@@@@@ssssssssssss
@@@@@@@@@@@@@@@@@@@@@@ssssssssss
@@@@@@@@@@@@@@@@@@@@@@@@ssssssss
@@@@@@@@@@@@@@@@@@@@@@@@@@ssssss
@@@@@@@@@@@@@@@@@@@@@@@@@@@@ssss
@@@@@@@@@@@@@@@@@@@@@@@@@@@@@@ss
@@@@@@@@@@@@@@@@@@@@@@@@@@@@@@@@
)""",
        )

        offset = torch.arange(8, device=device)

        def causal_offset_mask(b, h, q, kv):
            return (q + offset[b] * 128) >= kv

        block_mask = create_block_mask(
            causal_offset_mask, 8, 1, 2048, 2048, device=device
        )
        str_block_mask = str(block_mask)
        self.assertTrue("sparsity=29.10" in str_block_mask)

    def generate_test_inputs(self, full_seq_len: bool, device):
        if full_seq_len:
            kv_num_blocks = torch.tensor([1], dtype=torch.int32, device=device).view(
                1, 1, 1
            )
            kv_indices = torch.tensor([1, -1], dtype=torch.int32, device=device).view(
                1, 1, 1, 2
            )
            full_kv_num_blocks = torch.tensor(
                [1], dtype=torch.int32, device=device
            ).view(1, 1, 1)
            full_kv_indices = torch.tensor(
                [0, -1], dtype=torch.int32, device=device
            ).view(1, 1, 1, 2)
        else:
            kv_num_blocks = torch.tensor([2], dtype=torch.int32, device=device).view(
                1, 1, 1
            )
            kv_indices = torch.tensor([0, 1], dtype=torch.int32, device=device).view(
                1, 1, 1, 2
            )
            full_kv_indices = None
            full_kv_num_blocks = None
        return kv_num_blocks, kv_indices, full_kv_num_blocks, full_kv_indices

    @supported_platform
    @common_utils.parametrize("full_indices", [False, True])
    def test_from_kv_blocks(self, full_indices: bool):
        device = torch.device("cuda" if torch.cuda.is_available() else "cpu")
        (
            kv_num_blocks,
            kv_indices,
            full_kv_num_blocks,
            full_kv_indices,
        ) = self.generate_test_inputs(full_indices, device=device)

        block_mask = BlockMask.from_kv_blocks(
            kv_num_blocks, kv_indices, full_kv_num_blocks, full_kv_indices
        )

        self.assertIsInstance(block_mask, BlockMask)
        torch.testing.assert_close(block_mask.kv_num_blocks, kv_num_blocks)
        torch.testing.assert_close(block_mask.kv_indices, kv_indices)

        if full_indices:
            torch.testing.assert_close(
                block_mask.full_kv_num_blocks, full_kv_num_blocks
            )
            torch.testing.assert_close(block_mask.full_kv_indices, full_kv_indices)
            torch.testing.assert_close(
                block_mask.q_num_blocks,
                torch.tensor([0, 1], dtype=torch.int32, device=device).view(1, 1, 2),
            )
            torch.testing.assert_close(
                block_mask.q_indices,
                torch.tensor([0, 0], dtype=torch.int32, device=device).view(1, 1, 2, 1),
            )
            torch.testing.assert_close(
                block_mask.full_q_num_blocks,
                torch.tensor([1, 0], dtype=torch.int32, device=device).view(1, 1, 2),
            )
            torch.testing.assert_close(
                block_mask.full_q_indices,
                torch.tensor([0, 0], dtype=torch.int32, device=device).view(1, 1, 2, 1),
            )

        else:
            torch.testing.assert_close(
                block_mask.q_num_blocks,
                torch.tensor([1, 1], dtype=torch.int32, device=device).view(1, 1, 2),
            )
            torch.testing.assert_close(
                block_mask.q_indices,
                torch.tensor([0, 0], dtype=torch.int32, device=device).view(1, 1, 2, 1),
            )
            self.assertIsNone(block_mask.full_kv_num_blocks)
            self.assertIsNone(block_mask.full_kv_indices)
            self.assertIsNone(block_mask.full_q_num_blocks)
            self.assertIsNone(block_mask.full_q_indices)

    @supported_platform
    def test_block_size(self):
        device = torch.device("cuda" if torch.cuda.is_available() else "cpu")
        kv_num_blocks, kv_indices, _, _ = self.generate_test_inputs(False, device)
        block_mask = BlockMask.from_kv_blocks(kv_num_blocks, kv_indices)
        self.assertEqual(
            block_mask.BLOCK_SIZE,
            (_DEFAULT_SPARSE_BLOCK_SIZE, _DEFAULT_SPARSE_BLOCK_SIZE),
        )

        custom_block_size = (64, 64)
        block_mask_custom = BlockMask.from_kv_blocks(
            kv_num_blocks, kv_indices, BLOCK_SIZE=custom_block_size
        )
        self.assertEqual(block_mask_custom.BLOCK_SIZE, custom_block_size)

    @supported_platform
    def test_init_mismatched_full_kv(self):
        device = torch.device("cuda" if torch.cuda.is_available() else "cpu")
        kv_num_blocks, kv_indices, full_kv_num_blocks, _ = self.generate_test_inputs(
            True, device
        )

        with self.assertRaises(AssertionError):
            BlockMask(
                kv_num_blocks=kv_num_blocks,
                kv_indices=kv_indices,
                full_kv_num_blocks=full_kv_num_blocks,
                full_kv_indices=None,  # Mismatched, should raise error
                q_num_blocks=kv_num_blocks,
                q_indices=kv_indices,
                full_q_num_blocks=None,
                full_q_indices=None,
                BLOCK_SIZE=(64, 64),
                mask_mod=noop_mask,
            )

    @supported_platform
    def test_init_mismatched_full_q(self):
        device = torch.device("cuda" if torch.cuda.is_available() else "cpu")
        kv_num_blocks, kv_indices, _, _ = self.generate_test_inputs(False, device)

        with self.assertRaises(AssertionError):
            BlockMask(
                kv_num_blocks=kv_num_blocks,
                kv_indices=kv_indices,
                full_kv_num_blocks=None,
                full_kv_indices=None,
                q_num_blocks=kv_num_blocks,
                q_indices=kv_indices,
                full_q_num_blocks=kv_num_blocks,
                full_q_indices=None,  # Mismatched, should raise error
                BLOCK_SIZE=(64, 64),
                mask_mod=noop_mask,
            )

    @supported_platform
    @common_utils.parametrize("device", test_devices)
    @common_utils.parametrize("compile", [False, True])
    def test_no_q_info(self, device, compile: bool):
        def causal_mask(b, h, q_idx, kv_idx):
            return q_idx >= kv_idx

        block_mask = create_block_mask(causal_mask, 1, 1, 2048, 2048, device=device)
        # manually set q_num_blocks and q_indices to None
        block_mask.q_num_blocks = None
        block_mask.q_indices = None
        block_mask.full_q_num_blocks = None
        block_mask.full_q_indices = None

        mask_mod_sparse_flex = functools.partial(flex_attention, block_mask=block_mask)
        if compile:
            mask_mod_sparse_flex = torch.compile(
                mask_mod_sparse_flex, backend="inductor"
            )
        inputs = [
            torch.randn(
                2,
                2,
                2048,
                64,
                device=device,
                dtype=torch.float16,
                requires_grad=False if device == "cpu" else True,
            )
            for _ in range(3)
        ]

        causal_mask_out = mask_mod_sparse_flex(*inputs)
        sdpa_mask_out = torch.nn.functional.scaled_dot_product_attention(
            *inputs, is_causal=True
        )

        torch.testing.assert_close(causal_mask_out, sdpa_mask_out, atol=5e-3, rtol=0.0)

    @supported_platform
    def test_doc_mask_clamped_repro(self):
        def _offsets_to_doc_ids_tensor(offsets):
            device = offsets.device
            counts = offsets[1:] - offsets[:-1]
            return torch.repeat_interleave(
                torch.arange(len(counts), device=device, dtype=torch.int32), counts
            )

        def length_to_offsets(
            lengths: List[int], device: Union[str, torch.device]
        ) -> Tensor:
            offsets = [0]
            offsets.extend(lengths)
            offsets = torch.tensor(offsets, device=device, dtype=torch.int32)
            offsets = torch.cumsum(offsets, dim=-1)
            return offsets

        def generate_doc_mask_mod(offsets: Tensor) -> _mask_mod_signature:
            document_id = _offsets_to_doc_ids_tensor(offsets)

            def doc_mask_mod(b, h, q_idx, kv_idx):
                same_doc = document_id[q_idx] == document_id[kv_idx]
                return same_doc

            return doc_mask_mod

        random.seed(0)

        def generate_random_lengths(total_length, num_documents):
            lengths = [1] * num_documents
            remaining_length = total_length - num_documents
            for _ in range(remaining_length):
                index = random.randint(0, num_documents - 1)
                lengths[index] += 1
            return lengths

        device = torch.device("cuda" if torch.cuda.is_available() else "cpu")
        max_seq_len, doc_count = 128, 4
        B, H, SEQ_LEN, HEAD_DIM = 1, 1, max_seq_len, 8

        lengths = generate_random_lengths(max_seq_len, doc_count)
        offsets = length_to_offsets(lengths, device)

        document_causal_mask = generate_doc_mask_mod(offsets)
        block_mask_compiled = torch.compile(create_block_mask)(
            document_causal_mask,
            1,
            1,
            SEQ_LEN,
            SEQ_LEN,
            device=device,
        )
        block_mask = torch.compile(create_block_mask)(
            document_causal_mask,
            1,
            1,
            SEQ_LEN,
            SEQ_LEN,
            device=device,
        )
        self.assertEqual(block_mask_compiled.kv_indices, block_mask.kv_indices)
        self.assertEqual(
            block_mask_compiled.full_kv_indices, block_mask.full_kv_indices
        )
        for i in range(5):
            lengths = generate_random_lengths(1024 + i, 5)
            offsets = length_to_offsets(lengths, device)
            doc_ids = _offsets_to_doc_ids_tensor(offsets)
            total_seq_len = 1024 + i

            def doc_mask_mod(b, h, q_idx, kv_idx):
                return (
                    doc_ids[q_idx.clamp(0, doc_ids.shape[0] - 1)]
                    == doc_ids[kv_idx.clamp(0, doc_ids.shape[0] - 1)]
                )

            q, k, v = (
                torch.randn(1, 12, 1024 + i, 64, device=device) for _ in range(3)
            )
            block_mask = create_block_mask(
                doc_mask_mod, None, None, 1024 + i, 1024 + i, device=device
            )
            torch.compile(flex_attention)(q, k, v, block_mask=block_mask)


class TestPagedAttention(InductorTestCase):
    def _check_equal(
        self,
        golden_out: torch.Tensor,
        ref_out: torch.Tensor,
        compiled_out: torch.Tensor,
        fudge_factor: float,
        tensor_name: Optional[str] = None,
    ):
        compiled_error = (golden_out - compiled_out).abs().mean()
        ref_error = (golden_out - ref_out).abs().mean()
        if torch.isnan(compiled_error).any() or torch.isnan(ref_error).any():
            self.assertTrue(False, "Output/Grad with NaN")
        if compiled_error > ref_error * fudge_factor:
            name = tensor_name if tensor_name is not None else ""
            msg = f"{name} Compiled error {compiled_error} is greater than ref error {ref_error} by more than {fudge_factor}X."
            self.assertTrue(False, msg)

    def allocate_page_cache(self, n_pages: int, page_size: int, device: str):
        max_batch_size = 3
        paged_cache = PagedAttention(n_pages, page_size, max_batch_size, device=device)
        return paged_cache

    def cdiv(self, x, y):
        return (x + y - 1) // y

    def roundup(self, x, y):
        return (x + y - 1) // y * y

    @supported_platform
    def test_page_allocation(self):
        device = torch.device("cuda" if torch.cuda.is_available() else "cpu")
        n_pages, page_size = 12, 4
        paged_cache = self.allocate_page_cache(n_pages, page_size, device=device)

        batch_reserve(paged_cache, torch.tensor([8, 24, 16]))

        with self.assertRaisesRegex(
            AssertionError, "requested 2 pages but there are only 0 empty pages"
        ):
            paged_cache.reserve(
                torch.tensor([0], device=device), torch.tensor([16], device=device)
            )

        paged_cache.erase(torch.tensor([1], device=device))
        paged_cache.reserve(
            torch.tensor([0], device=device), torch.tensor([16], device=device)
        )

    @supported_platform
    def test_allocate(self):
        device = torch.device("cuda" if torch.cuda.is_available() else "cpu")
        n_pages, page_size = 12, 4
        paged_cache = self.allocate_page_cache(n_pages, page_size, device=device)

        target_seq_len = torch.tensor([3, 11, 8])
        batch_reserve(paged_cache, target_seq_len)

        expected_allocated_pages = self.cdiv(target_seq_len, page_size).sum()
        self.assertEqual(paged_cache.capacity, self.roundup(target_seq_len, page_size))
        self.assertEqual(
            len(paged_cache.empty_pages), n_pages - expected_allocated_pages
        )

        # deallocate batch 1
        paged_cache.erase(torch.tensor([1], device=device))
        target_seq_len = torch.tensor([3, 0, 8])
        expected_allocated_pages = self.cdiv(target_seq_len, page_size).sum()
        self.assertEqual(paged_cache.capacity, self.roundup(target_seq_len, page_size))
        self.assertEqual(
            len(paged_cache.empty_pages), n_pages - expected_allocated_pages
        )

        # re-allocate
        target_seq_len = torch.tensor([7, 2, 10])
        batch_reserve(paged_cache, target_seq_len)
        expected_allocated_pages = self.cdiv(target_seq_len, page_size).sum()
        self.assertEqual(paged_cache.capacity, self.roundup(target_seq_len, page_size))
        self.assertEqual(
            len(paged_cache.empty_pages), n_pages - expected_allocated_pages
        )

        # deallocate all batches
        paged_cache.erase(torch.tensor([0, 1, 2]))
        self.assertEqual(paged_cache.capacity, torch.tensor([0, 0, 0]))
        self.assertEqual(len(paged_cache.empty_pages), n_pages)

    @supported_platform
    def test_convert_logical_block_mask(self):
        device = torch.device("cuda" if torch.cuda.is_available() else "cpu")
        n_pages, page_size, max_batch_size, max_seq_len = 8, 128, 2, 512
        paged_cache = PagedAttention(n_pages, page_size, max_batch_size, device=device)

        batch_reserve(paged_cache, torch.tensor([100, 200], device=device))
        batch_reserve(paged_cache, torch.tensor([150, 300], device=device))
        batch_reserve(paged_cache, torch.tensor([300, 512], device=device))
        batch_reserve(paged_cache, torch.tensor([512, 512], device=device))

        expected_page_table = torch.tensor(
            [[0, 3, 5, 7, -1, -1, -1, -1], [2, 1, 4, 6, -1, -1, -1, -1]],
            device=device,
        )
        self.assertEqual(
            paged_cache.capacity,
            torch.tensor([512, 512], device=device),
        )
        self.assertEqual(paged_cache.page_table, expected_page_table)

        # Get a block mask
        def causal_mask(b, h, q, kv):
            return q >= kv

        block_mask = create_block_mask(
            causal_mask, max_batch_size, 1, max_seq_len, max_seq_len, device=device
        )
        new_block_mask = paged_cache.convert_logical_block_mask(block_mask)

        zeros = [0, 0, 0, 0]
        # Check that the new block mask is correct
        expected_kv_num_blocks = torch.tensor(
            [[[1, 1, 1, 1]], [[1, 1, 1, 1]]], device=device, dtype=torch.int32
        )
        expected_kv_indices = torch.tensor(
            [
                [
                    [
                        [0, 3, 5, 7, *zeros],
                        [3, 0, 5, 7, *zeros],
                        [5, 0, 3, 7, *zeros],
                        [7, 0, 3, 5, *zeros],
                    ]
                ],
                [
                    [
                        [2, 1, 4, 6, *zeros],
                        [1, 2, 4, 6, *zeros],
                        [4, 2, 1, 6, *zeros],
                        [6, 2, 1, 4, *zeros],
                    ]
                ],
            ],
            device=device,
            dtype=torch.int32,
        )
        expected_full_kv_num_blocks = torch.tensor(
            [[[0, 1, 2, 3]], [[0, 1, 2, 3]]], device=device, dtype=torch.int32
        )
        expected_full_kv_indices = torch.tensor(
            [
                [
                    [
                        [0, 3, 5, 7, *zeros],
                        [0, 3, 5, 7, *zeros],
                        [0, 3, 5, 7, *zeros],
                        [0, 3, 5, 7, *zeros],
                    ]
                ],
                [
                    [
                        [2, 1, 4, 6, *zeros],
                        [2, 1, 4, 6, *zeros],
                        [2, 1, 4, 6, *zeros],
                        [2, 1, 4, 6, *zeros],
                    ]
                ],
            ],
            device=device,
            dtype=torch.int32,
        )
        self.assertEqual(new_block_mask.kv_num_blocks, expected_kv_num_blocks)
        self.assertEqual(new_block_mask.kv_indices, expected_kv_indices)
        self.assertEqual(new_block_mask.full_kv_num_blocks, expected_full_kv_num_blocks)
        self.assertEqual(new_block_mask.full_kv_indices, expected_full_kv_indices)

    @supported_platform
    def test_convert_mask_mod(self):
        device = torch.device("cuda" if torch.cuda.is_available() else "cpu")
        n_pages, page_size, max_batch_size = 8, 128, 2
        paged_cache = PagedAttention(n_pages, page_size, max_batch_size, device=device)

        batch_reserve(paged_cache, torch.tensor([100, 200], device=device))
        batch_reserve(paged_cache, torch.tensor([150, 300], device=device))
        batch_reserve(paged_cache, torch.tensor([300, 512], device=device))
        batch_reserve(paged_cache, torch.tensor([512, 512], device=device))

        expected_page_table = torch.tensor(
            [[0, 3, 5, 7, -1, -1, -1, -1], [2, 1, 4, 6, -1, -1, -1, -1]],
            device=device,
        )
        self.assertEqual(
            paged_cache.capacity,
            torch.tensor([512, 512], device=device),
        )
        self.assertEqual(paged_cache.page_table, expected_page_table)

        expected_physical_to_logical = torch.tensor(
            [[0, -1, -1, 1, -1, 2, -1, 3], [-1, 1, 0, -1, 2, -1, 3, -1]],
            device=device,
        )
        self.assertEqual(paged_cache.physical_to_logical, expected_physical_to_logical)

        # Get a block mask
        def causal_mask(b, h, q, kv):
            return q >= kv

        converted_causal_mask = paged_cache.get_mask_mod(causal_mask)

        # Equivalent to: causal_mask(0, 0, 256, 128)
        self.assertEqual(converted_causal_mask(0, 0, 256, 384), True)
        # Equivalent to: causal_mask(0, 1, 256, 128)
        self.assertEqual(converted_causal_mask(0, 1, 256, 384), True)
        # Not found corresponding logical block
        self.assertEqual(converted_causal_mask(1, 0, 256, 384), False)
        # Equivalent to: causal_mask(1, 0, 64, 14)
        self.assertEqual(converted_causal_mask(1, 0, 64, 270), True)

    @supported_platform
    def test_update(self):
        device = torch.device("cuda" if torch.cuda.is_available() else "cpu")
        dtype = torch.float32

        n_pages, page_size, max_batch_size, max_seq_len = 6, 2, 2, 6
        paged_cache = PagedAttention(n_pages, page_size, max_batch_size, device=device)

        n_heads, head_dim = 2, 3
        cache_shape = (1, n_heads, n_pages * page_size, head_dim)
        k_cache = torch.zeros(cache_shape, dtype=dtype, device=device)

        batch_reserve(paged_cache, torch.tensor([1, 3], device=device))
        batch_reserve(paged_cache, torch.tensor([4, 5], device=device))
        batch_reserve(paged_cache, torch.tensor([6, 6], device=device))

        expected_page_table = torch.tensor(
            [[0, 3, 5, -1, -1, -1], [2, 1, 4, -1, -1, -1]],
            device=device,
        )
        self.assertEqual(paged_cache.page_table, expected_page_table)

        batch_idx = torch.arange(max_batch_size, device=device, dtype=torch.int32)
        input_pos = torch.arange(max_seq_len, device=device, dtype=torch.int32)
        k = torch.arange(
            max_batch_size * n_heads * max_seq_len * head_dim,
            device=device,
            dtype=dtype,
        ).view(max_batch_size, n_heads, max_seq_len, head_dim)

        v = k.detach().clone()
        v_cache = k_cache.detach().clone()

        paged_cache.assign(batch_idx, input_pos, k, v, k_cache, v_cache)

        expected_cache = torch.tensor(
            [
                [
                    # h = 0
                    [
                        # page = 0
                        [0.0, 1.0, 2.0],
                        [3.0, 4.0, 5.0],
                        # page = 1
                        [42.0, 43.0, 44.0],
                        [45.0, 46.0, 47.0],
                        # page = 2
                        [36.0, 37.0, 38.0],
                        [39.0, 40.0, 41.0],
                        # page = 3
                        [6.0, 7.0, 8.0],
                        [9.0, 10.0, 11.0],
                        # page = 4
                        [48.0, 49.0, 50.0],
                        [51.0, 52.0, 53.0],
                        # page = 5
                        [12.0, 13.0, 14.0],
                        [15.0, 16.0, 17.0],
                    ],
                    # h = 1
                    [
                        # page = 0
                        [18.0, 19.0, 20.0],
                        [21.0, 22.0, 23.0],
                        # page = 1
                        [60.0, 61.0, 62.0],
                        [63.0, 64.0, 65.0],
                        # page = 2
                        [54.0, 55.0, 56.0],
                        [57.0, 58.0, 59.0],
                        # page = 3
                        [24.0, 25.0, 26.0],
                        [27.0, 28.0, 29.0],
                        # page = 4
                        [66.0, 67.0, 68.0],
                        [69.0, 70.0, 71.0],
                        # page = 5
                        [30.0, 31.0, 32.0],
                        [33.0, 34.0, 35.0],
                    ],
                ]
            ],
            device=device,
            dtype=dtype,
        )
        self.assertEqual(k_cache, expected_cache)

    @supported_platform
    @common_utils.parametrize("score_mod", test_score_mods)
    def test_paged_builtin_score_mods(self, score_mod: Callable):
        device = "cuda" if torch.cuda.is_available() else "cpu"
        dtype = test_dtypes_fast[device]
        n_pages, page_size, max_batch_size, max_seq_len = 32, 128, 4, 512
        n_heads, head_dim = 4, 16

        def causal_mask(b, h, q, kv):
            return q >= kv

        block_mask = create_block_mask(
            causal_mask, max_batch_size, 1, max_seq_len, max_seq_len, device=device
        )
        q = torch.randn(
            max_batch_size,
            n_heads,
            max_seq_len,
            head_dim,
            device=device,
            dtype=dtype,
            requires_grad=False,
        )
        k = torch.randn(
            max_batch_size,
            n_heads,
            max_seq_len,
            head_dim,
            device=device,
            dtype=dtype,
            requires_grad=False,
        )
        v = torch.randn(
            max_batch_size,
            n_heads,
            max_seq_len,
            head_dim,
            device=device,
            dtype=dtype,
            requires_grad=False,
        )

        q_ref, k_ref, v_ref = query_key_value_clones(q, k, v)
        q_gold, k_gold, v_gold = query_key_value_clones(q, k, v, torch.float64)

        sdpa_partial = create_attention(score_mod, block_mask, enable_gqa=False)

        golden_out = sdpa_partial(q_gold, k_gold, v_gold)
        ref_out = sdpa_partial(q_ref, k_ref, v_ref)
        print(ref_out.dtype)

        MAX_CACHED_SEQ_LEN = n_pages * page_size
        k_cache = torch.zeros(
            1,
            n_heads,
            MAX_CACHED_SEQ_LEN,
            head_dim,
            device=device,
            dtype=dtype,
        )
        v_cache = torch.zeros(
            1,
            n_heads,
            MAX_CACHED_SEQ_LEN,
            head_dim,
            device=device,
            dtype=dtype,
        )

        paged_cache = PagedAttention(n_pages, page_size, max_batch_size, device=device)
        batch_reserve(paged_cache, torch.tensor([100, 200, 50, 300], device=device))
        batch_reserve(paged_cache, torch.tensor([100, 512, 300, 300], device=device))
        batch_reserve(paged_cache, torch.tensor([512, 512, 300, 300], device=device))
        batch_reserve(paged_cache, torch.tensor([512, 512, 512, 300], device=device))
        batch_reserve(paged_cache, torch.tensor([512, 512, 512, 512], device=device))

        batch_idx = torch.arange(max_batch_size, device=device, dtype=torch.int32)
        input_pos = torch.arange(max_seq_len, device=device, dtype=torch.int32)
        paged_cache.assign(batch_idx, input_pos, k, v, k_cache, v_cache)

        new_block_mask = paged_cache.convert_logical_block_mask(block_mask)

        compiled_sdpa = torch.compile(
            create_attention(
                paged_cache.get_score_mod(score_mod), block_mask, enable_gqa=False
            )
        )
        paged_out = compiled_sdpa(q, k_cache, v_cache, block_mask=new_block_mask)

        with torch.no_grad():
            dtype = ref_out.dtype
            if dtype == torch.float32:
                fudge_factor = 10.0
            else:
                fudge_factor = 1.1

            # Checkout output
            self._check_equal(golden_out, ref_out, paged_out, fudge_factor, "Out")


@dataclass
class Params:
    batch_size: int
    num_heads: int
    seq_length: int
    head_dim: int
    dtype: torch.dtype
    config_str: Optional[str] = None

    def __str__(self):
        return f"batch:{self.batch_size}_head:{self.num_heads}_seq_len:{self.seq_length}_headdim:{self.head_dim}_dtype:{str(self.dtype).split('.')[-1]}"


def get_params(dtypes: List[torch.dtype]) -> List[Params]:
    params = []
    seq_lengths = [37, 256, 277]
    for seq_len, dtype in product(seq_lengths, dtypes):
        params.append(
            Params(
                batch_size=2, num_heads=4, seq_length=seq_len, head_dim=16, dtype=dtype
            )
        )
    return params


# ROCM BUG SEE: https://github.com/pytorch/pytorch/issues/140855
supports_learnable_bias = unittest.skipUnless(
    torch.cuda.is_available()
    and torch.utils._triton.has_triton()
    and torch.cuda.get_device_capability() >= (8, 0)
    and not TEST_WITH_ROCM,
    "Requires CUDA and Triton, and is not supported on ROCm",
)


@supports_learnable_bias
class TestLearnableBiases(InductorTestCase):
    def setUp(self):
        super().setUp()
        self.device = "cuda"
        self.dtype = torch.float32
        self.atol = 3e-2
        self.rtol = 3e-2

    def _init_tensors(self, params: Params):
        make_tensor = functools.partial(
            torch.randn,
            (params.batch_size, params.num_heads, params.seq_length, params.head_dim),
            device=self.device,
            dtype=params.dtype,
            requires_grad=True,
        )
        return (make_tensor(), make_tensor(), make_tensor())

    @torch.no_grad()
    def _gold_check(self, eager, compiled, gold, tensor_name, fudge_factor=1.35):
        ref_error = rmse(eager, gold)
        comp_error = rmse(compiled, gold)
        # Note: This has been carefully tested that FlexAttention is within
        # 20% of the average error of SDPA! Do not bump this tolerance
        # unless you are absolutely sure you are not worsening the accuracy
        # of FlexAttention!
        if eager.dtype == torch.float32:
            fudge_factor = 10.0 * fudge_factor

        comp_error = comp_error.item()
        ref_error = ref_error.item() * fudge_factor

        if (
            tensor_name == "out"
            and eager.dtype == torch.float32
            and comp_error > ref_error
        ):
            self.skipTest("Compiled FlexAttention is less accurate than eager in fp32")

        self.assertLessEqual(
            comp_error,
            (ref_error * fudge_factor),
            f"\nTensor: {tensor_name}\nCompiled error ({comp_error:.8f}) exceeds "
            f"reference error ({ref_error:.8f}) * fudge_factor ({fudge_factor})",
        )

    def _check_outputs_and_grads(
        self, out_eager, out_compiled, out_gold, tensors, names=None
    ):
        backwards_grad = torch.randn_like(out_eager)
        grads_eager = torch.autograd.grad((out_eager,), tensors, backwards_grad)
        grads_compiled = torch.autograd.grad((out_compiled,), tensors, backwards_grad)
        grads_gold = torch.autograd.grad((out_gold,), tensors, backwards_grad)

        tensor_names = (
            ["out", "grad_query", "grad_key", "grad_value", "grad_bias"]
            if names is None
            else names
        )

        eager_tensors = (out_eager, *grads_eager)
        compiled_tensors = (out_compiled, *grads_compiled)
        gold_tensors = (out_gold, *grads_gold)

        for eager, compiled, gold, name in zip(
            eager_tensors, compiled_tensors, gold_tensors, tensor_names, strict=True
        ):
            self._gold_check(eager, compiled, gold, name)

    @common_utils.parametrize(
        "params", get_params(test_dtypes), name_fn=lambda x: f"{x}"
    )
    def test_relative_1d_bias(self, params):
        query, key, value = self._init_tensors(params)
        bias = torch.randn(
            2 * params.seq_length,
            device=self.device,
            dtype=params.dtype,
            requires_grad=True,
        )

        def bias_func(score, b, h, q_idx, kv_idx):
            return score + bias[torch.abs(q_idx - kv_idx)]

        flex_compiled = torch.compile(flex_attention)
        out_eager = flex_attention(query, key, value, score_mod=bias_func)
        out_compiled = flex_compiled(query, key, value, score_mod=bias_func)
        out_gold = flex_attention(
            query.to(torch.float64),
            key.to(torch.float64),
            value.to(torch.float64),
            score_mod=bias_func,
        )

        self._check_outputs_and_grads(
            out_eager,
            out_compiled,
            out_gold,
            (query, key, value, bias),
        )

    @common_utils.parametrize(
        "params", get_params(test_dtypes), name_fn=lambda x: f"{x}"
    )
    def test_absolute_2d_bias(self, params):
        query, key, value = self._init_tensors(params)
        bias = torch.randn(
            params.seq_length,
            params.seq_length,
            device=self.device,
            dtype=params.dtype,
            requires_grad=True,
        )

        def bias_func(score, b, h, q_idx, kv_idx):
            return score + bias[q_idx, kv_idx]

        flex_compiled = torch.compile(flex_attention)
        out_eager = flex_attention(query, key, value, score_mod=bias_func)
        out_compiled = flex_compiled(query, key, value, score_mod=bias_func)
        out_gold = flex_attention(
            query.to(torch.float64),
            key.to(torch.float64),
            value.to(torch.float64),
            score_mod=bias_func,
        )

        self._check_outputs_and_grads(
            out_eager,
            out_compiled,
            out_gold,
            (query, key, value, bias),
        )

    @common_utils.parametrize(
        "params", get_params(test_dtypes), name_fn=lambda x: f"{x}"
    )
    def test_head_specific_bias(self, params):
        query, key, value = self._init_tensors(params)
        bias = torch.randn(
            params.num_heads,
            params.seq_length,
            params.seq_length,
            device=self.device,
            dtype=params.dtype,
            requires_grad=True,
        )

        def bias_func(score, b, h, q_idx, kv_idx):
            return score + bias[h, q_idx, kv_idx]

        flex_compiled = torch.compile(flex_attention)
        out_eager = flex_attention(query, key, value, score_mod=bias_func)
        out_compiled = flex_compiled(query, key, value, score_mod=bias_func)
        out_gold = flex_attention(
            query.to(torch.float64),
            key.to(torch.float64),
            value.to(torch.float64),
            score_mod=bias_func,
        )

        self._check_outputs_and_grads(
            out_eager,
            out_compiled,
            out_gold,
            (query, key, value, bias),
        )

    @common_utils.parametrize(
        "params", get_params(test_dtypes), name_fn=lambda x: f"{x}"
    )
    def test_batch_head_bias(self, params):
        query, key, value = self._init_tensors(params)
        bias = torch.randn(
            params.batch_size,
            params.num_heads,
            params.seq_length,
            params.seq_length,
            device=self.device,
            dtype=params.dtype,
            requires_grad=True,
        )

        def bias_func(score, b, h, q_idx, kv_idx):
            return score + bias[b, h, q_idx, kv_idx]

        flex_compiled = torch.compile(flex_attention)
        out_eager = flex_attention(query, key, value, score_mod=bias_func)
        out_compiled = flex_compiled(query, key, value, score_mod=bias_func)
        out_gold = flex_attention(
            query.to(torch.float64),
            key.to(torch.float64),
            value.to(torch.float64),
            score_mod=bias_func,
        )

        self._check_outputs_and_grads(
            out_eager,
            out_compiled,
            out_gold,
            (query, key, value, bias),
        )

    @common_utils.parametrize(
        "params", get_params(test_dtypes), name_fn=lambda x: f"{x}"
    )
    def test_multiplicative_bias(self, params):
        query, key, value = self._init_tensors(params)
        bias = torch.randn(
            params.seq_length,
            device=self.device,
            dtype=params.dtype,
            requires_grad=True,
        )

        def bias_func(score, b, h, q_idx, kv_idx):
            return score * bias[q_idx]

        flex_compiled = torch.compile(flex_attention)
        out_eager = flex_attention(query, key, value, score_mod=bias_func)
        out_compiled = flex_compiled(query, key, value, score_mod=bias_func)
        out_gold = flex_attention(
            query.to(torch.float64),
            key.to(torch.float64),
            value.to(torch.float64),
            score_mod=bias_func,
        )

        self._check_outputs_and_grads(
            out_eager,
            out_compiled,
            out_gold,
            (query, key, value, bias),
        )

    @common_utils.parametrize(
        "params", get_params(test_dtypes), name_fn=lambda x: f"{x}"
    )
    def test_local_window_bias(self, params):
        query, key, value = self._init_tensors(params)
        window_size = 8
        bias = torch.randn(
            2 * window_size + 1,
            device=self.device,
            dtype=params.dtype,
            requires_grad=True,
        )

        def bias_func(score, b, h, q_idx, kv_idx):
            window_idx = torch.clamp(q_idx - kv_idx + window_size, 0, 2 * window_size)
            return score + bias[window_idx]

        flex_compiled = torch.compile(flex_attention)
        out_eager = flex_attention(query, key, value, score_mod=bias_func)
        out_compiled = flex_compiled(query, key, value, score_mod=bias_func)
        out_gold = flex_attention(
            query.to(torch.float64),
            key.to(torch.float64),
            value.to(torch.float64),
            score_mod=bias_func,
        )

        self._check_outputs_and_grads(
            out_eager,
            out_compiled,
            out_gold,
            (query, key, value, bias),
        )

    @common_utils.parametrize(
        "params", get_params(test_dtypes), name_fn=lambda x: f"{x}"
    )
    def test_global_tokens_bias(self, params):
        query, key, value = self._init_tensors(params)
        bias = torch.randn(
            params.seq_length,
            device=self.device,
            dtype=params.dtype,
            requires_grad=True,
        )

        def bias_func(score, b, h, q_idx, kv_idx):
            return score + bias[kv_idx]

        flex_compiled = torch.compile(flex_attention)
        out_eager = flex_attention(query, key, value, score_mod=bias_func)
        out_compiled = flex_compiled(query, key, value, score_mod=bias_func)
        out_gold = flex_attention(
            query.to(torch.float64),
            key.to(torch.float64),
            value.to(torch.float64),
            score_mod=bias_func,
        )

        self._check_outputs_and_grads(
            out_eager,
            out_compiled,
            out_gold,
            (query, key, value, bias),
        )

    @common_utils.parametrize(
        "params", get_params(test_dtypes), name_fn=lambda x: f"{x}"
    )
    def test_weird_bias(self, params):
        query, key, value = self._init_tensors(params)
        bias = torch.randn(
            params.batch_size,
            params.num_heads,
            4,
            params.seq_length,
            device=self.device,
            dtype=params.dtype,
            requires_grad=True,
        )
        which_bias = torch.tensor(0, device=self.device)

        def bias_func(score, b, h, q_idx, kv_idx):
            return score + bias[b, h, which_bias, q_idx]

        flex_compiled = torch.compile(flex_attention)
        out_eager = flex_attention(query, key, value, score_mod=bias_func)
        out_compiled = flex_compiled(query, key, value, score_mod=bias_func)
        out_gold = flex_attention(
            query.to(torch.float64),
            key.to(torch.float64),
            value.to(torch.float64),
            score_mod=bias_func,
        )

        self._check_outputs_and_grads(
            out_eager,
            out_compiled,
            out_gold,
            (query, key, value, bias),
        )

    @common_utils.parametrize(
        "params", get_params(test_dtypes), name_fn=lambda x: f"{x}"
    )
    def test_indirect_bias(self, params):
        query, key, value = self._init_tensors(params)
        bias = torch.randn(
            params.seq_length,
            device=self.device,
            dtype=params.dtype,
            requires_grad=True,
        )

        offset = torch.randint(
            0,
            params.seq_length,
            (params.seq_length,),
            device=self.device,
        )

        def bias_func(score, b, h, q_idx, kv_idx):
            return score + bias[offset[q_idx]]

        flex_compiled = torch.compile(flex_attention)
        out_eager = flex_attention(query, key, value, score_mod=bias_func)
        out_compiled = flex_compiled(query, key, value, score_mod=bias_func)
        out_gold = flex_attention(
            query.to(torch.float64),
            key.to(torch.float64),
            value.to(torch.float64),
            score_mod=bias_func,
        )

        self._check_outputs_and_grads(
            out_eager,
            out_compiled,
            out_gold,
            (query, key, value, bias),
        )

    @common_utils.parametrize(
        "params", get_params([torch.float32]), name_fn=lambda x: f"{x}"
    )
    def test_symmetric_bias(self, params):
        query, key, value = self._init_tensors(params)
        bias = torch.randn(
            params.seq_length,
            device=self.device,
            dtype=params.dtype,
            requires_grad=True,
        )

        def bias_func(score, b, h, q_idx, kv_idx):
            return score + bias[q_idx] + bias[kv_idx]

        flex_compiled = torch.compile(flex_attention)
        out_eager = flex_attention(query, key, value, score_mod=bias_func)
        out_compiled = flex_compiled(query, key, value, score_mod=bias_func)
        out_gold = flex_attention(
            query.to(torch.float64),
            key.to(torch.float64),
            value.to(torch.float64),
            score_mod=bias_func,
        )
        # Error in backwards
        with self.assertRaisesRegex(
            torch._inductor.exc.LoweringException,
            "Using multiple indexing operations on the same tensor that requires gradients",
        ):
            self._check_outputs_and_grads(
                out_eager,
                out_compiled,
                out_gold,
                (query, key, value, bias),
            )

    @common_utils.parametrize(
        "params", get_params(test_dtypes), name_fn=lambda x: f"{x}"
    )
    def test_flipped_indexed_bias(self, params):
        query, key, value = self._init_tensors(params)
        bias = torch.randn(
            params.seq_length,
            params.seq_length,
            device=self.device,
            dtype=params.dtype,
            requires_grad=True,
        )

        def bias_func(score, b, h, q_idx, kv_idx):
            return score + bias[kv_idx, q_idx]

        flex_compiled = torch.compile(flex_attention)
        out_eager = flex_attention(query, key, value, score_mod=bias_func)
        out_compiled = flex_compiled(query, key, value, score_mod=bias_func)
        out_gold = flex_attention(
            query.to(torch.float64),
            key.to(torch.float64),
            value.to(torch.float64),
            score_mod=bias_func,
        )

        self._check_outputs_and_grads(
            out_eager,
            out_compiled,
            out_gold,
            (query, key, value, bias),
        )

    @common_utils.parametrize(
        "params", get_params(test_dtypes), name_fn=lambda x: f"{x}"
    )
    def test_head_specific_gate(self, params):
        query, key, value = self._init_tensors(params)
        gate_score = torch.randn(
            params.num_heads,
            device=self.device,
            dtype=params.dtype,
            requires_grad=True,
        )

        def bias_func(score, b, h, q_idx, kv_idx):
            return score * torch.sigmoid(gate_score[h].to(torch.float32))

        flex_compiled = torch.compile(flex_attention)
        out_eager = flex_attention(query, key, value, score_mod=bias_func)
        out_compiled = flex_compiled(query, key, value, score_mod=bias_func)
        out_gold = flex_attention(
            query.to(torch.float64),
            key.to(torch.float64),
            value.to(torch.float64),
            score_mod=bias_func,
        )

        self._check_outputs_and_grads(
            out_eager,
            out_compiled,
            out_gold,
            (query, key, value, gate_score),
        )

    @common_utils.parametrize(
        "params", get_params(test_dtypes), name_fn=lambda x: f"{x}"
    )
    def test_distinct_biases(self, params):
        query, key, value = self._init_tensors(params)
        # Create two separate bias tensors
        bias1 = torch.randn(
            params.seq_length,
            device=self.device,
            dtype=params.dtype,
            requires_grad=True,
        )
        bias2 = torch.randn(
            params.seq_length,
            device=self.device,
            dtype=params.dtype,
            requires_grad=True,
        )

        def bias_func(score, b, h, q_idx, kv_idx):
            return score + bias1[q_idx] + bias2[kv_idx]

        flex_compiled = torch.compile(flex_attention)
        out_eager = flex_attention(query, key, value, score_mod=bias_func)
        out_compiled = flex_compiled(query, key, value, score_mod=bias_func)
        out_gold = flex_attention(
            query.to(torch.float64),
            key.to(torch.float64),
            value.to(torch.float64),
            score_mod=bias_func,
        )

        # Include both bias tensors in the tuple for gradient checking
        self._check_outputs_and_grads(
            out_eager,
            out_compiled,
            out_gold,
            (query, key, value, bias1, bias2),
            names=[
                "out",
                "grad_query",
                "grad_key",
                "grad_value",
                "grad_bias1",
                "grad_bias2",
            ],
        )

    @common_utils.parametrize(
        "params", get_params(test_dtypes), name_fn=lambda x: f"{x}"
    )
    def test_relative_1d_bias_only_grad(self, params):
        query, key, value = self._init_tensors(params)
        query = query.detach().requires_grad_(False)
        key = key.detach().requires_grad_(False)
        value = value.detach().requires_grad_(False)

        # Only bias requires gradients
        bias = torch.randn(
            2 * params.seq_length,
            device=self.device,
            dtype=params.dtype,
            requires_grad=True,  # Only bias needs gradients
        )

        def bias_func(score, b, h, q_idx, kv_idx):
            return score + bias[torch.abs(q_idx - kv_idx)]

        flex_compiled = torch.compile(flex_attention)
        out_eager = flex_attention(query, key, value, score_mod=bias_func)
        out_compiled = flex_compiled(query, key, value, score_mod=bias_func)

        out_gold = flex_attention(
            query.to(torch.float64),
            key.to(torch.float64),
            value.to(torch.float64),
            score_mod=bias_func,
        )

        # For gradient checking, we only pass the bias tensor since it's the only one requiring gradients
        self._check_outputs_and_grads(
            out_eager, out_compiled, out_gold, (bias,), names=["out", "bias"]
        )


common_utils.instantiate_parametrized_tests(TestFlexAttention)
common_utils.instantiate_parametrized_tests(TestBlockMask)
common_utils.instantiate_parametrized_tests(TestPagedAttention)
common_utils.instantiate_parametrized_tests(TestLearnableBiases)

if __name__ == "__main__":
    from torch._inductor.test_case import run_tests

    run_tests()<|MERGE_RESOLUTION|>--- conflicted
+++ resolved
@@ -1434,24 +1434,6 @@
         self.run_test(composed_score_mod, dtype, device=device)
         self.run_test_with_paged_attention(composed_score_mod, dtype, device=device)
 
-    @supported_platform
-<<<<<<< HEAD
-    @unittest.skipIf(not TEST_ON_CUDA, "Only test on cuda")
-    @expectedFailure  # TODO: Remove this after supporting compiled flex attention with training bias
-    @common_utils.parametrize("dtype", test_dtypes)
-    def test_captured_buffers_req_grad(self, dtype: torch.dtype):
-        head_offset = torch.rand(8, device="cuda", dtype=dtype, requires_grad=True)
-
-        def score_mod(score, b, h, m, n):
-            return score + head_offset[h]
-
-        self.run_test(score_mod, dtype, 4, 8, 128, 128)
-        self.run_test_with_paged_attention(score_mod, dtype, 4, 8, 128, 128)
-
-    @supported_platform
-    @common_utils.parametrize("device", test_devices)
-=======
->>>>>>> 7fafaa9c
     @common_utils.parametrize("dtype", test_dtypes)
     def test_captured_buffers_all_dims(self, device: str, dtype: torch.dtype):
         head_scale = torch.randn(H, device=device)
@@ -1769,11 +1751,7 @@
         torch.testing.assert_close(out, out2, atol=tolerance.atol, rtol=tolerance.rtol)
 
     @supported_platform
-<<<<<<< HEAD
-    @common_utils.parametrize("device", test_devices)
-    def test_multiple_score_mod_calls2(self, device):
-        query = torch.randn((1, 8, 1024, 64), dtype=torch.float32, device=device)
-=======
+    @unittest.skipIf(not TEST_ON_CUDA, "Only test on cuda")
     def test_multiple_mask_calls(self):
         if TEST_WITH_ROCM:
             self.skipTest(
@@ -1822,9 +1800,9 @@
             torch.testing.assert_close(grad, grad_compiled, atol=3e-2, rtol=3e-2)
 
     @supported_platform
-    def test_multiple_score_mod_calls2(self):
-        query = torch.randn((1, 8, 1024, 64), dtype=torch.float32, device="cuda")
->>>>>>> 7fafaa9c
+    @common_utils.parametrize("device", test_devices)
+    def test_multiple_score_mod_calls2(self, device):
+        query = torch.randn((1, 8, 1024, 64), dtype=torch.float32, device=device)
         keys = [
             torch.randn((1, 8, 1024, 64), dtype=torch.float32, device=device)
             for _ in range(3)
@@ -3335,9 +3313,7 @@
             flex_attention(query, key, value)
 
     @supported_platform
-<<<<<<< HEAD
     @unittest.skipIf(not TEST_ON_CUDA, "Only test on cuda")
-=======
     def test_captured_wrong_device_error_message(self):
         means = torch.randn(64, 3).cuda()
         length_scales = torch.logspace(0.001, 0.1, 8)
@@ -3357,6 +3333,7 @@
             torch.compile(flex_attention)(q, k, v, score_mod=euclidean_dist_pos_embed)
 
     @supported_platform
+    @unittest.skipIf(not TEST_ON_CUDA, "Only test on cuda")
     def test_cant_lower_error_message(self):
         # We can't lower a 256-element reduction inside a pointwise reduction
         means = torch.randn(64, 256).cuda()
@@ -3377,6 +3354,7 @@
             torch.compile(flex_attention)(q, k, v, score_mod=euclidean_dist_pos_embed)
 
     @supported_platform
+    @unittest.skipIf(not TEST_ON_CUDA, "Only test on cuda")
     def test_reduction_unrolled(self):
         # We can't lower a 256-element reduction inside a pointwise reduction
         means = torch.randn(S, 3).cuda()
@@ -3393,7 +3371,7 @@
         self.run_test(euclidean_dist_pos_embed, torch.bfloat16)
 
     @supported_platform
->>>>>>> 7fafaa9c
+    @unittest.skipIf(not TEST_ON_CUDA, "Only test on cuda")
     def test_invalid_block_size(self):
         # Create tensors on different devices
         q, k, v = (torch.randn(1, 8, 128, 64, device="cuda") for _ in range(3))
