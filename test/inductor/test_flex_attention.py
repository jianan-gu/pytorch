# Owner(s): ["module: inductor"]
# flake8: noqa: B950

import functools
import random
import string
import unittest
from collections import namedtuple
from contextlib import contextmanager
from dataclasses import dataclass
from itertools import product
from typing import Callable, List, Optional, Tuple, Union
from unittest import expectedFailure, skip, skipUnless
from unittest.mock import patch

import torch
from torch._dynamo.testing import CompileCounterWithBackend, normalize_gm
from torch._inductor import metrics
from torch._inductor.test_case import TestCase as InductorTestCase
from torch._inductor.utils import run_and_get_code
from torch.nn.attention.experimental._paged_attention import PagedAttention
from torch.nn.attention.flex_attention import (
    _create_empty_block_mask,
    _DEFAULT_SPARSE_BLOCK_SIZE,
    _identity,
    _mask_mod_signature,
    _score_mod_signature,
    and_masks,
    BlockMask,
    create_block_mask,
    flex_attention,
    noop_mask,
    or_masks,
)
from torch.testing import FileCheck
from torch.testing._internal import common_utils
from torch.testing._internal.common_cuda import PLATFORM_SUPPORTS_BF16, TEST_MULTIGPU
from torch.testing._internal.common_device_type import (
    flex_attention_supported_platform as supported_platform,
)
from torch.testing._internal.common_utils import TEST_WITH_ROCM, IS_WINDOWS
from torch.utils._triton import has_triton

# Use this decorator only when hitting Triton bugs on H100
running_on_a100_only = skipUnless(
    torch.cuda.is_available()
    and has_triton()
    and torch.cuda.get_device_capability() == (8, 0),
    "Requires A100 and Triton",
)

Tolerances = namedtuple("Tolerances", ["atol", "rtol"])
torch.set_float32_matmul_precision("high")

index = torch.ops.aten.index
Tensor = torch.Tensor


@contextmanager
def temp_float32_matmul_precision(precision: str):
    """
    Temporarily set the float32 matmul precision and restore it after the context is exited.

    Args:
    precision (str): The precision to set ('highest', 'high', or 'medium').
    """
    original_precision = torch.get_float32_matmul_precision()
    try:
        torch.set_float32_matmul_precision(precision)
        yield
    finally:
        torch.set_float32_matmul_precision(original_precision)


def rmse(ref, res):
    """
    Calculate root mean squared error
    """
    return torch.sqrt(torch.mean(torch.square(ref - res)))


def create_attention(score_mod, block_mask, enable_gqa=False):
    return functools.partial(
        flex_attention,
        score_mod=score_mod,
        block_mask=block_mask,
        enable_gqa=enable_gqa,
    )


def create_block_mask_test(score_mod, query, key):
    block_mask = create_block_mask(
        score_mod,
        1,
        1,
        query.shape[-2],
        key.shape[-2],
        query.device,
    )
    return block_mask


TEST_ON_CUDA = (
    torch.cuda.is_available()
    and torch.utils._triton.has_triton()
    and torch.cuda.get_device_capability() >= (8, 0)
)

if TEST_ON_CUDA:
    test_device = "cuda"
    test_dtypes = (
        [torch.float32, torch.bfloat16, torch.float16]
        if PLATFORM_SUPPORTS_BF16
        else [torch.float16, torch.float32]
    )
    test_dtypes_fast = [torch.float16]
else:
    test_device = "cpu"
    from torch._inductor.cpp_builder import is_clang, get_cpp_compiler
    import subprocess
    compiler_version_string = subprocess.check_output([get_cpp_compiler(), "--version"]).decode("utf8")
    LONG_COMPILATION_ON_CPU = False
    if IS_WINDOWS:
        LONG_COMPILATION_ON_CPU = True
    elif "g++" in compiler_version_string or "gcc" in compiler_version_string or "c++" in compiler_version_string or "cc" in compiler_version_string :
        # if the compiler is gcc with lower major version than 7, skip UT for CPU due to long compilation time found in CI
        major_version = subprocess.check_output([get_cpp_compiler(), "-dumpversion"]).decode("utf8")
        LONG_COMPILATION_ON_CPU = int(major_version) < 9
    elif is_clang() or "clang" in get_cpp_compiler():
        LONG_COMPILATION_ON_CPU = True

    test_dtypes = (
        [torch.float32, torch.bfloat16]
    if torch.ops.mkldnn._is_mkldnn_bf16_supported()
        else [torch.float32]
    )
    test_dtypes_fast = [torch.float32]


# --------- Useful score mod functions for testing ---------
def _causal(
    score: Tensor,
    batch: Tensor,
    head: Tensor,
    token_q: Tensor,
    token_kv: Tensor,
) -> Tensor:
    return torch.where(token_q >= token_kv, score, float("-inf"))


def _rel_bias(
    score: Tensor,
    batch: Tensor,
    head: Tensor,
    token_q: Tensor,
    token_kv: Tensor,
) -> Tensor:
    return score + (token_q - token_kv)


def _rel_causal(
    score: Tensor,
    batch: Tensor,
    head: Tensor,
    token_q: Tensor,
    token_kv: Tensor,
) -> Tensor:
    return torch.where(token_q >= token_kv, score + (token_q - token_kv), float("-inf"))


def _generate_alibi_bias(num_heads: int):
    def _alibi_bias(
        score: Tensor,
        batch: Tensor,
        head: Tensor,
        token_q: Tensor,
        token_kv: Tensor,
    ) -> Tensor:
        scale = torch.exp2(-((head + 1) * 8.0 / num_heads))
        return score + (token_kv - token_q) * scale

    return _alibi_bias


def _inverse_causal(score, b, h, m, n):
    return torch.where(m <= n, score, float("-inf"))


def _times_two(score, b, h, m, n):
    """Joint graph needed for correctness"""
    return score * 2


def _squared(score, b, h, m, n):
    """Joint graph needed for correctness"""
    return score * score


def _head_offset(dtype: torch.dtype):
    """Captured Buffer"""
    head_offset = torch.rand(H, device="cuda", dtype=dtype)

    def score_mod(score, b, h, m, n):
        return score * head_offset[h]

    return score_mod


def _trig(score, b, h, m, n):
    """Joint graph needed for correctness"""
    return torch.sin(torch.cos(score)) + torch.tan(b)


def _trig2(score, b, h, m, n):
    """Branching joint graph"""
    cos_score = torch.cos(score)
    sin_score = torch.sin(score)
    z = cos_score * sin_score + torch.tan(b)
    return z


# --------- Useful mask mod functions for testing ---------
def _causal_mask(
    batch: Tensor,
    head: Tensor,
    token_q: Tensor,
    token_kv: Tensor,
) -> Tensor:
    return token_q >= token_kv


def _inverse_causal_mask(
    batch: Tensor,
    head: Tensor,
    token_q: Tensor,
    token_kv: Tensor,
) -> Tensor:
    return token_q <= token_kv


test_score_mods = [
    _identity,
    _times_two,
    _squared,
    _causal,
    _inverse_causal,
    _rel_bias,
    _rel_causal,
    _generate_alibi_bias(8),
]

test_score_mask_mod_map = {
    _identity: noop_mask,
    _times_two: noop_mask,
    _squared: noop_mask,
    _causal: _causal_mask,
    _inverse_causal: _inverse_causal_mask,
    _rel_bias: noop_mask,
    _rel_causal: _causal_mask,
    _generate_alibi_bias(8): noop_mask,
}

captured_buffers_map = {
    "_head_offset": _head_offset,
}

B = 4
H = 8
S = 2048
D = 64

test_Hq_Hkv = [
    (4, 2),
    (4, 1),
]

test_Bq_Bkv = [
    (3, 1),
    (4, 1),
    (5, 1),
]

test_block_size = [
    128,
    256,
    (128, 256),
    (256, 128),
]


def query_key_value_clones(
    query: torch.Tensor,
    key: torch.Tensor,
    value: torch.Tensor,
    dtype: torch.dtype = None,
):
    """Clones the query, key, and value tensors and moves them to the specified dtype."""
    if dtype is None:
        dtype = query.dtype
    query_ref = query.detach().clone().to(dtype).requires_grad_(query.requires_grad)
    key_ref = key.detach().clone().to(dtype).requires_grad_(key.requires_grad)
    value_ref = value.detach().clone().to(dtype).requires_grad_(value.requires_grad)
    return query_ref, key_ref, value_ref


def batch_reserve(paged_attention: PagedAttention, target_seq_len: Tensor):
    (B,) = target_seq_len.shape
    for b in range(B):
        paged_attention.reserve(
            torch.tensor(b),
            target_seq_len[b],
        )


class TestFlexAttention(InductorTestCase):
    def setUp(self):
        super().setUp()
        self.device = test_device
        if self.device == "cpu" and LONG_COMPILATION_ON_CPU:
            self.skipTest("skip UT for CPU due to long compilation time found in CI")

    def _check_equal(
        self,
        golden_out: torch.Tensor,
        ref_out: torch.Tensor,
        compiled_out: torch.Tensor,
        fudge_factor: float,
        tensor_name: Optional[str] = None,
    ):
        compiled_error = (golden_out - compiled_out).abs().mean()
        ref_error = (golden_out - ref_out).abs().mean()
        if torch.isnan(compiled_error).any() or torch.isnan(ref_error).any():
            self.assertTrue(False, "Output/Grad with NaN")
        if compiled_error > ref_error * fudge_factor:
            name = tensor_name if tensor_name is not None else ""
            msg = f"{name} Compiled error {compiled_error} is greater than ref error {ref_error} by more than {fudge_factor}X."
            self.assertTrue(False, msg)

    def _check_out(
        self,
        golden_out: torch.Tensor,
        ref_out: torch.Tensor,
        compiled_out: torch.Tensor,
        is_paged_attention: bool = False,
    ):
        dtype = ref_out.dtype
        with torch.no_grad():
            # Note, it seems like we really are less accurate than the float32
            # computation, likely due to the online softmax
            if dtype == torch.float32:
                fudge_factor = 10.0
                if is_paged_attention:
                    # paged attention is less accurate since it may reorder
                    # the blocks from block mask
                    fudge_factor = 20.0
            else:
                fudge_factor = 1.1

            # Checkout output
            self._check_equal(golden_out, ref_out, compiled_out, fudge_factor, "Out")

    def _check_out_and_grad(
        self,
        golden_out: torch.Tensor,
        ref_out: torch.Tensor,
        compiled_out: torch.Tensor,
        q_gold: torch.Tensor,
        q_ref: torch.Tensor,
        q: torch.Tensor,
        k_gold: torch.Tensor,
        k_ref: torch.Tensor,
        k: torch.Tensor,
        v_gold: torch.Tensor,
        v_ref: torch.Tensor,
        v: torch.Tensor,
    ):
        dtype = ref_out.dtype
        with torch.no_grad():
            # Note, it seems like we really are less accurate than the float32
            # computation, likely due to the online softmax
            if dtype == torch.float32:
                fudge_factor = 10.0
            else:
                fudge_factor = 1.1

            # Checkout output
            self._check_equal(golden_out, ref_out, compiled_out, fudge_factor, "Out")

            # Check gradients
            q_fudge_factor = 1.0 * fudge_factor
            self._check_equal(
                q_gold.grad, q_ref.grad, q.grad, q_fudge_factor, "Grad_Query"
            )
            k_fudge_factor = 1.0 * fudge_factor
            self._check_equal(
                k_gold.grad, k_ref.grad, k.grad, k_fudge_factor, "Grad_Key"
            )
            v_fudge_factor = 1.0 * fudge_factor
            self._check_equal(
                v_gold.grad, v_ref.grad, v.grad, v_fudge_factor, "Grad_Value"
            )

    def run_test(
        self,
        score_mod: _score_mod_signature,
        dtype: torch.dtype = torch.float16,
        Q_B: int = B,
        Q_H: int = H,
        Q_S: int = S,
        Q_D: int = D,
        KV_B: Optional[int] = None,
        KV_H: Optional[int] = None,
        KV_S: Optional[int] = None,
        V_D: Optional[int] = None,
        block_mask: Optional[BlockMask] = None,
    ):
        if KV_B is None:
            KV_B = Q_B
        if KV_H is None:
            KV_H = Q_H
        if KV_S is None:
            KV_S = Q_S
        if V_D is None:
            V_D = Q_D
<<<<<<< HEAD
        if TEST_WITH_ROCM and Q_H != KV_H:
            self.skipTest("enable_gqa=True is unsupported on ROCM, for now")
        if self.device == "cpu":
            test_inference_only = True
        else:
            test_inference_only = False
=======
>>>>>>> 0052943b
        q = torch.randn(
            (Q_B, Q_H, Q_S, Q_D),
            dtype=dtype,
            device=self.device,
            requires_grad=not test_inference_only,
        )
        k = torch.randn(
            (KV_B, KV_H, KV_S, Q_D),
            dtype=dtype,
            device=self.device,
            requires_grad=not test_inference_only,
        )
        v = torch.randn(
            (KV_B, KV_H, KV_S, V_D),
            dtype=dtype,
            device=self.device,
            requires_grad=not test_inference_only,
        )
        if block_mask is None:
            block_mask = create_block_mask(
                noop_mask, Q_B, Q_H, Q_S, KV_S, device=self.device
            )
        q_ref, k_ref, v_ref = query_key_value_clones(q, k, v)
        q_gold, k_gold, v_gold = query_key_value_clones(q, k, v, torch.float64)
        sdpa_partial = create_attention(
            score_mod, block_mask, enable_gqa=(not Q_H == KV_H)
        )

        compiled_sdpa = torch.compile(sdpa_partial)
        golden_out = sdpa_partial(q_gold, k_gold, v_gold)
        ref_out = sdpa_partial(q_ref, k_ref, v_ref)
        compiled_out = compiled_sdpa(q, k, v)
        if test_inference_only:
            self._check_out(
                golden_out,
                ref_out,
                compiled_out,
                is_paged_attention=False,
            )
        else:
            backward_grad = torch.randn(
                (Q_B, Q_H, Q_S, V_D), dtype=dtype, device=self.device
            )

            golden_out.backward(backward_grad.to(torch.float64))
            ref_out.backward(backward_grad)
            compiled_out.backward(backward_grad)

            self._check_out_and_grad(
                golden_out,
                ref_out,
                compiled_out,
                q_gold,
                q_ref,
                q,
                k_gold,
                k_ref,
                k,
                v_gold,
                v_ref,
                v,
            )

    def preprocess_paged_attention(
        self,
        score_mod: Optional[Callable],
        q: Tensor,
        k: Tensor,
        v: Tensor,
        block_mask,
        dtype: torch.dtype = torch.float16,
        page_size: int = 128,
    ) -> Tuple[Tensor, Tensor, BlockMask, _score_mod_signature]:
        assert block_mask is not None, "Must provide block_mask"
        Q_B, Q_H, Q_S, _ = q.shape
        KV_B, KV_H, KV_S, QK_D = k.shape
        _, _, _, V_D = v.shape

        # test with different batch size
        max_batch_size = max(Q_B, KV_B) + 3

        n_pages = (KV_S + page_size - 1) // page_size * max_batch_size

        # allocate cache
        MAX_CACHED_SEQ_LEN = n_pages * page_size
        k_cache = torch.zeros(
            1,
            KV_H,
            MAX_CACHED_SEQ_LEN,
            QK_D,
            device=self.device,
            dtype=dtype,
        )
        v_cache = torch.zeros(
            1,
            KV_H,
            MAX_CACHED_SEQ_LEN,
            V_D,
            device=self.device,
            dtype=dtype,
        )

        # For testing purposes, we randomly initialize the page table, which maps
        # (batch_idx, logical_block_idx) to physical_block_idx. Specifically, PagedAttention
        # maintains a stack empty_pages of unused physical_block_idx. The `batch_reserve`
        # function grabs physical_block_idx from the top of empty_pages until there are enough
        # pages for each batch index (i.e., num pages for batch_idx >= target_seq_len[batch_idx]).
        # For example, at the first batch_reserve call, physical block indices (1,...,KV_S//4)
        # are allocated to batch index 0, and physical block indices
        # (KV_S//4+1, ..., KV_S//4 + KV_S//2) are allocated to batch index 1, etc.
        # Thus, kv tensors of batch index 1 will be scattered in the kv cache, simulating
        # a real use case of paged attention.
        paged_attention = PagedAttention(
            n_pages, page_size, max_batch_size, device=self.device
        )
        batch_reserve(
            paged_attention,
            torch.tensor(
                [KV_S // 4, KV_S // 2, KV_S // 4, KV_S // 3], device=self.device
            ),
        )
        batch_reserve(
            paged_attention,
            torch.tensor(
                [KV_S // 4, KV_S // 2, KV_S // 2, KV_S // 2], device=self.device
            ),
        )
        batch_reserve(
            paged_attention,
            torch.tensor([KV_S // 2, KV_S, KV_S // 2, KV_S], device=self.device),
        )
        batch_reserve(
            paged_attention, torch.tensor([KV_S, KV_S, KV_S, KV_S], device=self.device)
        )

        # update cache with k and v
        input_pos = torch.arange(KV_S, device=self.device, dtype=torch.int32)
        batch_idx = torch.arange(KV_B, device=self.device, dtype=torch.int32)
        paged_attention.assign(batch_idx, input_pos, k, v, k_cache, v_cache)

        # convert block mask and score mod
        converted_block_mask = paged_attention.convert_logical_block_mask(block_mask)
        converted_score_mod = paged_attention.get_score_mod(score_mod)
        return k_cache, v_cache, converted_block_mask, converted_score_mod

    def run_paged_attention(
        self,
        score_mod: Optional[Callable],
        q: Tensor,
        k: Tensor,
        v: Tensor,
        dtype: torch.dtype = torch.float16,
        block_mask: Optional[BlockMask] = None,
    ) -> Tuple[Tensor, Tensor]:
        B, Q_H, Q_S, KV_H, KV_S = (
            q.shape[0],
            q.shape[1],
            q.shape[2],
            k.shape[1],
            k.shape[2],
        )
        if self.device == "cpu":
            test_inference_only = True
        else:
            test_inference_only = False
        if block_mask is None:
            block_mask = create_block_mask(
                noop_mask, B, 1, Q_S, KV_S, device=self.device
            )

        (
            k_cache,
            v_cache,
            converted_block_mask,
            converted_score_mod,
        ) = self.preprocess_paged_attention(
            score_mod,
            q,
            k,
            v,
            block_mask,
            dtype,
            block_mask.BLOCK_SIZE[1],
        )

        compiled_sdpa = torch.compile(flex_attention)

        # compute
        return_lse = True
        if test_inference_only:
            return_lse = False
            compiled_lse = None
            compiled_out = compiled_sdpa(
                q,
                k_cache,
                v_cache,
                return_lse=return_lse,
                block_mask=converted_block_mask,
                score_mod=converted_score_mod,
                enable_gqa=(not Q_H == KV_H),
            )

        else:
            compiled_out, compiled_lse = compiled_sdpa(
                q,
                k_cache,
                v_cache,
                return_lse=return_lse,
                block_mask=converted_block_mask,
                score_mod=converted_score_mod,
                enable_gqa=(not Q_H == KV_H),
            )
        return compiled_out, compiled_lse

    def run_test_with_paged_attention(
        self,
        score_mod: Optional[Callable] = _identity,
        dtype: torch.dtype = torch.float16,
        Q_B: int = B,
        Q_H: int = H,
        Q_S: int = S,
        QK_D: int = D,
        KV_B: int = B,
        KV_H: int = H,
        KV_S: int = S,
        V_D: int = D,
        block_mask: Optional[BlockMask] = None,
    ):
        assert Q_H % KV_H == 0
        if self.device == "cpu":
            test_inference_only = True
        else:
            test_inference_only = False
        q = torch.randn(
            (Q_B, Q_H, Q_S, QK_D), dtype=dtype, device=self.device, requires_grad=False
        )
        k = torch.randn(
            (KV_B, KV_H, KV_S, QK_D),
            dtype=dtype,
            device=self.device,
            requires_grad=False,
        )
        v = torch.randn(
            (KV_B, KV_H, KV_S, V_D),
            dtype=dtype,
            device=self.device,
            requires_grad=False,
        )
        q_ref, k_ref, v_ref = query_key_value_clones(q, k, v)
        q_gold, k_gold, v_gold = query_key_value_clones(q, k, v, torch.float64)

        if block_mask is None:
            block_mask = create_block_mask(
                noop_mask, Q_B, 1, Q_S, KV_S, device=self.device
            )

        sdpa_partial = create_attention(
            score_mod, block_mask, enable_gqa=(not Q_H == KV_H)
        )
        golden_out, golden_lse = sdpa_partial(q_gold, k_gold, v_gold, return_lse=True)
        ref_out, ref_lse = sdpa_partial(q_ref, k_ref, v_ref, return_lse=True)

        compiled_out, compiled_lse = self.run_paged_attention(
            score_mod, q, k, v, dtype, block_mask
        )
        self._check_out(
            golden_out,
            ref_out,
            compiled_out,
            is_paged_attention=True,
        )

        if not test_inference_only:
            self._check_out(
                golden_lse,
                ref_lse,
                compiled_lse,
                is_paged_attention=True,
            )

    def run_test_with_call(
        self,
        sdpa_call: Callable,
        dtype: torch.dtype = torch.float16,
        Q_B: int = B,
        Q_H: int = H,
        Q_S: int = S,
        Q_D: int = D,
        KV_B: int = B,
        KV_H: int = H,
        KV_S: int = S,
        V_D: int = D,
    ):
        if self.device == "cpu":
            test_inference_only = True
        else:
            test_inference_only = False
        q = torch.randn(
            (Q_B, Q_H, Q_S, Q_D),
            dtype=dtype,
            device=self.device,
            requires_grad=not test_inference_only,
        )
        k = torch.randn(
            (KV_B, KV_H, KV_S, Q_D),
            dtype=dtype,
            device=self.device,
            requires_grad=not test_inference_only,
        )
        v = torch.randn(
            (KV_B, KV_H, KV_S, V_D),
            dtype=dtype,
            device=self.device,
            requires_grad=not test_inference_only,
        )
        q_ref, k_ref, v_ref = query_key_value_clones(q, k, v)
        q_gold, k_gold, v_gold = query_key_value_clones(q, k, v, torch.float64)
        compiled_sdpa = torch.compile(sdpa_call)
        golden_out = sdpa_call(q_gold, k_gold, v_gold)
        ref_out = sdpa_call(q_ref, k_ref, v_ref)
        compiled_out = compiled_sdpa(q, k, v)
        if test_inference_only:
            self._check_out(
                golden_out,
                ref_out,
                compiled_out,
                is_paged_attention=False,
            )
        else:
            backward_grad = torch.randn(
                (Q_B, Q_H, Q_S, V_D), dtype=dtype, device=self.device
            )

            golden_out.backward(backward_grad.to(torch.float64))
            ref_out.backward(backward_grad)
            compiled_out.backward(backward_grad)

            self._check_out_and_grad(
                golden_out,
                ref_out,
                compiled_out,
                q_gold,
                q_ref,
                q,
                k_gold,
                k_ref,
                k,
                v_gold,
                v_ref,
                v,
            )

    def run_dynamic_test(
        self,
        score_mask_mod: Tuple[Callable, Callable],
        dtype: torch.dtype = torch.float16,
        B: int = B,
        H: int = H,
        S: int = S,
        D: int = D,
    ):
        if self.device == "cpu":
            test_inference_only = True
        else:
            test_inference_only = False
        score_mod, mask_mod = score_mask_mod

        # First batch with original dimensions (B, H, S, D)
        block_mask1 = create_block_mask(mask_mod, 1, 1, S, S, device=self.device)
        sdpa_partial1 = create_attention(score_mod, block_mask=block_mask1)

        q1 = torch.randn(
            (B, H, S, D),
            dtype=dtype,
            device=self.device,
            requires_grad=not test_inference_only,
        )
        k1 = torch.randn(
            (B, H, S, D),
            dtype=dtype,
            device=self.device,
            requires_grad=not test_inference_only,
        )
        v1 = torch.randn(
            (B, H, S, D),
            dtype=dtype,
            device=self.device,
            requires_grad=not test_inference_only,
        )
        q1_ref, k1_ref, v1_ref = query_key_value_clones(q1, k1, v1)
        q1_gold, k1_gold, v1_gold = query_key_value_clones(q1, k1, v1, torch.float64)
        ref_out1 = sdpa_partial1(q1_ref, k1_ref, v1_ref)
        golden_out1 = sdpa_partial1(q1_gold, k1_gold, v1_gold)
        if not test_inference_only:
            backward_grad1 = torch.randn((B, H, S, D), dtype=dtype, device=self.device)
            golden_out1.backward(backward_grad1.to(torch.float64))
            ref_out1.backward(backward_grad1)

        # Second batch with modified dimensions (B * 2, H, S / 2, D)
        B = int(B * 2)
        S = int(S / 2)
        block_mask2 = create_block_mask(mask_mod, 1, 1, S, S, device=self.device)
        sdpa_partial2 = create_attention(score_mod, block_mask=block_mask2)

        q2 = torch.randn(
            (B, H, S, D),
            dtype=dtype,
            device=self.device,
            requires_grad=not test_inference_only,
        )
        k2 = torch.randn(
            (B, H, S, D),
            dtype=dtype,
            device=self.device,
            requires_grad=not test_inference_only,
        )
        v2 = torch.randn(
            (B, H, S, D),
            dtype=dtype,
            device=self.device,
            requires_grad=not test_inference_only,
        )
        q2_ref, k2_ref, v2_ref = query_key_value_clones(q2, k2, v2)
        q2_gold, k2_gold, v2_gold = query_key_value_clones(q2, k2, v2, torch.float64)
        ref_out2 = sdpa_partial2(q2_ref, k2_ref, v2_ref)
        golden_out2 = sdpa_partial2(q2_gold, k2_gold, v2_gold)
        if not test_inference_only:
            backward_grad2 = torch.randn((B, H, S, D), dtype=dtype, device=self.device)
            golden_out2.backward(backward_grad2.to(torch.float64))
            ref_out2.backward(backward_grad2)

        # Third batch with modified dimensions (B * 2, H, S / 4, D)
        S = int(S / 2)
        block_mask3 = create_block_mask(mask_mod, 1, 1, S, S, device=self.device)
        sdpa_partial3 = create_attention(score_mod, block_mask=block_mask3)

        q3 = torch.randn(
            (B, H, S, D),
            dtype=dtype,
            device=self.device,
            requires_grad=not test_inference_only,
        )
        k3 = torch.randn(
            (B, H, S, D),
            dtype=dtype,
            device=self.device,
            requires_grad=not test_inference_only,
        )
        v3 = torch.randn(
            (B, H, S, D),
            dtype=dtype,
            device=self.device,
            requires_grad=not test_inference_only,
        )
        q3_ref, k3_ref, v3_ref = query_key_value_clones(q3, k3, v3)
        q3_gold, k3_gold, v3_gold = query_key_value_clones(q3, k3, v3, torch.float64)
        ref_out3 = sdpa_partial3(q3_ref, k3_ref, v3_ref)
        golden_out3 = sdpa_partial3(q3_gold, k3_gold, v3_gold)
        if not test_inference_only:
            backward_grad3 = torch.randn((B, H, S, D), dtype=dtype, device=self.device)
            golden_out3.backward(backward_grad3.to(torch.float64))
            ref_out3.backward(backward_grad3)

        # Clear dynamo counters
        torch._dynamo.reset()
        # Compiling with dynamic shape in the first batch.
        compiled_sdpa = torch.compile(sdpa_partial1, dynamic=True)
        compiled_out1 = compiled_sdpa(q1, k1, v1)

        if test_inference_only:
            self._check_out(
                golden_out1,
                ref_out1,
                compiled_out1,
                is_paged_attention=False,
            )
        else:
            compiled_out1.backward(backward_grad1)

            self._check_out_and_grad(
                golden_out1,
                ref_out1,
                compiled_out1,
                q1_gold,
                q1_ref,
                q1,
                k1_gold,
                k1_ref,
                k1,
                v1_gold,
                v1_ref,
                v1,
            )
        self.assertEqual(torch._dynamo.utils.counters["frames"]["ok"], 1)

        # Second compilation with new dimensions
        compiled_sdpa2 = torch.compile(sdpa_partial2, dynamic=True)
        compiled_out2 = compiled_sdpa2(q2, k2, v2)
        if test_inference_only:
            self._check_out(
                golden_out2,
                ref_out2,
                compiled_out2,
                is_paged_attention=False,
            )
        else:
            compiled_out2.backward(backward_grad2)

            self._check_out_and_grad(
                golden_out2,
                ref_out2,
                compiled_out2,
                q2_gold,
                q2_ref,
                q2,
                k2_gold,
                k2_ref,
                k2,
                v2_gold,
                v2_ref,
                v2,
            )
        self.assertEqual(torch._dynamo.utils.counters["frames"]["ok"], 1)

        # Third compilation with new dimensions
        compiled_sdpa3 = torch.compile(sdpa_partial3, dynamic=True)
        compiled_out3 = compiled_sdpa3(q3, k3, v3)
        if test_inference_only:
            self._check_out(
                golden_out3,
                ref_out3,
                compiled_out3,
                is_paged_attention=False,
            )
        else:
            compiled_out3.backward(backward_grad3)

            self._check_out_and_grad(
                golden_out3,
                ref_out3,
                compiled_out3,
                q3_gold,
                q3_ref,
                q3,
                k3_gold,
                k3_ref,
                k3,
                v3_gold,
                v3_ref,
                v3,
            )
        self.assertEqual(torch._dynamo.utils.counters["frames"]["ok"], 1)

    def run_automatic_dynamic_test(
        self,
        score_mod: Callable,
        dtype: torch.dtype = torch.float16,
        B: int = B,
        H: int = H,
        S: int = S,
        D: int = D,
    ):
        if self.device == "cpu":
            test_inference_only = True
        else:
            test_inference_only = False
        MAX_S = S
        block_mask1 = create_block_mask(noop_mask, 1, 1, S, S, device=self.device)
        sdpa_partial1 = create_attention(score_mod, block_mask=block_mask1)
        # The first eager batch, shape (B, H, S, D)
        q1 = torch.randn(
            (B, H, S, D),
            dtype=dtype,
            device=self.device,
            requires_grad=not test_inference_only,
        )
        k1 = torch.randn(
            (B, H, S, D),
            dtype=dtype,
            device=self.device,
            requires_grad=not test_inference_only,
        )
        v1 = torch.randn(
            (B, H, S, D),
            dtype=dtype,
            device=self.device,
            requires_grad=not test_inference_only,
        )
        golden_out1 = sdpa_partial1(
            q1.to(torch.float64), k1.to(torch.float64), v1.to(torch.float64)
        )
        ref_out1 = sdpa_partial1(q1, k1, v1)

        # The second eager batch, shape (B * 2, H, S / 2, D)
        B = int(B * 2)
        S = int(S / 2)
        block_mask2 = create_block_mask(noop_mask, 1, 1, S, S, device=self.device)
        sdpa_partial2 = create_attention(score_mod, block_mask=block_mask2)
        q2 = torch.randn(
            (B, H, S, D),
            dtype=dtype,
            device=self.device,
            requires_grad=not test_inference_only,
        )
        k2 = torch.randn(
            (B, H, S, D),
            dtype=dtype,
            device=self.device,
            requires_grad=not test_inference_only,
        )
        v2 = torch.randn(
            (B, H, S, D),
            dtype=dtype,
            device=self.device,
            requires_grad=not test_inference_only,
        )
        golden_out2 = sdpa_partial2(
            q2.to(torch.float64), k2.to(torch.float64), v2.to(torch.float64)
        )
        ref_out2 = sdpa_partial2(q2, k2, v2)

        # The third eager batch, shape (B * 4, H, S / 4, D)
        B = int(B * 2)
        S = int(S / 2)
        block_mask3 = create_block_mask(noop_mask, 1, 1, S, S, device=self.device)
        sdpa_partial3 = create_attention(score_mod, block_mask=block_mask3)
        q3 = torch.randn(
            (B, H, S, D),
            dtype=dtype,
            device=self.device,
            requires_grad=not test_inference_only,
        )
        k3 = torch.randn(
            (B, H, S, D),
            dtype=dtype,
            device=self.device,
            requires_grad=not test_inference_only,
        )
        v3 = torch.randn(
            (B, H, S, D),
            dtype=dtype,
            device=self.device,
            requires_grad=not test_inference_only,
        )
        golden_out3 = sdpa_partial3(
            q3.to(torch.float64), k3.to(torch.float64), v3.to(torch.float64)
        )
        ref_out3 = sdpa_partial3(q3, k3, v3)

        # Need to clear dynamo counters, since flex attention eager mode also uses dynamo tracing.
        # We check dynamo counters["frames"]["ok"] to ensure:
        # 1, the first batch is compiled with static shape
        # 2, the second batch is compiled with dynamic shape
        # 3, no re-compilation in the third batch
        torch._dynamo.reset()

        # Note, it seems like we really are less accurate than the float32
        # computation, likely due to the online softmax
        if dtype == torch.float32:
            fudge_factor = 10.0
        else:
            fudge_factor = 1.1

        # The first batch.
        compiled_out1 = torch.compile(sdpa_partial1)(q1, k1, v1)
        self._check_equal(golden_out1, ref_out1, compiled_out1, fudge_factor)
        self.assertEqual(torch._dynamo.utils.counters["frames"]["ok"], 1)

        # The second batch (automatic dynamic).
        compiled_out2 = torch.compile(sdpa_partial2)(q2, k2, v2)
        self._check_equal(golden_out2, ref_out2, compiled_out2, fudge_factor)
        self.assertEqual(torch._dynamo.utils.counters["frames"]["ok"], 2)

        # The third batch (no re-compilation).
        compiled_out3 = torch.compile(sdpa_partial3)(q3, k3, v3)
        self._check_equal(golden_out3, ref_out3, compiled_out3, fudge_factor)
        self.assertEqual(torch._dynamo.utils.counters["frames"]["ok"], 2)

    @common_utils.parametrize("dtype", test_dtypes)
    @common_utils.parametrize("score_mod", test_score_mods)
    def test_builtin_score_mods(self, dtype: torch.dtype, score_mod: Callable):
        self.run_test(score_mod, dtype)
        self.run_test_with_paged_attention(score_mod, dtype)

    @running_on_a100_only
    @common_utils.parametrize("dtype", test_dtypes_fast)
    @common_utils.parametrize("score_mod", test_score_mods)
    def test_builtin_score_mods_seqlen_lt_default_sparse_block_size(
        self, dtype: torch.dtype, score_mod: Callable
    ):
        # _DEFAULT_SPARSE_BLOCK_SIZE is 128
        attention = functools.partial(
            flex_attention,
            score_mod=score_mod,
            kernel_options={"FORCE_USE_FLEX_ATTENTION": True},
        )
        self.run_test_with_call(attention, dtype, B, H, 64, D, B, H, 64, D)

    @running_on_a100_only
    @common_utils.parametrize("dtype", test_dtypes_fast)
    @common_utils.parametrize("score_mod", test_score_mods)
    def test_builtin_score_mods_seqlen_lt_custom_sparse_block_size(
        self, dtype: torch.dtype, score_mod: Callable
    ):
        def causal_mask(b, h, q, kv):
            return q >= kv

        block_mask = create_block_mask(causal_mask, 1, 1, 64, 64, BLOCK_SIZE=256)
        attention = functools.partial(
            flex_attention,
            score_mod=score_mod,
            block_mask=block_mask,
            kernel_options={"FORCE_USE_FLEX_ATTENTION": True},
        )
        self.run_test_with_call(attention, dtype, B, H, 64, D, B, H, 64, D)

    @common_utils.parametrize("dtype", test_dtypes_fast)
    @common_utils.parametrize("score_mask_mod", test_score_mask_mod_map.items())
    def test_builtin_score_mods_dynamic(
        self, dtype: torch.dtype, score_mask_mod: Tuple[Callable, Callable]
    ):
        self.run_dynamic_test(score_mask_mod, dtype)

    @supported_platform
    @common_utils.parametrize("dtype", test_dtypes_fast)
    @common_utils.parametrize("score_mod", test_score_mods)
    def test_builtin_score_mods_automatic_dynamic(
        self, dtype: torch.dtype, score_mod: Callable
    ):
        self.run_automatic_dynamic_test(score_mod, dtype)

    @common_utils.parametrize("dtype", test_dtypes_fast)
    @common_utils.parametrize("score_mod", test_score_mods)
    def test_builtin_score_mods_different_seqlen(
        self, dtype: torch.dtype, score_mod: Callable
    ):
        inputs = (
            score_mod,
            dtype,
            B,
            H,
            S // 2,  # Seqlen of Q is different from seqlen of K/V
            D,
            B,
            H,
            S,
            D,
        )
        self.run_test(*inputs)
        self.run_test_with_paged_attention(*inputs)

    @common_utils.parametrize("dtype", test_dtypes)
    @common_utils.parametrize("score_mod", test_score_mods)
    @common_utils.parametrize("BLOCK_SIZE", test_block_size)
    def test_builtin_score_mods_different_block_size(
        self,
        dtype: torch.dtype,
        score_mod: Callable,
        BLOCK_SIZE: Union[int, Tuple[int, int]],
    ):
        block_mask = create_block_mask(
            noop_mask, B, H, S, S, BLOCK_SIZE=BLOCK_SIZE, device=self.device
        )
        self.run_test(score_mod, dtype, block_mask=block_mask)
        self.run_test_with_paged_attention(score_mod, dtype, block_mask=block_mask)

    @common_utils.parametrize("dtype", test_dtypes_fast)
    @common_utils.parametrize("batch_dims", test_Bq_Bkv)
    @common_utils.parametrize("head_dims", test_Hq_Hkv)
    @common_utils.parametrize("score_mod", test_score_mods)
    def test_kv_batch_broadcast(
        self,
        dtype: torch.dtype,
        batch_dims: Tuple[int, int],
        head_dims: Tuple[int, int],
        score_mod: Callable,
    ):
        Hq, Hkv = head_dims
        assert Hq % Hkv == 0

        Bq, Bkv = batch_dims
        assert Bq > 1 and Bkv == 1

        block_mask = create_block_mask(noop_mask, Bq, 1, S, S, device=self.device)

        self.run_test(
            score_mod,
            dtype,
            Bq,
            Hq,
            S,
            D,
            Bkv,
            Hkv,
            S,
            D,
            block_mask,
        )

    @supported_platform
    @common_utils.parametrize("dtype", test_dtypes_fast)
    @common_utils.parametrize("batch_dims", test_Bq_Bkv)
    @common_utils.parametrize("head_dims", test_Hq_Hkv)
    @common_utils.parametrize("score_mod", test_score_mods)
    def test_kv_batch_broadcast_causal_mask(
        self,
        dtype: torch.dtype,
        batch_dims: Tuple[int, int],
        head_dims: Tuple[int, int],
        score_mod: Callable,
    ):
        Hq, Hkv = head_dims
        assert Hq % Hkv == 0

        Bq, Bkv = batch_dims
        assert Bq > 1 and Bkv == 1

        def mask_mod(b, h, q, kv):
            return q >= kv

        block_mask = create_block_mask(mask_mod, Bq, 1, S, S, device=self.device)
        attention = functools.partial(
            flex_attention, block_mask=block_mask, enable_gqa=(not Hq == Hkv)
        )

        self.run_test_with_call(attention, dtype, Bq, Hq, S, D, Bkv, Hkv, S, D)

    @common_utils.parametrize("dtype", test_dtypes_fast)
    @common_utils.parametrize("score_mod", test_score_mods)
    def test_GQA(self, dtype: torch.dtype, score_mod: Callable):
        inputs = (
            score_mod,
            dtype,
            B,
            H * 4,  # Hq = 4*Hkv.
            S // 8,
            D,
            B,
            H,
            S,
            D,
        )
        self.run_test(*inputs)
        self.run_test_with_paged_attention(*inputs)

    test_strides = [
        ((H * S * D, S * D, D, 1), 997),  # offset
        ((H * D, D, B * H * D, 1), 499),  # transposed dimensions
        ((H * S * D, D, H * D, 1), 0),  # heads/sequence transposed
        (
            (S * (D + 1), B * S * (D + 1), (D + 1), 1),
            293,
        ),  # additional buffer on one dim
        (
            (1, D, (B + 1) * (H + 1) * D, 1),
            97,
        ),  # additional buffer on multiple dim + shared dimension
    ]

    @supported_platform
    @common_utils.parametrize("dtype", test_dtypes_fast)
    @common_utils.parametrize(
        "q_s", test_strides[:2]
    )  # TODO: fix layout for query braodcasting
    @common_utils.parametrize(
        "k_s,v_s",
        [
            (test_strides[0], test_strides[0]),
            (test_strides[0], test_strides[1]),
            (test_strides[2], test_strides[3]),
            (test_strides[3], test_strides[1]),
            # (test_strides[2], test_strides[4]), # TODO: Doesn't work for
            # broadcasting reasons i think
        ],
    )
    @common_utils.parametrize("do_s", test_strides[:3])
    def test_strided_inputs(self, dtype: torch.dtype, q_s, k_s, v_s, do_s):
        q1 = torch.randn((B * H * S * D * 2), dtype=dtype, device="cuda")
        k1 = torch.randn((B * H * S * D * 2), dtype=dtype, device="cuda")
        v1 = torch.randn((B * H * S * D * 2), dtype=dtype, device="cuda")
        do1 = torch.randn((B * H * S * D * 2), dtype=dtype, device="cuda")

        q_shape = (B, H, S // 2, D)
        k_shape = (B, H, S, D)
        v_shape = (B, H, S, D)
        do_shape = (B, H, S // 2, D)

        def coerce_to_strides(val, shape, strides):
            strides, offset = strides
            val_max = [x * (y - 1) for x, y in zip(strides, shape)]
            assert sum(val_max) + offset < B * H * S * D * 2
            assert strides[-1] == 1
            return torch.as_strided(val, shape, strides, offset).requires_grad_(True)

        q = coerce_to_strides(q1, q_shape, q_s)
        k = coerce_to_strides(k1, k_shape, k_s)
        v = coerce_to_strides(v1, v_shape, v_s)
        do = coerce_to_strides(do1, do_shape, do_s)

        block_mask = _create_empty_block_mask(q, k)
        score_mod = _generate_alibi_bias(8)
        sdpa_partial = create_attention(score_mod=score_mod, block_mask=block_mask)
        compiled_sdpa = torch.compile(sdpa_partial)
        ref_out = sdpa_partial(q, k, v)
        compiled_out = compiled_sdpa(q, k, v)

        tolerance = Tolerances(atol=2e-1, rtol=2e-1)
        torch.testing.assert_close(
            ref_out, compiled_out, atol=tolerance.atol, rtol=tolerance.rtol
        )
        ref_out.backward(do)
        ref_grads = [q.grad, k.grad, v.grad]
        q.grad = None
        k.grad = None
        v.grad = None

        compiled_out.backward(do)
        compiled_grads = [q.grad, k.grad, v.grad]
        q.grad = None
        k.grad = None
        v.grad = None
        torch.testing.assert_close(
            compiled_grads[0], ref_grads[0], atol=tolerance.atol, rtol=tolerance.rtol
        )
        torch.testing.assert_close(
            compiled_grads[1], ref_grads[1], atol=tolerance.atol, rtol=tolerance.rtol
        )
        torch.testing.assert_close(
            compiled_grads[2], ref_grads[2], atol=tolerance.atol, rtol=tolerance.rtol
        )

        # test paged attention which does not support backward
        q.requires_grad, k.requires_grad, v.requires_grad = False, False, False
        paged_compiled_out, _ = self.run_paged_attention(score_mod, q, k, v, dtype)
        torch.testing.assert_close(
            ref_out, paged_compiled_out, atol=tolerance.atol, rtol=tolerance.rtol
        )

    @supported_platform
    def test_doc_mask_sparse(self):
        document_id = torch.zeros(S, dtype=torch.int, device="cuda")
        for i in range(0, S, 256):
            document_id[i : i + 256] = i // 256

        def document_masking_causal(score, b, h, q_idx, kv_idx):
            causal_mask = q_idx >= kv_idx
            document_mask = document_id[q_idx] == document_id[kv_idx]
            return torch.where(causal_mask & document_mask, score, -float("inf"))

        self.run_test(document_masking_causal, torch.float16)
        self.run_test_with_paged_attention(document_masking_causal, torch.float16)

    @supported_platform
    def test_index_multiple(self):
        bias = torch.randn(B, S, device="cuda")

        def index_multiple(score, b, h, q_idx, kv_idx):
            return score + bias[b][q_idx]

        self.run_test(index_multiple, torch.float16)
        self.run_test_with_paged_attention(index_multiple, torch.float16)

    @supported_platform
    def test_index_weird1(self):
        bias = torch.randn(4, B, H, S, device="cuda")

        def index_weird1(score, b, h, q_idx, kv_idx):
            return score + bias[0][b, h][q_idx]

        self.run_test(index_weird1, torch.float16)
        self.run_test_with_paged_attention(index_weird1, torch.float16)

    @supported_platform
    def test_index_weird2(self):
        bias = torch.randn(B, H, 4, S, device="cuda")
        which_bias = torch.tensor(0, device="cuda")

        def index_weird2(score, b, h, q_idx, kv_idx):
            return score + bias[b][h][which_bias, q_idx]

        self.run_test(index_weird2, torch.float16)
        self.run_test_with_paged_attention(index_weird2, torch.float16)

    @supported_platform
    @common_utils.parametrize("dtype", test_dtypes)
    def test_skip_odd_keys(self, dtype: torch.dtype):
        def score_mod(score, b, h, q, kv):
            return torch.where(kv % 2 == 0, score, float("-inf"))

        self.run_test(score_mod, dtype)
        self.run_test_with_paged_attention(score_mod, dtype)

    @supported_platform
    @common_utils.parametrize("dtype", test_dtypes)
    def test_function_composition(self, dtype: torch.dtype):
        def score_mod_1(score, b, h, m, n):
            return score + (m - n)

        def score_mod_2(score, b, h, m, n):
            return torch.where(m <= n, score, float("-inf"))

        def composed_score_mod(score, b, h, m, n):
            return score_mod_2(score_mod_1(score, b, h, m, n), b, h, m, n)

        self.run_test(composed_score_mod, dtype)
        self.run_test_with_paged_attention(composed_score_mod, dtype)

    @supported_platform
    @common_utils.parametrize("dtype", test_dtypes)
    def test_captured_buffers_all_dims(self, dtype: torch.dtype):
        head_scale = torch.randn(H, device="cuda")
        batch_scale = torch.randn(B, device="cuda")
        tok_scale = torch.randn(S, device="cuda")

        def all_bias(score, batch, head, token_q, token_kv):
            score = score + tok_scale[token_q]
            score = score + batch_scale[batch]
            score = score + head_scale[head]
            return score

        self.run_test(all_bias, dtype)
        self.run_test_with_paged_attention(all_bias, dtype)

    @supported_platform
    @common_utils.parametrize("dtype", test_dtypes_fast)
    def test_seq_masking(self, dtype):
        seq_idx = torch.zeros(S, device="cuda", dtype=torch.bool)
        seq_idx[S // 2 :] = 1

        def seq_mask_mod(score, b, h, q, kv):
            return torch.where(seq_idx[q] == seq_idx[kv], score, float("-inf"))

        self.run_test(seq_mask_mod, dtype)
        self.run_test_with_paged_attention(seq_mask_mod, dtype)

    @supported_platform
    @common_utils.parametrize("dtype", test_dtypes_fast)
    def test_load_from_bias_seq_only(self, dtype):
        bias = torch.randn(S, S, device="cuda", dtype=dtype)

        def bias_mod(score, b, h, q, kv):
            return score + bias[q, kv]

        self.run_test(bias_mod, dtype)
        self.run_test_with_paged_attention(bias_mod, dtype)

    @supported_platform
    @common_utils.parametrize("dtype", test_dtypes_fast)
    def test_load_from_bias_seq_batch(self, dtype):
        bias = torch.randn(B, S, S, device="cuda", dtype=dtype)

        def bias_mod(score, b, h, q, kv):
            return score + bias[b, q, kv]

        self.run_test(bias_mod, dtype)
        self.run_test_with_paged_attention(bias_mod, dtype)

    @supported_platform
    def test_load_from_view_buffer(self):
        dtype = torch.float16
        device = "cuda"
        W = 8

        class SimpleAttention(torch.nn.Module):
            def __init__(self):
                super().__init__()
                self.rel_pos_h = torch.randn(2 * H - 1, D, device=device, dtype=dtype)

            def forward(self, q, k, v):
                q = q.view(B * H, H * W, -1)
                score_mod = self.generate_score_mod(q)
                q = q.view(B, H, H * W, -1)
                return flex_attention(q, k, v, score_mod=score_mod)

            def generate_score_mod(self, q):
                rel_h = self.add_decomposed_rel_pos(q)
                rel_h = rel_h.view(
                    B, H, rel_h.size(1), rel_h.size(2), rel_h.size(3)
                ).squeeze(-1)

                def score_mod(score, batch, head, q_idx, k_idx):
                    h_idx = k_idx // W
                    return score + rel_h[batch, head, q_idx, h_idx]

                return score_mod

            @torch.no_grad()
            def add_decomposed_rel_pos(self, q):
                q_coords = torch.arange(H, device=self.rel_pos_h.device)[:, None]
                k_coords = torch.arange(H, device=self.rel_pos_h.device)[None, :]
                relative_coords = (q_coords - k_coords) + (H - 1)
                Rh = self.rel_pos_h[relative_coords.long()]
                r_q = q.reshape(B * H, H, W, D)
                rel_h = torch.einsum("bhwc,hkc->bhwk", r_q, Rh)
                return rel_h.reshape(B * H, H * W, H, 1)

        m = SimpleAttention().to(device).eval()
        m = torch.compile(m, mode="max-autotune", fullgraph=True)
        q = torch.randn(B, H, H * W, D, device=device, dtype=dtype, requires_grad=True)
        k = torch.randn(B, H, H * W, D, device=device, dtype=dtype, requires_grad=True)
        v = torch.randn(B, H, H * W, D, device=device, dtype=dtype, requires_grad=True)
        out = m(q, k, v)
        out.sum().backward()

    @supported_platform
    @common_utils.parametrize("dtype", test_dtypes_fast)
    def test_load_from_bias_head_seq_batch(self, dtype):
        bias = torch.randn(B, H, S, S, device="cuda", dtype=dtype)

        def bias_mod(score, b, h, q, kv):
            return score + bias[b, h, q, kv]

        self.run_test(bias_mod, dtype)
        self.run_test_with_paged_attention(bias_mod, dtype)

    @supported_platform
    @common_utils.parametrize("dtype", test_dtypes_fast)
    def test_load_rel_bias(self, dtype):
        rel_bias = torch.randn(2 * S, device="cuda", dtype=dtype)

        def bias_mod(score, b, h, q, kv):
            return score + rel_bias[(q - kv) + S]

        self.run_test(bias_mod, dtype)
        self.run_test_with_paged_attention(bias_mod, dtype)

    @supported_platform
    @common_utils.parametrize("dtype", test_dtypes_fast)
    def test_dependent_causal_bidirectional(self, dtype):
        num_bidirectional = torch.randint(0, S, (B,), device="cuda", dtype=torch.int32)

        def bias_mod(score, b, h, q, kv):
            causal_attention = q >= kv
            cur_num_bidirectional = num_bidirectional[b]
            bidirectional_attention_on_video = (q <= cur_num_bidirectional) & (
                kv <= cur_num_bidirectional
            )
            return torch.where(
                bidirectional_attention_on_video | causal_attention,
                score,
                -float("inf"),
            )

        self.run_test(bias_mod, dtype)
        self.run_test_with_paged_attention(bias_mod, dtype)

    @supported_platform
    @common_utils.parametrize("dtype", test_dtypes_fast)
    def test_natten_2d(self, dtype):
        H = 32
        W = S // H
        WINDOW = 3
        assert W * H == S

        def get_x_y(idx):
            # This should be a floor divide, but we don't support that properly
            return idx / W, idx % W

        def natten_mask(score, b, h, q, kv):
            q_x, q_y = get_x_y(q)
            kv_x, kv_y = get_x_y(kv)
            return torch.where(
                ((q_x - kv_x).abs() <= WINDOW) | ((q_y - kv_y).abs() <= WINDOW),
                score,
                float("-inf"),
            )

        self.run_test(natten_mask, dtype)
        self.run_test_with_paged_attention(natten_mask, dtype)

    @supported_platform
    @common_utils.parametrize("dtype", test_dtypes_fast)
    def test_subgraph_respect_decompostion(self, dtype):
        from torch._decomp import core_aten_decompositions
        from torch.fx.experimental.proxy_tensor import make_fx

        def score_mod_func(score, b, h, q, kv):
            return score - q // (1 + kv)

        make_tensor = functools.partial(
            torch.randn,
            (2, 2, 128, 4),
            device="cuda",
            dtype=torch.float64,
            requires_grad=True,
        )
        query, key, value = make_tensor(), make_tensor(), make_tensor()
        # floor_div is not decomposed in decompostion_table is empty
        attention = functools.partial(flex_attention, score_mod=score_mod_func)
        gm = make_fx(attention, decomposition_table={})(query, key, value)
        self.assertExpectedInline(
            gm.sdpa_score0.code.strip(),
            """\
def forward(self, arg0_1, arg1_1, arg2_1, arg3_1, arg4_1):
    add = torch.ops.aten.add.Tensor(arg4_1, 1);  arg4_1 = None
    floor_divide = torch.ops.aten.floor_divide.default(arg3_1, add);  arg3_1 = add = None
    sub = torch.ops.aten.sub.Tensor(arg0_1, floor_divide);  arg0_1 = floor_divide = None
    return sub""",
        )

        # floor_div is decomposed for core_aten_decompositions
        gm = make_fx(attention, decomposition_table=core_aten_decompositions())(
            query, key, value
        )
        self.assertExpectedInline(
            gm.sdpa_score0.code.strip(),
            """\
def forward(self, arg0_1, arg1_1, arg2_1, arg3_1, arg4_1):
    add = torch.ops.aten.add.Tensor(arg4_1, 1);  arg4_1 = None
    div = torch.ops.aten.div.Tensor_mode(arg3_1, add, rounding_mode = 'floor');  arg3_1 = add = None
    sub = torch.ops.aten.sub.Tensor(arg0_1, div);  arg0_1 = div = None
    return sub""",
        )

    @supported_platform
    @common_utils.parametrize("dtype", test_dtypes_fast)
    def test_silu_on_score(self, dtype):
        def silu_score(score, b, h, q, kv):
            return torch.nn.functional.silu(score)

        self.run_test(silu_score, dtype)
        self.run_test_with_paged_attention(silu_score, dtype)

    @supported_platform
    @common_utils.parametrize("dtype", test_dtypes_fast)
    def test_padded_dense_causal(self, dtype):
        seq_len = torch.arange(B, device="cuda", dtype=torch.int32) + 1

        def create_padded_dense_wrapper(orig_score_mod):
            def njt_score_mod(qk, b, h, q, kv):
                return torch.where(
                    qk <= seq_len[b], orig_score_mod(qk, b, h, q, kv), -float("inf")
                )

            return njt_score_mod

        causal_njt = create_padded_dense_wrapper(_causal)

        self.run_test(causal_njt, dtype)

    @supported_platform
    @common_utils.parametrize("dtype", test_dtypes_fast)
    def test_captured_scale(self, dtype):
        scale = torch.ones((), device="cuda", dtype=torch.int32)

        def score_mod_scale(qk, b, h, q, kv):
            return qk + scale

        self.run_test(score_mod_scale, dtype)
        self.run_test_with_paged_attention(score_mod_scale, dtype)

    @supported_platform
    @common_utils.parametrize("dtype", test_dtypes_fast)
    def test_recompile_changed_score_mod(self, dtype):
        scale = torch.ones((), device="cuda", dtype=torch.int32)
        ADD = True

        def score_mod_scale(qk, b, h, q, kv):
            if ADD:
                return qk + scale
            else:
                return qk * scale

        self.run_test(score_mod_scale, dtype)
        self.run_test_with_paged_attention(score_mod_scale, dtype)

        ADD = False
        self.run_test(score_mod_scale, dtype)
        self.run_test_with_paged_attention(score_mod_scale, dtype)

    @supported_platform
    @expectedFailure  # If we capture a tensor then we can perform a reduction on it, and that shouldn't be allowed
    @common_utils.parametrize("dtype", test_dtypes_fast)
    def test_captured_reduction(self, dtype):
        scale = torch.randn((B, 8), device="cuda")

        def score_mod_scale(qk, b, h, q, kv):
            return qk + scale[b].sum(dim=-1)

        self.run_test(score_mod_scale, dtype)

    @supported_platform
    def test_multiple_score_mod_calls(self):
        query = torch.randn((1, 8, 1024, 64), dtype=torch.float32, device="cuda")
        keys = [
            torch.randn((1, 8, 1024, 64), dtype=torch.float32, device="cuda")
            for _ in range(2)
        ]
        values = [
            torch.randn((1, 8, 1024, 64), dtype=torch.float32, device="cuda")
            for _ in range(2)
        ]

        def scoremod_1(qk, b, h, q, kv):
            return qk + (q - kv)

        def scoremod_2(qk, b, h, q, kv):
            return torch.where(q >= kv, qk, -float("inf"))

        def f(q, k1, k2, v1, v2):
            q2 = flex_attention(q, k1, v1, score_mod=scoremod_1)
            return flex_attention(q2, k2, v2, score_mod=scoremod_2)

        out = f(query, *keys, *values)
        out2 = torch.compile(f)(query, *keys, *values)
        tolerance = Tolerances(atol=2e-1, rtol=2e-1)
        torch.testing.assert_close(out, out2, atol=tolerance.atol, rtol=tolerance.rtol)

    @supported_platform
    def test_multiple_mask_calls(self):
        if TEST_WITH_ROCM:
            self.skipTest(
                "ROCM BUG SEE: https://github.com/pytorch/pytorch/issues/140855"
            )
        # Create inputs
        query = torch.randn(
            (1, 4, 512, 64), dtype=torch.float32, device="cuda", requires_grad=True
        )
        key = torch.randn(
            (1, 4, 512, 64), dtype=torch.float32, device="cuda", requires_grad=True
        )
        value = torch.randn(
            (1, 4, 512, 64), dtype=torch.float32, device="cuda", requires_grad=True
        )

        window_size = 32

        def causal_mask(b, h, q_idx, kv_idx):
            return q_idx >= kv_idx

        def causal_mask_slidewindow_mod(b, h, q_idx, kv_idx):
            return (q_idx >= kv_idx) & (q_idx <= kv_idx + window_size)

        mask1 = create_block_mask(causal_mask, 1, None, 512, 512, _compile=False)
        mask2 = create_block_mask(
            causal_mask_slidewindow_mod, 1, None, 512, 512, _compile=False
        )

        def f(q, k, v):
            out1 = flex_attention(q, k, v, block_mask=mask1)
            out2 = flex_attention(q, k, v, block_mask=mask2)
            return out1 + out2

        f_compiled = torch.compile(f, fullgraph=True)

        out = f(query, key, value)
        out_compiled = f_compiled(query, key, value)

        grads = torch.autograd.grad((out,), (query, key, value), torch.ones_like(out))
        grads_compile = torch.autograd.grad(
            (out_compiled,), (query, key, value), torch.ones_like(out_compiled)
        )

        for grad, grad_compiled in zip(grads, grads_compile):
            torch.testing.assert_close(grad, grad_compiled, atol=3e-2, rtol=3e-2)

    @supported_platform
    def test_multiple_score_mod_calls2(self):
        query = torch.randn((1, 8, 1024, 64), dtype=torch.float32, device="cuda")
        keys = [
            torch.randn((1, 8, 1024, 64), dtype=torch.float32, device="cuda")
            for _ in range(3)
        ]
        values = [
            torch.randn((1, 8, 1024, 64), dtype=torch.float32, device="cuda")
            for _ in range(3)
        ]

        def scoremod_1(qk, b, h, q, kv):
            return qk + (q - kv)

        def scoremod_2(qk, b, h, q, kv):
            return torch.where(q >= kv, qk, -float("inf"))

        attention1 = functools.partial(flex_attention, score_mod=scoremod_1)

        def f(q, k1, k2, k3, v1, v2, v3):
            q2 = attention1(q, k1, v1)
            q3 = flex_attention(q2, k2, v2, score_mod=scoremod_2)
            return flex_attention(q3, k3, v3, score_mod=scoremod_1)

        out = f(query, *keys, *values)
        out2 = torch.compile(f)(query, *keys, *values)
        self.assertTrue((out - out2).abs().mean() < 1e-2)

    @supported_platform
    def test_multiple_score_mod_calls_paged_attention(self):
        query = torch.randn((1, 8, 1024, 64), dtype=torch.float32, device="cuda")
        keys = [
            torch.randn((1, 8, 1024, 64), dtype=torch.float32, device="cuda")
            for _ in range(2)
        ]
        values = [
            torch.randn((1, 8, 1024, 64), dtype=torch.float32, device="cuda")
            for _ in range(2)
        ]

        def scoremod_1(qk, b, h, q, kv):
            return qk + (q - kv)

        def scoremod_2(qk, b, h, q, kv):
            return torch.where(q >= kv, qk, -float("inf"))

        def f(q, k1, k2, v1, v2):
            q2 = flex_attention(q, k1, v1, score_mod=scoremod_1)
            return flex_attention(q2, k2, v2, score_mod=scoremod_2)

        eager_out = f(query, *keys, *values)

        block_mask = create_block_mask(noop_mask, 1, 1, 1024, 1024)

        (
            k_cache1,
            v_cache1,
            converted_block_mask1,
            converted_score_mod1,
        ) = self.preprocess_paged_attention(
            scoremod_1, query, keys[0], values[0], block_mask, torch.float32
        )
        (
            k_cache2,
            v_cache2,
            converted_block_mask2,
            converted_score_mod2,
        ) = self.preprocess_paged_attention(
            scoremod_2, query, keys[1], values[1], block_mask, torch.float32
        )

        def paged_f(q, k1, k2, v1, v2):
            q2 = flex_attention(
                q,
                k1,
                v1,
                score_mod=converted_score_mod1,
                block_mask=converted_block_mask1,
            )
            return flex_attention(
                q2,
                k2,
                v2,
                score_mod=converted_score_mod2,
                block_mask=converted_block_mask2,
            )

        compiled_out = torch.compile(paged_f)(
            query, k_cache1, k_cache2, v_cache1, v_cache2
        )
        tolerance = Tolerances(atol=2e-1, rtol=2e-1)
        torch.testing.assert_close(
            eager_out, compiled_out, atol=tolerance.atol, rtol=tolerance.rtol
        )

    @supported_platform
    def test_multiple_score_mod_calls2_paged_attention(self):
        query = torch.randn((1, 8, 1024, 64), dtype=torch.float32, device="cuda")
        keys = [
            torch.randn((1, 8, 1024, 64), dtype=torch.float32, device="cuda")
            for _ in range(3)
        ]
        values = [
            torch.randn((1, 8, 1024, 64), dtype=torch.float32, device="cuda")
            for _ in range(3)
        ]

        def scoremod_1(qk, b, h, q, kv):
            return qk + (q - kv)

        def scoremod_2(qk, b, h, q, kv):
            return torch.where(q >= kv, qk, -float("inf"))

        attention1 = functools.partial(flex_attention, score_mod=scoremod_1)

        def f(q, k1, k2, k3, v1, v2, v3):
            q2 = attention1(q, k1, v1)
            q3 = flex_attention(q2, k2, v2, score_mod=scoremod_2)
            return flex_attention(q3, k3, v3, score_mod=scoremod_1)

        eager_out = f(query, *keys, *values)

        block_mask = create_block_mask(noop_mask, 1, 1, 1024, 1024)
        (
            k_cache1,
            v_cache1,
            converted_block_mask1,
            converted_score_mod1,
        ) = self.preprocess_paged_attention(
            scoremod_1, query, keys[0], values[0], block_mask, torch.float32
        )
        (
            k_cache2,
            v_cache2,
            converted_block_mask2,
            converted_score_mod2,
        ) = self.preprocess_paged_attention(
            scoremod_2, query, keys[1], values[1], block_mask, torch.float32
        )
        (
            k_cache3,
            v_cache3,
            converted_block_mask3,
            converted_score_mod3,
        ) = self.preprocess_paged_attention(
            scoremod_1, query, keys[2], values[2], block_mask, torch.float32
        )

        paged_attention1 = functools.partial(
            flex_attention,
            score_mod=converted_score_mod1,
            block_mask=converted_block_mask1,
        )

        def paged_f(q, k1, k2, k3, v1, v2, v3):
            q2 = paged_attention1(q, k1, v1)
            q3 = flex_attention(
                q2,
                k2,
                v2,
                score_mod=converted_score_mod2,
                block_mask=converted_block_mask2,
            )
            return flex_attention(
                q3,
                k3,
                v3,
                score_mod=converted_score_mod3,
                block_mask=converted_block_mask3,
            )

        compiled_out = torch.compile(paged_f)(
            query, k_cache1, k_cache2, k_cache3, v_cache1, v_cache2, v_cache3
        )
        tolerance = Tolerances(atol=2e-1, rtol=2e-1)
        torch.testing.assert_close(
            eager_out, compiled_out, atol=tolerance.atol, rtol=tolerance.rtol
        )

    @supported_platform
    def test_inputs_are_realized(self):
        def f(q, k, v):
            x = torch.randn(1024, device="cuda")
            x = x * 2

            def func(qk, b, h, q, kv):
                return qk + x[q]

            return flex_attention(q.sin(), k, v, score_mod=func).cos()

        q, k, v = (
            torch.randn(1, 8, 1024, 64, device="cuda", requires_grad=True)
            for _ in range(3)
        )
        ref = f(q, k, v)
        out = torch.compile(f)(q, k, v)
        self.assertTrue((ref - out).abs().mean() < 1e-2)
        gradOut = torch.randn_like(q)

        ref_grads = torch.autograd.grad(ref, (q, k, v), gradOut)
        out_grads = torch.autograd.grad(out, (q, k, v), gradOut)
        for ref, out in zip(ref_grads, out_grads):
            self.assertTrue((ref - out).abs().mean() < 1e-2)

    @supported_platform
    def test_make_block_mask(self):
        def causal_mask(b, h, q_idx, kv_idx):
            return q_idx >= kv_idx

        block_mask_a = torch.compile(create_block_mask)(causal_mask, 1, 1, 512, 512)
        block_mask_b = create_block_mask(causal_mask, 1, 1, 512, 512)
        self.assertEqual(block_mask_a.kv_num_blocks, block_mask_b.kv_num_blocks)
        self.assertEqual(block_mask_a.kv_indices, block_mask_b.kv_indices)
        self.assertEqual(block_mask_a.q_num_blocks, block_mask_b.q_num_blocks)

    @supported_platform
    def test_mask_mod_combiners(self):
        def causal_mask(b, h, q, kv):
            return q >= kv

        def neg_causal_mask(b, h, q, kv):
            return q < kv

        def sliding_window(b, h, q, kv):
            return (q - kv) <= 512

        block_mask = create_block_mask(
            and_masks(causal_mask, sliding_window), 1, 1, S, S
        )
        self.assertExpectedInline(block_mask.kv_num_blocks.sum().item(), """28""")
        attention = functools.partial(flex_attention, block_mask=block_mask)
        self.run_test_with_call(attention)

        block_mask = create_block_mask(
            and_masks(causal_mask, neg_causal_mask), 1, 1, S, S
        )
        self.assertEqual(block_mask.kv_num_blocks.sum(), 0)

        block_mask1 = create_block_mask(
            or_masks(causal_mask, neg_causal_mask), 1, 1, S, S
        )
        block_mask2 = create_block_mask(noop_mask, 1, 1, S, S)
        self.assertEqual(block_mask1.sparsity(), block_mask2.sparsity())

    @supported_platform
    def test_epilogue_fused(self):
        @torch.compile
        def f(q, k, v):
            out = flex_attention(q, k, v)
            return out.cos()

        q, k, v = (torch.randn(1, 8, 1024, 64, device="cuda") for _ in range(3))
        metrics.reset()
        _, code = run_and_get_code(f, q, k, v)
        fc = FileCheck()
        fc.check("triton_tem_fused")  # template call
        fc.check_not("poi_fused_cos")  # No cos pointwise operation
        fc.run(code[0])
        accessed_bytes = 1 * 8 * 1024 * 64 * torch.float32.itemsize
        num_accesses = 4  # q, k, v reads, one output.
        # TODO: Get rid of this fudge factor
        # We need this fudge factor for now as we write the extraneous logsumexp
        num_accesses += 1
        self.assertLess(metrics.num_bytes_accessed, accessed_bytes * num_accesses)

    @supported_platform
    @common_utils.parametrize("dtype", test_dtypes)
    def test_njt_causal(self, dtype):
        offsets = torch.tensor(
            [0, 1024, 1024 + 512, S], device="cuda", dtype=torch.int32
        )
        seq_idx = torch.zeros(S, device="cuda", dtype=torch.int32)
        for idx in range(len(offsets) - 1):
            seq_idx[offsets[idx] : offsets[idx + 1]] = idx

        def create_njt_wrapper(orig_score_mod, offsets, seq_idx):
            def njt_score_mod(qk, b, h, q, kv):
                q_nested = q - offsets[seq_idx[q]]
                kv_nested = kv - offsets[seq_idx[kv]]
                return orig_score_mod(qk, b, h, q_nested, kv_nested)

            return njt_score_mod

        causal_njt = create_njt_wrapper(_causal, offsets, seq_idx)

        self.run_test(causal_njt, dtype)
        self.run_test_with_paged_attention(causal_njt, dtype)

    @supported_platform
    def test_mixed_dtypes_fails(self):
        query = torch.randn((1, 1, 1024, 64), dtype=torch.float32, device="cuda")
        key = torch.randn((1, 1, 1024, 64), dtype=torch.float16, device="cuda")
        value = torch.randn((1, 1, 1024, 64), dtype=torch.float16, device="cuda")
        with self.assertRaisesRegex(
            ValueError, "Expected query, key, and value to have the same dtype"
        ):
            flex_attention(query, key, value, _identity)

    @supported_platform
    @patch.object(torch._inductor.config, "max_autotune", True)
    def test_max_autotune(self):
        def score_mod(score, b, h, m, n):
            return score * 2

        self.run_test(score_mod)
        self.run_test_with_paged_attention(score_mod)

    @supported_platform
    @skip("TODO: Figure out why this is erroring")
    @patch.object(torch._inductor.config, "max_autotune", True)
    def test_max_autotune_with_captured(self):
        head_scale = torch.randn(H, device="cuda")
        batch_scale = torch.randn(B, device="cuda")
        tok_scale = torch.randn(S, device="cuda")

        def bias_mod(score, batch, head, token_q, token_kv):
            score = score + tok_scale[token_q]
            score = score + batch_scale[batch]
            score = score + head_scale[head]
            return score

        self.run_test(bias_mod)

    @supported_platform
    @common_utils.parametrize("score_mod", test_score_mods)
    @common_utils.parametrize("dtype", test_dtypes)
    @common_utils.parametrize("head_dims", [(D, D // 2), (D // 2, D)])
    def test_non_equal_head_dims(self, dtype, score_mod, head_dims):
        qk_d, v_d = head_dims
        self.run_test(score_mod, dtype, B, H, S, qk_d, B, H, S, V_D=v_d)
        self.run_test_with_paged_attention(
            score_mod, dtype, B, H, S, qk_d, B, H, S, V_D=v_d
        )

    @supported_platform
    def test_autograd_function_in_score_mod(self):
        class ApplyMask(torch.autograd.Function):
            generate_vmap_rule = True

            @staticmethod
            def forward(a, mask):
                return torch.where(mask, a, -float("inf"))

            @staticmethod
            def setup_context(ctx, inputs, output):
                _, mask = inputs
                ctx.mark_non_differentiable(mask)

            @staticmethod
            def backward(ctx, i):
                return i, None

        def score_mod(score, b, h, q, kv):
            return ApplyMask.apply(score, q <= kv)

        func = torch.compile(flex_attention, fullgraph=True)

        q, k, v = (
            torch.randn(1, 8, 1024, 64, device="cuda", requires_grad=True)
            for _ in range(3)
        )

        # Just checking that it runs
        func(q, k, v)

        # expectedFailure
        # This doesn't work due to vmap + autograd.Function + torch.compile not composing
        # self.run_test(score_mod)

    @supported_platform
    def test_causal_block(self):
        def mask_mod(b, h, q, kv):
            return q >= kv

        block_mask = create_block_mask(mask_mod, 1, 1, S, S)
        attention = functools.partial(flex_attention, block_mask=block_mask)

        self.run_test_with_call(attention)

    @supported_platform
    def test_causal_block_paged_attention(self):
        def mask_mod(b, h, q, kv):
            return q >= kv

        block_mask = create_block_mask(mask_mod, B, 1, S, S)
        self.run_test_with_paged_attention(score_mod=_identity, block_mask=block_mask)

    @supported_platform
    def test_new_empty_mask_mod(self):
        S = 128
        q, k, v = (torch.randn(4, 1, S, 64, device="cuda") for _ in range(3))

        attn_mask = torch.ones(4, 1, S, S, dtype=torch.bool, device="cuda").tril()

        def score_mod(score, b, h, q_idx, kv_idx):
            h_ = h.new_zeros(h.shape)
            return score + attn_mask[b, h_, q_idx, kv_idx]

        def causal(b, h, q_idx, kv_idx):
            h_ = h.new_zeros(h.shape)
            return attn_mask[b, h_, q_idx, kv_idx]

        block_mask = create_block_mask(causal, B=4, H=None, Q_LEN=S, KV_LEN=S)
        torch.compile(flex_attention)(q, k, v, score_mod, block_mask=block_mask)

    @supported_platform
    def test_GQA_causal_mask(self):
        def mask_mod(b, h, q, kv):
            return q >= kv

        block_mask = create_block_mask(mask_mod, B, 1, S // 8, S // 8)
        attention = functools.partial(
            flex_attention, block_mask=block_mask, enable_gqa=True
        )

        self.run_test_with_call(
            attention,
            torch.float16,
            B,
            H * 4,  # Hq = 4*Hkv.
            S // 8,
            D,
            B,
            H,
            S // 8,
            D,
        )

        self.run_test_with_paged_attention(
            Q_H=H * 4,
            Q_S=S // 8,
            KV_H=H,
            KV_S=S // 8,
            block_mask=block_mask,
        )

    @supported_platform
    def test_custom_block_mask_generator(self):
        def mask_mod(b, h, q, kv):
            return q >= kv

        auto_mask = create_block_mask(mask_mod, 1, 1, S, S)
        BLOCK_SIZE = 128

        def causal_constructor(S):
            num_blocks = torch.arange(S // BLOCK_SIZE, device="cuda") + 1
            indices = torch.arange(S // BLOCK_SIZE, device="cuda").expand(
                S // BLOCK_SIZE, S // BLOCK_SIZE
            )
            num_blocks = num_blocks[None, None, :]
            indices = indices[None, None, :]
            return BlockMask.from_kv_blocks(
                num_blocks, indices, BLOCK_SIZE=BLOCK_SIZE, mask_mod=mask_mod
            )

        manual_mask = causal_constructor(S)
        self.assertEqual(auto_mask.to_dense(), manual_mask.to_dense())

    @supported_platform
    @common_utils.parametrize("dtype", test_dtypes)
    @common_utils.parametrize("score_mod", [_identity, _causal])
    def test_logsumexp_correctness(self, dtype, score_mod):
        make_tensor = functools.partial(
            torch.randn,
            (B, H, S, D),
            dtype=dtype,
            device="cuda",
            requires_grad=True,
        )
        q, k, v = make_tensor(), make_tensor(), make_tensor()

        @torch.compile
        def sdpa_hop(q, k, v, score_mod):
            return flex_attention(q, k, v, score_mod, return_lse=True)

        @torch.compile(backend="aot_eager")
        def eager_sdpa_hop(q, k, v, score_mod):
            return flex_attention(q, k, v, score_mod, return_lse=True)

        ref_out, ref_lse = eager_sdpa_hop(
            q.to(torch.float64),
            k.to(torch.float64),
            v.to(torch.float64),
            score_mod,
        )
        compiled_out, compiled_lse = sdpa_hop(q, k, v, score_mod)

        self.assertTrue(ref_lse.dtype == torch.float64)
        self.assertTrue(compiled_lse.dtype == torch.float32)

        tolerance = Tolerances(atol=2e-2, rtol=2e-2)
        torch.testing.assert_close(
            ref_out.to(dtype=torch.float32),
            compiled_out.to(dtype=torch.float32),
            atol=tolerance.atol,
            rtol=tolerance.rtol,
        )
        torch.testing.assert_close(
            ref_lse.to(dtype=torch.float32),
            compiled_lse.to(dtype=torch.float32),
            atol=tolerance.atol,
            rtol=tolerance.rtol,
        )

    @supported_platform
    def test_logsumexp_only_return(self):
        make_tensor = functools.partial(
            torch.randn,
            (B, H, S, D),
            dtype=torch.float32,
            device="cuda",
            requires_grad=True,
        )
        q, k, v = make_tensor(), make_tensor(), make_tensor()

        @torch.compile
        def func(q, k, v, score_mod):
            _, lse = flex_attention(q, k, v, score_mod, return_lse=True)
            lse_2 = lse * 2
            return lse_2

        _, code = run_and_get_code(func, q, k, v, _identity)
        # Ensure that we're still generating the flexattention kernel
        FileCheck().check_count(".run(primals_1, primals_2, primals_3", 1, True).run(
            code[0]
        )

    @supported_platform
    @common_utils.parametrize(
        "score_mod", [_identity, _causal, _times_two, _squared, _trig, _trig2]
    )
    def test_aot_eager_gradcheck(self, score_mod):
        make_tensor = functools.partial(
            torch.randn,
            (2, 2, 11, 4),
            device="cuda",
            dtype=torch.float64,
            requires_grad=True,
        )
        query, key, value = make_tensor(), make_tensor(), make_tensor()

        func = torch.compile(flex_attention, backend="aot_eager", fullgraph=True)

        self.assertTrue(
            torch.autograd.gradcheck(
                func, (query, key, value, score_mod), raise_exception=True
            )
        )

    @supported_platform
    def test_eager_backward_strides(self):
        class Repro(torch.nn.Module):
            def __init__(self):
                super().__init__()
                self.qkv_proj = torch.nn.Linear(256, 256 * 3)
                self.n_head = 256 // 64
                self.d_attn = 256

            def forward(self, x):
                n_batch, n_ctx, _ = x.shape
                q, k, v = self.qkv_proj(x).split(
                    [self.d_attn, self.d_attn, self.d_attn], dim=2
                )
                q = q.reshape(n_batch, n_ctx, self.n_head, -1)
                k = k.reshape(n_batch, n_ctx, self.n_head, -1)
                v = v.reshape(n_batch, n_ctx, self.n_head, -1)
                q = q.transpose(1, 2)
                k = k.transpose(1, 2)
                v = v.transpose(1, 2)
                x = torch.nn.attention.flex_attention.flex_attention(q, k, v)
                return x

        model = Repro().cuda()
        x = torch.randn((1, 512, 256), device="cuda", requires_grad=True)
        out = torch.compile(model, backend="aot_eager")(x)
        out.backward(torch.ones_like(out))

    @supported_platform
    def test_differentiable_logsumexp_gradcheck(self):
        make_tensor = functools.partial(
            torch.randn,
            (2, 2, 11, 4),
            device="cuda",
            dtype=torch.float64,
            requires_grad=True,
        )
        query, key, value = make_tensor(), make_tensor(), make_tensor()

        def flex_attention_lse_only(q, k, v):
            return flex_attention(q, k, v, return_lse=True)[1]

        func = torch.compile(
            flex_attention_lse_only, backend="aot_eager", fullgraph=True
        )

        self.assertTrue(
            torch.autograd.gradcheck(func, (query, key, value), raise_exception=True)
        )

    @supported_platform
    def test_differentiable_logsumexp_compiled(self):
        make_tensor = functools.partial(
            torch.randn,
            (2, 2, 128, 64),
            device="cuda",
            dtype=torch.float32,
            requires_grad=True,
        )
        q, k, v = make_tensor(), make_tensor(), make_tensor()
        lse_mask = torch.randn(2, 2, 128, device="cuda")

        out, lse = flex_attention(q, k, v, return_lse=True)
        (out.mean() + (lse * lse_mask).sum()).backward()
        q_grad, k_grad, v_grad = q.grad, k.grad, v.grad
        q.grad = None
        k.grad = None
        v.grad = None

        out2, lse2 = torch.compile(flex_attention)(q, k, v, return_lse=True)
        (out2.mean() + (lse2 * lse_mask).sum()).backward()
        q_grad2, k_grad2, v_grad2 = q.grad, k.grad, v.grad
        tolerance = Tolerances(atol=1e-1, rtol=1e-1)

        torch.testing.assert_close(out, out2, atol=tolerance.atol, rtol=tolerance.rtol)
        torch.testing.assert_close(lse, lse2, atol=tolerance.atol, rtol=tolerance.rtol)
        torch.testing.assert_close(
            q_grad, q_grad2, atol=tolerance.atol, rtol=tolerance.rtol
        )
        torch.testing.assert_close(
            k_grad, k_grad2, atol=tolerance.atol, rtol=tolerance.rtol
        )
        torch.testing.assert_close(
            v_grad, v_grad2, atol=tolerance.atol, rtol=tolerance.rtol
        )

    # Use weird mask to test reusing block_mask does work well.
    @supported_platform
    def _test_block_mask_reuse_with_weird_mask(self):
        def mask(b, h, q, kv):
            return (kv < 256) | (kv >= 2048)

        make_tensor = functools.partial(
            torch.randn,
            (4, 4, 4096, 64),
            device="cuda",
            dtype=torch.float32,
            requires_grad=True,
        )

        block_mask = create_block_mask(mask, None, None, 4096, 4096)
        # Compile 1st version with q/k/v(seqlen=4096) and block_mask(seqlen=4096)
        torch.compile(flex_attention, dynamic=True)(
            make_tensor(), make_tensor(), make_tensor(), block_mask=block_mask
        )

        make_tensor2 = functools.partial(
            torch.randn,
            (4, 4, 2048, 64),
            device="cuda",
            dtype=torch.float32,
            requires_grad=True,
        )
        q, k, v = make_tensor2(), make_tensor2(), make_tensor2()

        # Compile 2st version with q/k/v(seqlen=2048) and block_mask(seqlen=4096),
        # The graph includes the BlockMask._adjust part.
        out = torch.compile(flex_attention, dynamic=True)(
            q, k, v, block_mask=block_mask
        )
        out.sum().backward()
        q_grad, k_grad, v_grad = q.grad, k.grad, v.grad
        q.grad = None
        k.grad = None
        v.grad = None

        block_mask2 = create_block_mask(mask, None, None, 2048, 2048)
        # Reuse the 1st version with q/k/v(seqlen=2048) and block_mask(seqlen=2048)
        out2 = torch.compile(flex_attention, dynamic=True)(
            q, k, v, block_mask=block_mask2
        )
        out2.sum().backward()
        q_grad2, k_grad2, v_grad2 = q.grad, k.grad, v.grad
        tolerance = Tolerances(atol=1e-3, rtol=1e-3)

        torch.testing.assert_close(out, out2, atol=tolerance.atol, rtol=tolerance.rtol)
        torch.testing.assert_close(
            q_grad, q_grad2, atol=tolerance.atol, rtol=tolerance.rtol
        )
        torch.testing.assert_close(
            k_grad, k_grad2, atol=tolerance.atol, rtol=tolerance.rtol
        )
        torch.testing.assert_close(
            v_grad, v_grad2, atol=tolerance.atol, rtol=tolerance.rtol
        )

    @supported_platform
    def test_float32_matmul_precision(self):
        make_tensor = functools.partial(
            torch.zeros,
            (2, 2, 128, 32),
            device="cuda",
            dtype=torch.float32,
            requires_grad=False,
        )
        query, key, value = make_tensor(), make_tensor(), make_tensor()
        query.fill_(0.2)
        key.fill_(0.3)
        value.fill_(0.4)

        query.requires_grad = True
        key.requires_grad = True
        value.requires_grad = True

        def score_mod(score, b, h, q, kv):
            return score * 2

        with temp_float32_matmul_precision("highest"):
            out_eager = flex_attention(query, key, value, score_mod)
            flex_compiled = torch.compile(flex_attention, fullgraph=True)
            out_compiled = flex_compiled(query, key, value, score_mod)

            grads_eager = torch.autograd.grad(out_eager.sum(), (query, key, value))
            grads_compile = torch.autograd.grad(out_compiled.sum(), (query, key, value))

        torch.testing.assert_close(grads_eager, grads_compile)

    @supported_platform
    @common_utils.parametrize("score_mod_name", ["_head_offset"])
    @common_utils.parametrize("mode", ["eager", "aot_eager"])
    def test_captured_score_mod_aot_eager_gradcheck(
        self, score_mod_name: str, mode: str
    ):
        make_tensor = functools.partial(
            torch.randn,
            (2, 2, 11, 4),
            device="cuda",
            dtype=torch.float64,
            requires_grad=True,
        )
        query, key, value = make_tensor(), make_tensor(), make_tensor()

        func = torch.compile(flex_attention, backend=mode, fullgraph=True)
        score_mod = captured_buffers_map[score_mod_name](torch.float64)

        self.assertTrue(
            torch.autograd.gradcheck(
                func, (query, key, value, score_mod), raise_exception=True
            )
        )

    @supported_platform
    @common_utils.parametrize("mode", ["eager", "aot_eager"])
    def test_document_masking_edge_case(self, mode):
        document_masks = torch.full((2, 128), 0, dtype=torch.int32, device="cuda")
        document_masks[:, 64:] = 1

        def mask_mod(b, h, q, kv):
            same_doc = document_masks[b, q] == document_masks[b, kv]
            return same_doc

        make_tensor = functools.partial(
            torch.randn,
            (2, 1, 128, 4),
            device="cuda",
            dtype=torch.float64,
            requires_grad=True,
        )
        query, key, value = make_tensor(), make_tensor(), make_tensor()
        func = torch.compile(flex_attention, backend=mode, fullgraph=True)

        block_mask = create_block_mask(mask_mod, 2, 1, 128, 128)
        out = func(query, key, value, block_mask=block_mask)
        out.sum().backward()

    @supported_platform
    @common_utils.parametrize("mode", ["eager", "inductor", "paged_attention"])
    @common_utils.parametrize(
        "permute_order",
        [
            (0, 1, 2, 3),  # Default order
            (1, 0, 2, 3),  # Reverse order
            (0, 2, 1, 3),  # Mixed order
            (2, 0, 1, 3),  # Another mixed order
        ],
    )
    @common_utils.parametrize("shape", [(2, 1, 128, 16), (4, 2, 64, 16)])
    def test_flex_attention_stride_ordering(self, mode, permute_order, shape):
        from torch._inductor.ir import get_stride_order

        dtype = torch.float32
        # Setup
        make_tensor = functools.partial(
            torch.randn,
            shape,
            device="cuda",
            dtype=dtype,
            requires_grad=False if mode == "paged_attention" else True,
        )

        # Create and permute tensors
        query, key, value = make_tensor(), make_tensor(), make_tensor()
        query = query.permute(permute_order)
        key = key.permute(permute_order)
        value = value.permute(permute_order)

        if mode == "inductor":
            func = torch.compile(flex_attention, backend=mode, fullgraph=True)
            out = func(query, key, value)
        elif mode == "paged_attention":
            out, _ = self.run_paged_attention(_identity, query, key, value, dtype)
        else:
            func = flex_attention
            out = func(query, key, value)

        out_stride_order = get_stride_order(out.stride())
        query_stride_order = get_stride_order(query.stride())

        self.assertEqual(
            out_stride_order,
            query_stride_order,
            f"Stride order mismatch: out {out_stride_order}, query {query_stride_order}",
        )

    @supported_platform
    @common_utils.parametrize("compile", [True, False])
    def test_fully_masked_out_rows_0_check(self, compile: bool):
        # Ensure fully masked out rows won't cause NaNs.
        query = torch.randn(
            (B, H, S, D), dtype=torch.float32, device="cuda", requires_grad=True
        )
        key = torch.randn(
            (B, H, S, D), dtype=torch.float32, device="cuda", requires_grad=True
        )
        value = torch.randn(
            (B, H, S, D), dtype=torch.float32, device="cuda", requires_grad=True
        )

        M = S // 2

        def mask_mod(b, h, q, kv):
            return q < M

        block_mask = create_block_mask(mask_mod, B, 1, S, S)

        flex = (
            torch.compile(flex_attention, dynamic=False) if compile else flex_attention
        )
        out, lse = flex(query, key, value, block_mask=block_mask, return_lse=True)
        self.assertEqual(out[:, :, M:, :].sum(), 0)
        self.assertTrue((lse[:, :, M:] == -float("inf")).all())

        loss = out.sum() + lse.sum()
        loss.backward()
        self.assertEqual(query.grad[:, :, M:, :].sum(), 0)

    @supported_platform
    @common_utils.parametrize("compile", [True, False])
    def test_fully_masked_out_rows(self, compile: bool):
        M = S // 2

        def mask_mod(b, h, q, kv):
            return q < M

        block_mask = create_block_mask(mask_mod, B, 1, S, S)

        def noop_mod(score, b, h, q_idx, kv_idx):
            return score

        self.run_test(noop_mod, torch.float32, B, H, S, D, B, H, S, D, block_mask)

    @supported_platform
    def test_kernel_options_argument_is_respected(self):
        make_tensor = functools.partial(
            torch.randn,
            (2, 2, 128, 64),
            device="cuda",
            dtype=torch.float32,
            requires_grad=True,
        )
        q, k, v = make_tensor(), make_tensor(), make_tensor()

        # Ensure we respect user's input kernel options.
        _, code = run_and_get_code(
            torch.compile(flex_attention), q, k, v, kernel_options={"BLOCK_M": 16}
        )
        FileCheck().check("BLOCK_M : tl.constexpr = 16").run(code[0])

    @supported_platform
    def test_comparison_vs_sdpa(self):
        def causal(score, b, h, q_idx, kv_idx):
            return torch.where(q_idx >= kv_idx, score, -float("inf"))

        def causal_mask(b, h, q_idx, kv_idx):
            return q_idx >= kv_idx

        no_sparse_flex = functools.partial(flex_attention, score_mod=causal)
        score_mod_sparse_flex = functools.partial(
            flex_attention,
            score_mod=causal,
            block_mask=create_block_mask(causal_mask, 1, 1, 2048, 2048),
        )
        mask_mod_sparse_flex = functools.partial(
            flex_attention, block_mask=create_block_mask(causal_mask, 1, 1, 2048, 2048)
        )
        for attention_call in [
            no_sparse_flex,
            score_mod_sparse_flex,
            mask_mod_sparse_flex,
        ]:
            inputs = [
                torch.randn(
                    2,
                    2,
                    2048,
                    64,
                    device="cuda",
                    dtype=torch.float16,
                    requires_grad=True,
                )
                for _ in range(3)
            ]
            gradOut = torch.randn(2, 2, 2048, 64, device="cuda", dtype=torch.float16)
            out_ref = torch.nn.functional.scaled_dot_product_attention(
                *inputs, is_causal=True
            )
            out_ref.backward(gradOut)

            inputs_flex = [i.detach().clone().requires_grad_(True) for i in inputs]
            out_flex = torch.compile(attention_call)(*inputs_flex)
            out_flex.backward(gradOut)
            inputs_golden = [
                i.detach().clone().to(dtype=torch.float64).requires_grad_(True)
                for i in inputs
            ]
            out_golden = torch.nn.functional.scaled_dot_product_attention(
                *inputs_golden, is_causal=True
            )
            out_golden.backward(gradOut.to(dtype=torch.float64))

            for ref, flex, golden in [
                (out_ref, out_flex, out_golden),
                (inputs[0].grad, inputs_flex[0].grad, inputs_golden[0].grad),
                (inputs[1].grad, inputs_flex[1].grad, inputs_golden[1].grad),
                (inputs[2].grad, inputs_flex[2].grad, inputs_golden[2].grad),
            ]:
                ref_error = rmse(ref, golden)
                flex_error = rmse(flex, golden)
                # Note: This has been carefully tested that FlexAttention is within
                # 20% of the average error of SDPA! Do not bump this tolerance
                # unless you are absolutely sure you are not worsening the accuracy
                # of FlexAttention!
                self.assertTrue(
                    ref_error * 1.2 > flex_error,
                    f"Ref error: {ref_error}, Flex Error: {flex_error}",
                )

    @supported_platform
    def test_block_mask_non_divisible(self):
        seq = torch.arange(1023, device="cuda") // 128

        def mod(b, h, q, kv):
            return seq[q] == seq[kv]

        block_mask = create_block_mask(mod, None, None, 1023, 1023, device="cuda")
        torch.compile(create_block_mask)(mod, None, None, 1023, 1023, device="cuda")
        self.run_test_with_call(
            lambda q, k, v: flex_attention(q, k, v, block_mask=block_mask),
            Q_S=1023,
            KV_S=1023,
        )

    @supported_platform
    def test_head_bias_req_grad(self):
        B, H, S, D = 1, 4, 256, 64
        bias = torch.randn(H, device="cuda", dtype=torch.float16, requires_grad=True)

        bias_flex = bias.detach().clone().requires_grad_(True)

        def head_bias(score, b, h, q_idx, kv_idx):
            return score + bias_flex[h]

        bias_sdpa_ref = bias.detach().clone().requires_grad_(True)
        implicit_bias_sdpa_ref = bias_sdpa_ref
        implicit_bias_sdpa_ref = implicit_bias_sdpa_ref.view(H, 1, 1).expand(H, S, S)
        bias_sdpa_gold = (
            bias.detach().clone().to(dtype=torch.float64).requires_grad_(True)
        )
        implicit_bias_sdpa_gold = bias_sdpa_gold
        implicit_bias_sdpa_gold = implicit_bias_sdpa_gold.view(H, 1, 1).expand(H, S, S)

        self._test_learnable_bias_inner(
            B,
            H,
            S,
            D,
            head_bias,
            bias_flex,
            implicit_bias_sdpa_ref,
            bias_sdpa_ref,
            implicit_bias_sdpa_gold,
            bias_sdpa_gold,
        )

    @supported_platform
    def test_comparison_vs_sdpa_with_learnable_bias(self):
        # 1-dimensional bias:
        B, H, S, D = 1, 1, 256, 64
        bias = torch.randn(
            2 * S, device="cuda", dtype=torch.float16, requires_grad=True
        )

        bias_flex = bias.detach().clone().requires_grad_(True)

        def rel_pos_1d(score, b, h, q_idx, kv_idx):
            return score + bias_flex[q_idx + kv_idx]

        bias_indices = torch.arange(S)[:, None] + torch.arange(S)
        bias_sdpa_ref = bias.detach().clone().requires_grad_(True)
        implicit_bias_sdpa_ref = bias_sdpa_ref[bias_indices]
        bias_sdpa_gold = (
            bias.detach().clone().to(dtype=torch.float64).requires_grad_(True)
        )
        implicit_bias_sdpa_gold = bias_sdpa_gold[bias_indices]

        self._test_learnable_bias_inner(
            B,
            H,
            S,
            D,
            rel_pos_1d,
            bias_flex,
            implicit_bias_sdpa_ref,
            bias_sdpa_ref,
            implicit_bias_sdpa_gold,
            bias_sdpa_gold,
        )

        # 2-dimensional bias:
        B, H, S, D = 1, 1, 256, 64
        bias = torch.randn(S, S, device="cuda", dtype=torch.float16, requires_grad=True)

        bias_flex = bias.detach().clone().requires_grad_(True)

        def rel_pos_2d(score, b, h, q_idx, kv_idx):
            return score + bias_flex[q_idx, kv_idx]

        bias_sdpa_ref = bias.detach().clone().requires_grad_(True)
        implicit_bias_sdpa_ref = bias_sdpa_ref
        bias_sdpa_gold = (
            bias.detach().clone().to(dtype=torch.float64).requires_grad_(True)
        )
        implicit_bias_sdpa_gold = bias_sdpa_gold

        self._test_learnable_bias_inner(
            B,
            H,
            S,
            D,
            rel_pos_2d,
            bias_flex,
            implicit_bias_sdpa_ref,
            bias_sdpa_ref,
            implicit_bias_sdpa_gold,
            bias_sdpa_gold,
        )

        # 2-dimensional bias + index multiple
        B, H, S, D = 1, 1, 256, 64
        bias = torch.randn(S, S, device="cuda", dtype=torch.float16, requires_grad=True)

        bias_flex = bias.detach().clone().requires_grad_(True)

        def rel_pos_2d(score, b, h, q_idx, kv_idx):
            return score + bias_flex[q_idx][kv_idx]

        bias_sdpa_ref = bias.detach().clone().requires_grad_(True)
        implicit_bias_sdpa_ref = bias_sdpa_ref
        bias_sdpa_gold = (
            bias.detach().clone().to(dtype=torch.float64).requires_grad_(True)
        )
        implicit_bias_sdpa_gold = bias_sdpa_gold

        self._test_learnable_bias_inner(
            B,
            H,
            S,
            D,
            rel_pos_2d,
            bias_flex,
            implicit_bias_sdpa_ref,
            bias_sdpa_ref,
            implicit_bias_sdpa_gold,
            bias_sdpa_gold,
        )

        # 2-dimensional bias + transposed:
        B, H, S, D = 1, 1, 256, 64
        bias = torch.randn(S, S, device="cuda", dtype=torch.float16, requires_grad=True)

        bias_flex = bias.detach().clone().requires_grad_(True)

        def rel_pos_2d_transposed(score, b, h, q_idx, kv_idx):
            return score + bias_flex[kv_idx, q_idx]

        bias_sdpa_ref = bias.detach().clone().requires_grad_(True)
        implicit_bias_sdpa_ref = bias_sdpa_ref.transpose(-1, -2)
        bias_sdpa_gold = (
            bias.detach().clone().to(dtype=torch.float64).requires_grad_(True)
        )
        implicit_bias_sdpa_gold = bias_sdpa_gold.transpose(-1, -2)

        self._test_learnable_bias_inner(
            B,
            H,
            S,
            D,
            rel_pos_2d_transposed,
            bias_flex,
            implicit_bias_sdpa_ref,
            bias_sdpa_ref,
            implicit_bias_sdpa_gold,
            bias_sdpa_gold,
        )

        # 3-dimensional bias + transposed
        B, H, S, D = 4, 8, 256, 64
        bias = torch.randn(
            H, S, S, device="cuda", dtype=torch.float16, requires_grad=True
        )

        bias_flex = bias.detach().clone().requires_grad_(True)

        def rel_pos_3d_transposed(score, b, h, q_idx, kv_idx):
            return score + bias_flex[h, kv_idx, q_idx]

        bias_sdpa_ref = bias.detach().clone().requires_grad_(True)
        implicit_bias_sdpa_ref = bias_sdpa_ref.transpose(-1, -2)
        bias_sdpa_gold = (
            bias.detach().clone().to(dtype=torch.float64).requires_grad_(True)
        )
        implicit_bias_sdpa_gold = bias_sdpa_gold.transpose(-1, -2)

        self._test_learnable_bias_inner(
            B,
            H,
            S,
            D,
            rel_pos_3d_transposed,
            bias_flex,
            implicit_bias_sdpa_ref,
            bias_sdpa_ref,
            implicit_bias_sdpa_gold,
            bias_sdpa_gold,
        )

    def _test_learnable_bias_inner(
        self,
        B,
        H,
        S,
        D,
        score_mod,
        bias_flex,
        implicit_bias_sdpa_ref,
        bias_sdpa_ref,
        implicit_bias_sdpa_gold,
        bias_sdpa_gold,
    ):
        make_tensor = functools.partial(
            torch.ones,
            (B, H, S, D),
            device="cuda",
            dtype=torch.float16,
            requires_grad=True,
        )
        q_ref, k_ref, v_ref = make_tensor(), make_tensor(), make_tensor()
        q_gold, k_gold, v_gold = query_key_value_clones(
            q_ref, k_ref, v_ref, torch.float64
        )
        q_flex, k_flex, v_flex = query_key_value_clones(q_ref, k_ref, v_ref)

        out_ref = torch.nn.functional.scaled_dot_product_attention(
            q_ref, k_ref, v_ref, attn_mask=implicit_bias_sdpa_ref
        )
        out_ref.sum().backward()
        out_gold = torch.nn.functional.scaled_dot_product_attention(
            q_gold, k_gold, v_gold, attn_mask=implicit_bias_sdpa_gold
        )
        out_gold.sum().backward()
        out_flex = flex_attention(q_flex, k_flex, v_flex, score_mod=score_mod)
        out_flex.sum().backward()

        name = score_mod.__name__
        for ref, flex, gold in [
            (out_ref, out_flex, out_gold),
            (q_ref.grad, q_flex.grad, q_gold.grad),
            (k_ref.grad, k_flex.grad, k_gold.grad),
            (v_ref.grad, v_flex.grad, v_gold.grad),
            (bias_sdpa_ref.grad, bias_flex.grad, bias_sdpa_gold.grad),
        ]:
            ref_error = rmse(ref, gold)
            flex_error = rmse(flex, gold)
            self.assertTrue(
                ref_error * 1.2 >= flex_error,
                f"{name} -> Ref error: {ref_error}, Flex eager Error: {flex_error}",
            )

    @supported_platform
    def test_causal_block_non_divisible(self):
        def mask_mod(b, h, q, kv):
            return q >= kv

        block_mask = create_block_mask(mask_mod, B, 1, S - 1, S - 1)
        attention = functools.partial(flex_attention, block_mask=block_mask)

        self.run_test_with_call(attention, Q_S=S - 1, KV_S=S - 1)

    @supported_platform
    def test_modular_indexing(self):
        B, H, N, D = 100, 12, 128, 64
        dtype = torch.bfloat16
        device = torch.device("cuda")

        class Attention(torch.nn.Module):
            def __init__(self):
                super().__init__()
                self.bias = torch.randn(B, N, N, H, device=device, dtype=dtype)

            def forward(
                self, q: torch.Tensor, k: torch.Tensor, v: torch.Tensor
            ) -> torch.Tensor:
                score_mod = generate_score_mod(self.bias)
                o = flex_attention(q, k, v, score_mod=score_mod)
                return o

        def generate_score_mod(bias):
            bias = (2 * bias).view(B, H, N, N).contiguous()

            def score_mod(score, batch, head, q_idx, k_idx):
                attn_bias = bias[batch, head, q_idx, k_idx]
                return score + attn_bias

            return score_mod

        m = Attention().cuda().eval().to(dtype)
        m = torch.compile(m, mode="default", fullgraph=False)

        q = torch.randn(B, H, N, D, device=device, dtype=dtype)
        k = torch.randn(B, H, N, D, device=device, dtype=dtype)
        v = torch.randn(B, H, N, D, device=device, dtype=dtype)

        m(q, k, v)

    @supported_platform
    def test_force_write_lse(self):
        dtype = torch.float32
        make_tensor = functools.partial(
            torch.randn,
            (2, 2, 128, 16),
            device="cuda",
            dtype=dtype,
            requires_grad=False,
        )
        query, key, value = make_tensor(), make_tensor(), make_tensor()
        out_eager, lse_eager = flex_attention(query, key, value, return_lse=True)

        flex_compile = torch.compile(flex_attention, fullgraph=True)
        out_compiled, lse_compiled = flex_compile(query, key, value, return_lse=True)

        out_paged, lse_paged = self.run_paged_attention(
            score_mod=_identity, q=query, k=key, v=value, dtype=dtype
        )

        torch.testing.assert_close(lse_eager, lse_compiled, atol=3e-3, rtol=0)
        torch.testing.assert_close(lse_eager, lse_paged, atol=3e-3, rtol=0)

    @supported_platform
    @common_utils.parametrize("backend", ["flex_attention", "flex_decode", "eager"])
    def test_lse_masked_output(self, backend):
        if backend == "flex_decode":
            if TEST_WITH_ROCM:
                self.skipTest("backend=flex_decode is unsupported on ROCM, for now")
            kernel_options = {"FORCE_USE_FLEX_ATTENTION": False}
            flex_call = torch.compile(flex_attention, fullgraph=True)
            N_CTX = 96
        elif backend == "flex_attention":
            kernel_options = {"FORCE_USE_FLEX_ATTENTION": True}
            flex_call = torch.compile(flex_attention, fullgraph=True)
            N_CTX = 196
        else:
            kernel_options = {}
            flex_call = flex_attention
            N_CTX = 196

        SLIDING_WINDOW = 64
        make_tensor = functools.partial(
            torch.randn,
            (2, 2, N_CTX, 64),
            device="cuda",
            dtype=torch.float32,
            requires_grad=True,
        )

        def sliding_window_causal(b, h, q_idx, kv_idx):
            causal_mask = q_idx >= kv_idx
            window_mask = q_idx - kv_idx <= SLIDING_WINDOW
            return causal_mask & window_mask

        def global_causal(b, h, q_idx, kv_idx):
            causal_mask = q_idx >= kv_idx
            window_mask = q_idx - kv_idx > SLIDING_WINDOW
            return causal_mask & window_mask

        sliding_window_causal = torch.nn.attention.flex_attention.create_block_mask(
            sliding_window_causal, B=None, H=None, Q_LEN=N_CTX, KV_LEN=N_CTX
        )
        global_causal = torch.nn.attention.flex_attention.create_block_mask(
            global_causal, B=None, H=None, Q_LEN=N_CTX, KV_LEN=N_CTX
        )

        local_attn = functools.partial(
            flex_call,
            block_mask=sliding_window_causal,
            return_lse=True,
            kernel_options=kernel_options,
        )
        global_attn = functools.partial(
            flex_call,
            block_mask=global_causal,
            return_lse=True,
            kernel_options=kernel_options,
        )
        q, k, v = make_tensor(), make_tensor(), make_tensor()
        gradOut = make_tensor(requires_grad=False)

        x_local, lse_local = local_attn(q, k, v)
        x_global, lse_global = global_attn(q, k, v)

        max_lse = torch.maximum(lse_local, lse_global)
        lse_global = lse_global - max_lse
        lse_local = lse_local - max_lse
        lse_global = torch.exp(lse_global)
        lse_local = torch.exp(lse_local)
        x = ((x_local * lse_local[..., None]) + (x_global * lse_global[..., None])) / (
            lse_global[..., None] + lse_local[..., None]
        )
        x.backward(gradOut)
        flex_q_grad, flex_k_grad, flex_v_grad = q.grad, k.grad, v.grad
        q.grad = None
        k.grad = None
        v.grad = None

        out = torch.nn.functional.scaled_dot_product_attention(q, k, v, is_causal=True)
        out.backward(gradOut)

        torch.testing.assert_close(x, out, atol=3e-3, rtol=2e-3)
        torch.testing.assert_close(flex_q_grad, q.grad, atol=3e-3, rtol=2e-3)
        torch.testing.assert_close(flex_k_grad, k.grad, atol=3e-3, rtol=2e-3)
        torch.testing.assert_close(flex_v_grad, v.grad, atol=3e-3, rtol=2e-3)

    @supported_platform
    def test_mixed_device_error_message(self):
        # Create tensors on different devices
        cpu_tensor = torch.randn(2, 2, 128, 16, device="cpu")
        cuda_tensor = torch.randn(2, 2, 128, 16, device="cuda")

        # Use different devices for query, key, and value
        query, key, value = cpu_tensor, cuda_tensor, cpu_tensor

        expected_error_message = (
            "Expected query, key, and value to have the same device type, "
            f"but got query.device: {query.device}, key.device: {key.device}, "
            f"and value.device: {value.device} instead."
        )

        with self.assertRaisesRegex(ValueError, expected_error_message):
            flex_attention(query, key, value)

    @supported_platform
    def test_captured_wrong_device_error_message(self):
        means = torch.randn(64, 3).cuda()
        length_scales = torch.logspace(0.001, 0.1, 8)

        def euclidean_dist_pos_embed(score, b, h, q_idx, k_idx):
            q_pos = means[q_idx]
            k_pos = means[k_idx]
            dist = (q_pos - k_pos).pow(2).sum(-1).sqrt()
            scale = length_scales[h]
            inv_dist = torch.exp(-dist / scale)
            return inv_dist * score

        expected_error_message = "Buffers cannot be created"

        q, k, v = (torch.randn(1, 8, 64, 64, device="cuda") for _ in range(3))
        with self.assertRaisesRegex(RuntimeError, expected_error_message):
            torch.compile(flex_attention)(q, k, v, score_mod=euclidean_dist_pos_embed)

    @supported_platform
    def test_cant_lower_error_message(self):
        # We can't lower a 256-element reduction inside a pointwise reduction
        means = torch.randn(64, 256).cuda()
        length_scales = torch.logspace(0.001, 0.1, 8).cuda()

        def euclidean_dist_pos_embed(score, b, h, q_idx, k_idx):
            q_pos = means[q_idx]
            k_pos = means[k_idx]
            dist = (q_pos - k_pos).pow(2).sum(-1).sqrt()
            scale = length_scales[h]
            inv_dist = torch.exp(-dist / scale)
            return inv_dist * score

        expected_error_message = "Buffers cannot be created"

        q, k, v = (torch.randn(1, 8, 64, 64, device="cuda") for _ in range(3))
        with self.assertRaisesRegex(RuntimeError, expected_error_message):
            torch.compile(flex_attention)(q, k, v, score_mod=euclidean_dist_pos_embed)

    @supported_platform
    def test_reduction_unrolled(self):
        # We can't lower a 256-element reduction inside a pointwise reduction
        means = torch.randn(S, 3).cuda()
        length_scales = torch.logspace(0.001, 0.1, H).cuda()

        def euclidean_dist_pos_embed(score, b, h, q_idx, k_idx):
            q_pos = means[q_idx]
            k_pos = means[k_idx]
            dist = (q_pos - k_pos).pow(2).sum(-1).sqrt()
            scale = length_scales[h]
            inv_dist = torch.exp(-dist / scale)
            return inv_dist * score

        self.run_test(euclidean_dist_pos_embed, torch.bfloat16)

    @supported_platform
    def test_invalid_block_size(self):
        # Create tensors on different devices
        q, k, v = (torch.randn(1, 8, 128, 64, device="cuda") for _ in range(3))

        expected_error_message = (
            "ValueError: Q and KV block size must be divisible by BLOCK_M and BLOCK_N."
        )
        block_mask = create_block_mask(noop_mask, 1, 8, 128, 128, BLOCK_SIZE=96)

        with self.assertRaisesRegex(RuntimeError, expected_error_message):
            torch.compile(flex_attention)(q, k, v, block_mask=block_mask)

    @supported_platform
    def test_small_q_kv_len(self):
        make_tensor = functools.partial(
            torch.ones,
            (1, 1, 1, 16),
            device="cuda",
            dtype=torch.float32,
            requires_grad=True,
        )
        query, key, value = make_tensor(), make_tensor(), make_tensor()
        kernel_options = {"FORCE_USE_FLEX_ATTENTION": True}
        out_eager, lse_eager = flex_attention(
            query, key, value, return_lse=True, kernel_options=kernel_options
        )

        flex_compile = torch.compile(flex_attention, fullgraph=True)
        out_compiled, lse_compiled = flex_compile(
            query, key, value, return_lse=True, kernel_options=kernel_options
        )

        assert torch.equal(out_eager, out_compiled)
        assert torch.equal(lse_eager, lse_compiled)

        grads_eager = torch.autograd.grad(out_eager.sum(), (query, key, value))
        grads_compile = torch.autograd.grad(out_compiled.sum(), (query, key, value))

        torch.testing.assert_close(grads_eager, grads_compile)

    @supported_platform
    def test_causal_block_non_divisible_with_captured_buffer(self):
        Q_S = S - 3
        KV_S = S - 3
        offset_q = torch.randn(Q_S, device="cuda", dtype=torch.bfloat16)
        offset_kv = torch.randn(KV_S, device="cuda", dtype=torch.bfloat16)

        def score_mod(score, b, h, q, kv):
            return score + offset_q[q] + offset_kv[kv]

        def mask_mod(b, h, q, kv):
            return q >= kv

        block_mask = create_block_mask(mask_mod, B, 1, Q_S, KV_S)

        attention = functools.partial(flex_attention, block_mask=block_mask)

        self.run_test_with_call(attention, Q_S=Q_S, KV_S=KV_S)

    @supported_platform
    def test_non_divisible_with_captured_buffer(self):
        Q_S = S + 3
        KV_S = S + 3

        multiplier = torch.randn(Q_S, device="cuda", dtype=torch.bfloat16)

        def apply_multiplicative_bias(score, b, h, q_idx, kv_idx):
            return score * multiplier[q_idx]

        attention = functools.partial(
            flex_attention, score_mod=apply_multiplicative_bias
        )

        self.run_test_with_call(attention, Q_S=Q_S, KV_S=KV_S)

    @unittest.skipIf(not TEST_MULTIGPU, "detected only one GPU")
    def test_qkv_and_block_mask_on_the_same_device(self):
        make_tensor = functools.partial(
            torch.ones,
            (2, 2, 256, 32),
            device="cuda:0",
            dtype=torch.float32,
            requires_grad=True,
        )
        query, key, value = make_tensor(), make_tensor(), make_tensor()

        def mask_mod(b, h, q, kv):
            return q >= kv

        block_mask = create_block_mask(mask_mod, 1, 1, 256, 256, device="cuda:1")
        with self.assertRaisesRegex(
            RuntimeError, "Expect q/k/v and block_mask to be on the same device"
        ):
            torch.compile(flex_attention)(query, key, value, block_mask=block_mask)

    @supported_platform
    def test_free_symbol_dynamic(self):
        def batch_flip_causal(b, h, q_idx, kv_idx):
            return (q_idx >= kv_idx) & (b % 2 == 0)

        class SimpleAttention(torch.nn.Module):
            def __init__(self, dim=512, n_head=8):
                super().__init__()
                self.qkv = torch.nn.Linear(dim, 3 * dim)
                self.n_head = n_head
                self.head_dim = dim // n_head

            def forward(self, x, block_mask=None):
                B, T, C = x.size()
                qkv = self.qkv(x).view(B, T, 3, self.n_head, self.head_dim)
                qkv = qkv.permute(2, 0, 3, 1, 4)
                q, k, v = qkv
                y = flex_attention(
                    q,
                    k,
                    v,
                    block_mask=block_mask,
                )
                return y.transpose(1, 2).contiguous().view(B, T, C)

        model = SimpleAttention().cuda()
        model.compile(mode="default", dynamic=True)
        sequence_len = 256

        # Test different batch shapes with dense masks
        torch._dynamo.reset()
        for batch_shape in [4, 16, 32]:
            # Create dense mask
            rand_mask = torch.randint(0, 2, (batch_shape, sequence_len)).cuda().bool()
            block_mask = torch.compile(create_block_mask, dynamic=True)(
                B=batch_shape,
                BLOCK_SIZE=128,
                mask_mod=lambda b, h, q_idx, kv_idx: ~rand_mask[b, q_idx],
                H=None,
                Q_LEN=sequence_len,
                KV_LEN=sequence_len,
                device="cuda",
            )

            # Run forward pass
            x = torch.randn(batch_shape, sequence_len, 512).cuda()
            y = model(x, block_mask=block_mask)

        self.assertEqual(torch._dynamo.utils.counters["aot_autograd"]["ok"], 2)

    @supported_platform
    def test_symbol_closure_in_score_mod(self):
        class SimpleAttention(torch.nn.Module):
            def __init__(self, dim=512, n_head=8):
                super().__init__()
                self.qkv = torch.nn.Linear(dim, 3 * dim)
                self.n_head = n_head
                self.head_dim = dim // n_head

            def forward(self, x, block_mask=None):
                B, T, C = x.size()
                qkv = self.qkv(x).view(B, T, 3, self.n_head, self.head_dim)
                qkv = qkv.permute(2, 0, 3, 1, 4)
                q, k, v = qkv
                return flex_attention(
                    q,
                    k,
                    v,
                    score_mod=lambda s, b, h, q, k: s + B,
                    block_mask=block_mask,
                )

        model = SimpleAttention().cuda()
        from torch._dynamo.testing import EagerAndRecordGraphs

        backend = EagerAndRecordGraphs()
        model.compile(mode="default", dynamic=True, backend=backend)
        sequence_len = 256

        torch._dynamo.reset()
        for batch_shape in [4, 16, 32]:
            x = torch.randn(batch_shape, sequence_len, 512).cuda()
            model(x)
        self.assertEqual(len(backend.graphs), 1)
        self.assertExpectedInline(
            backend.graphs[0].score_mod_0.code.strip(),
            """\
def forward(self, child : torch.Tensor, child_1 : torch.Tensor, child_2 : torch.Tensor, child_3 : torch.Tensor, child_4 : torch.Tensor, getitem : torch.SymInt):
    add = child + getitem;  child = getitem = None
    return add""",
        )

    @supported_platform
    def test_fw_bw_graph_correctness(self):
        cnt = CompileCounterWithBackend("aot_eager")
        make_tensor = functools.partial(
            torch.randn,
            (2, 2, 128, 4),
            device="cuda",
            dtype=torch.float64,
            requires_grad=True,
        )
        query, key, value = make_tensor(), make_tensor(), make_tensor()

        def causal_mask(b, h, q_idx, kv_idx):
            return q_idx >= kv_idx

        block_mask = create_block_mask(causal_mask, 1, 1, 128, 128)

        func = torch.compile(flex_attention, backend=cnt, fullgraph=True)
        out = func(query, key, value, _squared, block_mask=block_mask)
        out.sum().backward()
        self.assertEqual(cnt.frame_count, 1)
        self.assertEqual(len(cnt.graphs), 1)
        graph = cnt.graphs[0]
        norm_graph = normalize_gm(graph.print_readable(print_output=False))

        self.assertExpectedInline(
            norm_graph,
            """\
class GraphModule(torch.nn.Module):
    def forward(self, L_query_: "f64[2, 2, 128, 4]", L_key_: "f64[2, 2, 128, 4]", L_value_: "f64[2, 2, 128, 4]", L_block_mask_kv_indices: "i32[1, 1, 1, 1]", L_block_mask_kv_num_blocks: "i32[1, 1, 1]", L_block_mask_full_kv_num_blocks: "i32[1, 1, 1]", L_block_mask_full_kv_indices: "i32[1, 1, 1, 1]", L_block_mask_q_num_blocks: "i32[1, 1, 1]", L_block_mask_q_indices: "i32[1, 1, 1, 1]", L_block_mask_full_q_num_blocks: "i32[1, 1, 1]", L_block_mask_full_q_indices: "i32[1, 1, 1, 1]"):
        l_query_ = L_query_
        l_key_ = L_key_
        l_value_ = L_value_
        l_block_mask_kv_indices = L_block_mask_kv_indices
        l_block_mask_kv_num_blocks = L_block_mask_kv_num_blocks
        l_block_mask_full_kv_num_blocks = L_block_mask_full_kv_num_blocks
        l_block_mask_full_kv_indices = L_block_mask_full_kv_indices
        l_block_mask_q_num_blocks = L_block_mask_q_num_blocks
        l_block_mask_q_indices = L_block_mask_q_indices
        l_block_mask_full_q_num_blocks = L_block_mask_full_q_num_blocks
        l_block_mask_full_q_indices = L_block_mask_full_q_indices

        score_mod_0 = self.score_mod_0
        mask_fn_0 = self.mask_fn_0
        flex_attention = torch.ops.higher_order.flex_attention(l_query_, l_key_, l_value_, score_mod_0, (128, 128, l_block_mask_kv_num_blocks, l_block_mask_kv_indices, l_block_mask_full_kv_num_blocks, l_block_mask_full_kv_indices, l_block_mask_q_num_blocks, l_block_mask_q_indices, l_block_mask_full_q_num_blocks, l_block_mask_full_q_indices, 128, 128, mask_fn_0), 0.5, {'PRESCALE_QK': False, 'ROWS_GUARANTEED_SAFE': False, 'BLOCKS_ARE_CONTIGUOUS': False, 'OUTPUT_LOGSUMEXP': True}, (), ());  l_query_ = l_key_ = l_value_ = score_mod_0 = l_block_mask_kv_num_blocks = l_block_mask_kv_indices = l_block_mask_full_kv_num_blocks = l_block_mask_full_kv_indices = l_block_mask_q_num_blocks = l_block_mask_q_indices = l_block_mask_full_q_num_blocks = l_block_mask_full_q_indices = mask_fn_0 = None
        out: "f64[2, 2, 128, 4]" = flex_attention[0];  flex_attention = None
        return (out,)

    class score_mod_0(torch.nn.Module):
        def forward(self, child: "f64[]", child_1: "i32[]", child_2: "i32[]", child_3: "i32[]", child_4: "i32[]"):
            mul: "f64[]" = child * child;  child = None
            return mul

    class mask_fn_0(torch.nn.Module):
        def forward(self, child: "i32[]", child_1: "i32[]", child_2: "i32[]", child_3: "i32[]"):
            ge: "b8[]" = child_2 >= child_3;  child_2 = child_3 = None
            return ge
""",  # noqa: B950
        )
        # Save the AOT graphs
        aot_graphs = []
        from torch._inductor import compile_fx

        def debug_compile_fx_inner(graph, example_inputs, *args, **kwargs):
            aot_graphs.append(graph)
            return graph

        backend = functools.partial(
            compile_fx.compile_fx, inner_compile=debug_compile_fx_inner
        )
        func = torch.compile(func, backend=backend, fullgraph=True)
        out = func(query, key, value, _squared)
        out.sum().backward()

        joint_graph = normalize_gm(aot_graphs[1].print_readable(print_output=False))

        self.assertExpectedInline(
            joint_graph,
            """\
class GraphModule(torch.nn.Module):
    def forward(self, primals_1: "f64[2, 2, 128, 4]", primals_2: "f64[2, 2, 128, 4]", primals_3: "f64[2, 2, 128, 4]", full: "i32[1, 1, 1]", full_default: "i32[1, 1, 1, 1]", convert_element_type: "i32[1, 1, 1]", convert_element_type_1: "i32[1, 1, 1, 1]", getitem_2: "f64[2, 2, 128, 4]", getitem_3: "f32[2, 2, 128]", tangents_1: "f64[2, 2, 128, 4]"):
        full_default_4: "f32[2, 2, 128]" = torch.ops.aten.full.default([2, 2, 128], 0, dtype = torch.float32, layout = torch.strided, device = device(type='cuda', index=0), pin_memory = False)
        fw_graph0 = self.fw_graph0
        joint_graph0 = self.joint_graph0
        mask_graph0 = self.mask_graph0
        flex_attention_backward = torch.ops.higher_order.flex_attention_backward(primals_1, primals_2, primals_3, getitem_2, getitem_3, tangents_1, full_default_4, fw_graph0, joint_graph0, (1, 1, full, full_default, None, None, convert_element_type, convert_element_type_1, None, None, 1073741824, 1073741824, mask_graph0), 0.5, {'PRESCALE_QK': False, 'ROWS_GUARANTEED_SAFE': False, 'BLOCKS_ARE_CONTIGUOUS': False, 'OUTPUT_LOGSUMEXP': True}, (), ());  primals_1 = primals_2 = primals_3 = getitem_2 = getitem_3 = tangents_1 = full_default_4 = fw_graph0 = joint_graph0 = full = full_default = convert_element_type = convert_element_type_1 = mask_graph0 = None
        getitem_4: "f64[2, 2, 128, 4]" = flex_attention_backward[0]
        getitem_5: "f64[2, 2, 128, 4]" = flex_attention_backward[1]
        getitem_6: "f64[2, 2, 128, 4]" = flex_attention_backward[2];  flex_attention_backward = None
        return (getitem_4, getitem_5, getitem_6)

    class fw_graph0(torch.nn.Module):
        def forward(self, arg0_1: "f64[]", arg1_1: "i32[]", arg2_1: "i32[]", arg3_1: "i32[]", arg4_1: "i32[]"):
            mul: "f64[]" = torch.ops.aten.mul.Tensor(arg0_1, arg0_1);  arg0_1 = None
            return mul

    class joint_graph0(torch.nn.Module):
        def forward(self, arg0_1: "f64[]", arg1_1: "i32[]", arg2_1: "i32[]", arg3_1: "i32[]", arg4_1: "i32[]", arg5_1: "f64[]"):
            mul: "f64[]" = torch.ops.aten.mul.Tensor(arg0_1, arg0_1);  mul = None
            mul_1: "f64[]" = torch.ops.aten.mul.Tensor(arg5_1, arg0_1)
            mul_2: "f64[]" = torch.ops.aten.mul.Tensor(arg5_1, arg0_1);  arg5_1 = arg0_1 = None
            add: "f64[]" = torch.ops.aten.add.Tensor(mul_2, mul_1);  mul_2 = mul_1 = None
            return [add, None, None, None, None]

    class mask_graph0(torch.nn.Module):
        def forward(self, arg0_1: "i32[]", arg1_1: "i32[]", arg2_1: "i32[]", arg3_1: "i32[]"):
            full: "b8[]" = torch.ops.aten.full.default([], True, dtype = torch.bool, layout = torch.strided, device = device(type='cuda', index=0), pin_memory = False)
            return full
""",  # noqa: B950
        )

<<<<<<< HEAD
    @unittest.skipIf(TEST_ON_CUDA, "Testing CPU error message")
    def test_cpu_error_message_return_lse(self):
        make_tensor = functools.partial(
            torch.randn,
            (2, 2, 128, 16),
            device="cpu",
            dtype=torch.float32,
            requires_grad=False,
        )
        query, key, value = make_tensor(), make_tensor(), make_tensor()
        attention = torch.compile(flex_attention)
        with self.assertRaisesRegex(
            torch._dynamo.exc.BackendCompilerFailed,
            r"NotImplementedError: torch.compile on CPU only supports inference and `return_lse` is not supported yet.",
        ):
            attention(query, key, value, return_lse=True)

    @unittest.skipIf(TEST_ON_CUDA, "Testing CPU error message")
    def test_validate_cpu_dtype_error_message(self):
        make_tensor = functools.partial(
            torch.randn,
            (2, 2, 128, 16),
            device="cpu",
            dtype=torch.half,
            requires_grad=False,
        )
        query, key, value = make_tensor(), make_tensor(), make_tensor()
        attention = torch.compile(flex_attention)
        with self.assertRaisesRegex(
            torch._dynamo.exc.BackendCompilerFailed,
            r"`torch.float` and `torch.bfloat16` are supported in FlexAttention for CPU device. Found input tensors are `torch.float16`.",
        ):
            attention(query, key, value)
=======
    @unittest.skipIf(not TEST_MULTIGPU, "detected only one GPU")
    def test_device_cuda_1(self):
        class TestModule(torch.nn.Module):
            def forward(self, q, k, v, block_mask):
                return flex_attention(q, k, v, block_mask=block_mask)

        q = torch.randn(1, 1, 256, 32, device="cuda:1", dtype=torch.bfloat16)
        k = torch.randn(1, 1, 256, 32, device="cuda:1", dtype=torch.bfloat16)
        v = torch.randn(1, 1, 256, 32, device="cuda:1", dtype=torch.bfloat16)
        mask = create_block_mask(
            lambda b, h, q_idx, kv_idx: q_idx >= kv_idx,
            B=None,
            H=None,
            Q_LEN=256,
            KV_LEN=256,
            device="cuda:1",
        )
        mod = torch.compile(TestModule())
        attn_output = mod(q, k, v, mask)
        self.assertEqual(attn_output.device, torch.device("cuda:1"))
>>>>>>> 0052943b


class TestBlockMask(InductorTestCase):
    @supported_platform
    def test_block_mask_attributes(self):
        offset = torch.zeros(8, device="cuda")

        def causal_mask(b, h, q, kv):
            return (q + (offset[b] * 128)) >= kv

        block_mask = create_block_mask(causal_mask, 4, 2, 2048, 2048)
        self.assertEqual(block_mask.shape, (4, 2, 2048, 2048))
        self.assertEqual(block_mask[0].shape, (2, 2048, 2048))
        self.assertEqual(block_mask[0, 0].shape, (2048, 2048))
        self.assertEqual(block_mask.numel(), 4 * 2 * 2048 * 2048)
        self.assertEqual(block_mask.sparsity(), 46.875)
        self.assertEqual(block_mask[0].sparsity(), 46.875)
        self.assertEqual(block_mask[1, 0].sparsity(), 46.875)
        self.assertEqual(block_mask.sparsity(), block_mask[1].sparsity())

        offset = torch.arange(8, device="cuda")
        block_mask = create_block_mask(causal_mask, 8, 1, 2048, 2048)
        self.assertEqual(block_mask.sparsity(), 29.1015625)
        self.assertTrue(block_mask.sparsity() < block_mask[0].sparsity())
        self.assertTrue(block_mask[0].sparsity() > block_mask[1].sparsity())

    @supported_platform
    @common_utils.parametrize("BLOCK_SIZE", [32, 64, 128, 256, (32, 64), (64, 32)])
    def test_block_size_changes(self, BLOCK_SIZE: Union[int, Tuple[int, int]]):
        B, H, Q_LEN, KV_LEN = 4, 2, 2048, 2048

        if isinstance(BLOCK_SIZE, int):
            Q_BLOCK_SIZE = BLOCK_SIZE
            KV_BLOCK_SIZE = BLOCK_SIZE
        else:
            Q_BLOCK_SIZE, KV_BLOCK_SIZE = BLOCK_SIZE

        block_mask = create_block_mask(
            noop_mask, B, H, Q_LEN, KV_LEN, BLOCK_SIZE=BLOCK_SIZE
        )

        self.assertEqual(block_mask.BLOCK_SIZE, (Q_BLOCK_SIZE, KV_BLOCK_SIZE))
        self.assertEqual(block_mask.shape, (B, H, Q_LEN, KV_LEN))

    @supported_platform
    def test_getitem(self):
        offset = torch.zeros(8, device="cuda")

        def causal_mask(b, h, q, kv):
            return (q + (offset[b] * 128)) >= kv

        block_mask = create_block_mask(causal_mask, 4, 2, 512, 512)
        assert block_mask.kv_num_blocks.shape == (4, 2, 4)
        assert block_mask.kv_indices.shape == (4, 2, 4, 4)

        # Index on batch dimension
        new_block_mask = block_mask[0]
        assert new_block_mask.kv_num_blocks.shape == (2, 4)
        assert new_block_mask.kv_indices.shape == (2, 4, 4)

        # Index on batch and head dimension
        new_block_mask = block_mask[0, 1]
        assert new_block_mask.kv_num_blocks.shape == (4,)
        assert new_block_mask.kv_indices.shape == (4, 4)

        # slicing on batch and head dimension
        new_block_mask = block_mask[0:2, 1:2]
        assert new_block_mask.kv_num_blocks.shape == (2, 1, 4)
        assert new_block_mask.kv_indices.shape == (2, 1, 4, 4)

        # slicing on batch, head, and query dimension
        new_block_mask = block_mask[0:2, 1:2, torch.tensor([1], dtype=torch.int32)]
        assert new_block_mask.kv_num_blocks.shape == (2, 1, 1)
        assert new_block_mask.kv_indices.shape == (2, 1, 1, 4)

        # slicing on batch, head, and query dimension
        q_index = torch.tensor([0], dtype=torch.int32)
        new_block_mask = block_mask[:, :, q_index]

        self.assertEqual(new_block_mask.kv_num_blocks.ndim, 3)
        self.assertEqual(new_block_mask.kv_indices.ndim, 4)
        torch.testing.assert_close(
            new_block_mask.kv_num_blocks,
            block_mask.kv_num_blocks[:, :, q_index],
        )
        torch.testing.assert_close(
            new_block_mask.kv_indices, block_mask.kv_indices[:, :, q_index, :]
        )

        if block_mask.full_kv_num_blocks is not None:
            assert new_block_mask.full_kv_num_blocks is not None
            assert new_block_mask.full_kv_indices is not None
            torch.testing.assert_close(
                new_block_mask.full_kv_num_blocks,
                block_mask.full_kv_num_blocks[:, :, q_index],
            )
            torch.testing.assert_close(
                new_block_mask.full_kv_indices,
                block_mask.full_kv_indices[:, :, q_index, :],
            )

    @supported_platform
    def test_block_mask_device_change(self):
        offset = torch.zeros(8, device="cuda")

        def causal_mask(b, h, q, kv):
            return (q + (offset[b] * 128)) >= kv

        block_mask = create_block_mask(causal_mask, 1, 1, 512, 512)
        assert block_mask.kv_indices.is_cuda
        assert block_mask.kv_num_blocks.is_cuda
        assert block_mask.q_indices.is_cuda
        assert block_mask.q_num_blocks.is_cuda

        block_mask = block_mask.to("cpu")
        assert block_mask.kv_indices.is_cpu
        assert block_mask.kv_num_blocks.is_cpu
        assert block_mask.q_indices.is_cpu
        assert block_mask.q_num_blocks.is_cpu

        block_mask = block_mask.to("cuda")
        assert block_mask.kv_indices.is_cuda
        assert block_mask.kv_num_blocks.is_cuda
        assert block_mask.q_indices.is_cuda
        assert block_mask.q_num_blocks.is_cuda

    @supported_platform
    def test_compiling_create_block_mask(self):
        seq = torch.arange(512, device="cuda") // 127

        def mask_mod(b, h, q, kv):
            return (q >= kv) & (seq[q] == seq[kv])

        block_mask = torch.compile(create_block_mask, fullgraph=True)(
            mask_mod, 1, 1, 512, 512
        )
        self.assertIsInstance(block_mask, BlockMask)
        self.assertEqual(block_mask.kv_num_blocks.shape, torch.Size((1, 1, 4)))
        self.assertEqual(block_mask.kv_indices.shape, torch.Size((1, 1, 4, 4)))

    @supported_platform
    def test_compiling_create_block_mask_no_recompile(self):
        def mask_mod(b, h, q, kv):
            return q >= kv

        torch._dynamo.reset()
        block_mask = torch.compile(create_block_mask)(mask_mod, 2, 4, 1024, 1024)
        self.assertIsInstance(block_mask, BlockMask)
        self.assertEqual(block_mask.kv_num_blocks.shape, torch.Size((2, 4, 8)))
        self.assertEqual(block_mask.kv_indices.shape, torch.Size((2, 4, 8, 8)))
        self.assertEqual(torch._dynamo.utils.counters["aot_autograd"]["ok"], 1)

        # automatic dynamic shapes triggered and recompilation.
        block_mask = torch.compile(create_block_mask)(mask_mod, 4, 8, 2048, 2048)
        self.assertIsInstance(block_mask, BlockMask)
        self.assertEqual(block_mask.kv_num_blocks.shape, torch.Size((4, 8, 16)))
        self.assertEqual(block_mask.kv_indices.shape, torch.Size((4, 8, 16, 16)))
        self.assertEqual(torch._dynamo.utils.counters["aot_autograd"]["ok"], 2)

        # no recompilation.
        block_mask = torch.compile(create_block_mask)(mask_mod, 6, 16, 3072, 3072)
        self.assertIsInstance(block_mask, BlockMask)
        self.assertEqual(block_mask.kv_num_blocks.shape, torch.Size((6, 16, 24)))
        self.assertEqual(block_mask.kv_indices.shape, torch.Size((6, 16, 24, 24)))
        self.assertEqual(torch._dynamo.utils.counters["aot_autograd"]["ok"], 2)

    @supported_platform
    def test_block_mask_viz(self):
        def causal_mask(b, h, q, kv):
            return q >= kv

        block_mask = create_block_mask(causal_mask, 1, 1, 2048, 2048)

        def replace_non_printable(s):
            def replace(c):
                if c not in string.printable:
                    return "@"
                elif c == " ":
                    return "s"
                return c

            return "".join(replace(c) for c in s)

        self.assertExpectedInline(
            replace_non_printable(str(block_mask)),
            """\
BlockMask(shape=(1,s1,s2048,s2048),ssparsity=46.88%,s
(0,s0)
@@ssssssssssssssssssssssssssssss
@@@@ssssssssssssssssssssssssssss
@@@@@@ssssssssssssssssssssssssss
@@@@@@@@ssssssssssssssssssssssss
@@@@@@@@@@ssssssssssssssssssssss
@@@@@@@@@@@@ssssssssssssssssssss
@@@@@@@@@@@@@@ssssssssssssssssss
@@@@@@@@@@@@@@@@ssssssssssssssss
@@@@@@@@@@@@@@@@@@ssssssssssssss
@@@@@@@@@@@@@@@@@@@@ssssssssssss
@@@@@@@@@@@@@@@@@@@@@@ssssssssss
@@@@@@@@@@@@@@@@@@@@@@@@ssssssss
@@@@@@@@@@@@@@@@@@@@@@@@@@ssssss
@@@@@@@@@@@@@@@@@@@@@@@@@@@@ssss
@@@@@@@@@@@@@@@@@@@@@@@@@@@@@@ss
@@@@@@@@@@@@@@@@@@@@@@@@@@@@@@@@
)""",
        )

        offset = torch.arange(8, device="cuda")

        def causal_offset_mask(b, h, q, kv):
            return (q + offset[b] * 128) >= kv

        block_mask = create_block_mask(causal_offset_mask, 8, 1, 2048, 2048)
        str_block_mask = str(block_mask)
        self.assertTrue("sparsity=29.10" in str_block_mask)

    def generate_test_inputs(self, full_seq_len: bool, device):
        if full_seq_len:
            kv_num_blocks = torch.tensor([1], dtype=torch.int32, device=device).view(
                1, 1, 1
            )
            kv_indices = torch.tensor([1, -1], dtype=torch.int32, device=device).view(
                1, 1, 1, 2
            )
            full_kv_num_blocks = torch.tensor(
                [1], dtype=torch.int32, device=device
            ).view(1, 1, 1)
            full_kv_indices = torch.tensor(
                [0, -1], dtype=torch.int32, device=device
            ).view(1, 1, 1, 2)
        else:
            kv_num_blocks = torch.tensor([2], dtype=torch.int32, device=device).view(
                1, 1, 1
            )
            kv_indices = torch.tensor([0, 1], dtype=torch.int32, device=device).view(
                1, 1, 1, 2
            )
            full_kv_indices = None
            full_kv_num_blocks = None
        return kv_num_blocks, kv_indices, full_kv_num_blocks, full_kv_indices

    @supported_platform
    @common_utils.parametrize("full_indices", [False, True])
    def test_from_kv_blocks(self, full_indices: bool):
        device = torch.device("cuda" if torch.cuda.is_available() else "cpu")
        (
            kv_num_blocks,
            kv_indices,
            full_kv_num_blocks,
            full_kv_indices,
        ) = self.generate_test_inputs(full_indices, device=device)

        block_mask = BlockMask.from_kv_blocks(
            kv_num_blocks, kv_indices, full_kv_num_blocks, full_kv_indices
        )

        self.assertIsInstance(block_mask, BlockMask)
        torch.testing.assert_close(block_mask.kv_num_blocks, kv_num_blocks)
        torch.testing.assert_close(block_mask.kv_indices, kv_indices)

        if full_indices:
            torch.testing.assert_close(
                block_mask.full_kv_num_blocks, full_kv_num_blocks
            )
            torch.testing.assert_close(block_mask.full_kv_indices, full_kv_indices)
            torch.testing.assert_close(
                block_mask.q_num_blocks,
                torch.tensor([0, 1], dtype=torch.int32, device=device).view(1, 1, 2),
            )
            torch.testing.assert_close(
                block_mask.q_indices,
                torch.tensor([0, 0], dtype=torch.int32, device=device).view(1, 1, 2, 1),
            )
            torch.testing.assert_close(
                block_mask.full_q_num_blocks,
                torch.tensor([1, 0], dtype=torch.int32, device=device).view(1, 1, 2),
            )
            torch.testing.assert_close(
                block_mask.full_q_indices,
                torch.tensor([0, 0], dtype=torch.int32, device=device).view(1, 1, 2, 1),
            )

        else:
            torch.testing.assert_close(
                block_mask.q_num_blocks,
                torch.tensor([1, 1], dtype=torch.int32, device=device).view(1, 1, 2),
            )
            torch.testing.assert_close(
                block_mask.q_indices,
                torch.tensor([0, 0], dtype=torch.int32, device=device).view(1, 1, 2, 1),
            )
            self.assertIsNone(block_mask.full_kv_num_blocks)
            self.assertIsNone(block_mask.full_kv_indices)
            self.assertIsNone(block_mask.full_q_num_blocks)
            self.assertIsNone(block_mask.full_q_indices)

    @supported_platform
    def test_block_size(self):
        device = torch.device("cuda" if torch.cuda.is_available() else "cpu")
        kv_num_blocks, kv_indices, _, _ = self.generate_test_inputs(False, device)
        block_mask = BlockMask.from_kv_blocks(kv_num_blocks, kv_indices)
        self.assertEqual(
            block_mask.BLOCK_SIZE,
            (_DEFAULT_SPARSE_BLOCK_SIZE, _DEFAULT_SPARSE_BLOCK_SIZE),
        )

        custom_block_size = (64, 64)
        block_mask_custom = BlockMask.from_kv_blocks(
            kv_num_blocks, kv_indices, BLOCK_SIZE=custom_block_size
        )
        self.assertEqual(block_mask_custom.BLOCK_SIZE, custom_block_size)

    @supported_platform
    def test_init_mismatched_full_kv(self):
        device = torch.device("cuda" if torch.cuda.is_available() else "cpu")
        kv_num_blocks, kv_indices, full_kv_num_blocks, _ = self.generate_test_inputs(
            True, device
        )

        with self.assertRaises(AssertionError):
            BlockMask(
                kv_num_blocks=kv_num_blocks,
                kv_indices=kv_indices,
                full_kv_num_blocks=full_kv_num_blocks,
                full_kv_indices=None,  # Mismatched, should raise error
                q_num_blocks=kv_num_blocks,
                q_indices=kv_indices,
                full_q_num_blocks=None,
                full_q_indices=None,
                BLOCK_SIZE=(64, 64),
                mask_mod=noop_mask,
                seq_lengths=(1, 1),
            )

    @supported_platform
    def test_init_mismatched_full_q(self):
        device = torch.device("cuda" if torch.cuda.is_available() else "cpu")
        kv_num_blocks, kv_indices, _, _ = self.generate_test_inputs(False, device)

        with self.assertRaises(AssertionError):
            BlockMask(
                kv_num_blocks=kv_num_blocks,
                kv_indices=kv_indices,
                full_kv_num_blocks=None,
                full_kv_indices=None,
                q_num_blocks=kv_num_blocks,
                q_indices=kv_indices,
                full_q_num_blocks=kv_num_blocks,
                full_q_indices=None,  # Mismatched, should raise error
                BLOCK_SIZE=(64, 64),
                mask_mod=noop_mask,
                seq_lengths=(1, 1),
            )

    @supported_platform
    @common_utils.parametrize("compile", [False, True])
    def test_no_q_info(self, compile: bool):
        device = torch.device("cuda" if torch.cuda.is_available() else "cpu")

        def causal_mask(b, h, q_idx, kv_idx):
            return q_idx >= kv_idx

        block_mask = create_block_mask(causal_mask, 1, 1, 2048, 2048)
        # manually set q_num_blocks and q_indices to None
        block_mask.q_num_blocks = None
        block_mask.q_indices = None
        block_mask.full_q_num_blocks = None
        block_mask.full_q_indices = None

        mask_mod_sparse_flex = functools.partial(flex_attention, block_mask=block_mask)
        if compile:
            mask_mod_sparse_flex = torch.compile(
                mask_mod_sparse_flex, backend="inductor"
            )
        inputs = [
            torch.randn(
                2,
                2,
                2048,
                64,
                device="cuda",
                dtype=torch.float16,
                requires_grad=True,
            )
            for _ in range(3)
        ]

        causal_mask_out = mask_mod_sparse_flex(*inputs)
        sdpa_mask_out = torch.nn.functional.scaled_dot_product_attention(
            *inputs, is_causal=True
        )

        torch.testing.assert_close(causal_mask_out, sdpa_mask_out, atol=5e-3, rtol=0.0)

    @supported_platform
    def test_doc_mask_clamped_repro(self):
        def _offsets_to_doc_ids_tensor(offsets):
            device = offsets.device
            counts = offsets[1:] - offsets[:-1]
            return torch.repeat_interleave(
                torch.arange(len(counts), device=device, dtype=torch.int32), counts
            )

        def length_to_offsets(
            lengths: List[int], device: Union[str, torch.device]
        ) -> Tensor:
            offsets = [0]
            offsets.extend(lengths)
            offsets = torch.tensor(offsets, device=device, dtype=torch.int32)
            offsets = torch.cumsum(offsets, dim=-1)
            return offsets

        def generate_doc_mask_mod(offsets: Tensor) -> _mask_mod_signature:
            document_id = _offsets_to_doc_ids_tensor(offsets)

            def doc_mask_mod(b, h, q_idx, kv_idx):
                same_doc = document_id[q_idx] == document_id[kv_idx]
                return same_doc

            return doc_mask_mod

        random.seed(0)

        def generate_random_lengths(total_length, num_documents):
            lengths = [1] * num_documents
            remaining_length = total_length - num_documents
            for _ in range(remaining_length):
                index = random.randint(0, num_documents - 1)
                lengths[index] += 1
            return lengths

        device = "cuda"
        max_seq_len, doc_count = 128, 4
        B, H, SEQ_LEN, HEAD_DIM = 1, 1, max_seq_len, 8

        lengths = generate_random_lengths(max_seq_len, doc_count)
        offsets = length_to_offsets(lengths, device)

        document_causal_mask = generate_doc_mask_mod(offsets)
        block_mask_compiled = torch.compile(create_block_mask)(
            document_causal_mask,
            1,
            1,
            SEQ_LEN,
            SEQ_LEN,
            device=device,
        )
        block_mask = torch.compile(create_block_mask)(
            document_causal_mask,
            1,
            1,
            SEQ_LEN,
            SEQ_LEN,
            device=device,
        )
        self.assertEqual(block_mask_compiled.kv_indices, block_mask.kv_indices)
        self.assertEqual(
            block_mask_compiled.full_kv_indices, block_mask.full_kv_indices
        )
        for i in range(5):
            lengths = generate_random_lengths(1024 + i, 5)
            offsets = length_to_offsets(lengths, "cuda")
            doc_ids = _offsets_to_doc_ids_tensor(offsets)
            total_seq_len = 1024 + i

            def doc_mask_mod(b, h, q_idx, kv_idx):
                return (
                    doc_ids[q_idx.clamp(0, doc_ids.shape[0] - 1)]
                    == doc_ids[kv_idx.clamp(0, doc_ids.shape[0] - 1)]
                )

            q, k, v = (
                torch.randn(1, 12, 1024 + i, 64, device=device) for _ in range(3)
            )
            block_mask = create_block_mask(doc_mask_mod, None, None, 1024 + i, 1024 + i)
            torch.compile(flex_attention)(q, k, v, block_mask=block_mask)

    @common_utils.parametrize("compile", [False, True])
    @supported_platform
    def test_block_mask_vs_sequence_lengths(self, compile):
        if compile:
            flex_attention_call = torch.compile(flex_attention)
        else:
            flex_attention_call = flex_attention

        def mask_mod(b, h, q_idx, kv_idx):
            return q_idx >= kv_idx

        def create_inputs(S):
            q, k, v = (
                torch.randn(
                    1, 8, S, 64, dtype=torch.float16, requires_grad=True, device="cuda"
                )
                for _ in range(3)
            )
            return q, k, v

        block_mask = create_block_mask(mask_mod, None, None, 1024, 1024)
        flex_attention_call(*create_inputs(1024), block_mask=block_mask)
        with self.assertRaisesRegex(ValueError, "block_mask was created for"):
            flex_attention_call(*create_inputs(2048), block_mask=block_mask)

        block_mask = create_block_mask(mask_mod, None, None, 1023, 1023)
        with self.assertRaisesRegex(ValueError, "block_mask was created for"):
            flex_attention_call(*create_inputs(1024), block_mask=block_mask)


class TestPagedAttention(InductorTestCase):
    def setUp(self):
        super().setUp()
        self.device = test_device
        if self.device == "cpu" and LONG_COMPILATION_ON_CPU:
            self.skipTest("skip UT for CPU due to long compilation time found in CI")

    def _check_equal(
        self,
        golden_out: torch.Tensor,
        ref_out: torch.Tensor,
        compiled_out: torch.Tensor,
        fudge_factor: float,
        tensor_name: Optional[str] = None,
    ):
        compiled_error = (golden_out - compiled_out).abs().mean()
        ref_error = (golden_out - ref_out).abs().mean()
        if torch.isnan(compiled_error).any() or torch.isnan(ref_error).any():
            self.assertTrue(False, "Output/Grad with NaN")
        if compiled_error > ref_error * fudge_factor:
            name = tensor_name if tensor_name is not None else ""
            msg = f"{name} Compiled error {compiled_error} is greater than ref error {ref_error} by more than {fudge_factor}X."
            self.assertTrue(False, msg)

    def allocate_page_cache(self, n_pages: int, page_size: int):
        max_batch_size = 3
        paged_cache = PagedAttention(n_pages, page_size, max_batch_size)
        return paged_cache

    def cdiv(self, x, y):
        return (x + y - 1) // y

    def roundup(self, x, y):
        return (x + y - 1) // y * y

    @supported_platform
    def test_page_allocation(self):
        n_pages, page_size = 12, 4
        paged_cache = self.allocate_page_cache(n_pages, page_size)

        batch_reserve(paged_cache, torch.tensor([8, 24, 16]))

        with self.assertRaisesRegex(
            AssertionError, "requested 2 pages but there are only 0 empty pages"
        ):
            paged_cache.reserve(
                torch.tensor([0], device="cuda"), torch.tensor([16], device="cuda")
            )

        paged_cache.erase(torch.tensor([1], device="cuda"))
        paged_cache.reserve(
            torch.tensor([0], device="cuda"), torch.tensor([16], device="cuda")
        )

    @supported_platform
    def test_allocate(self):
        n_pages, page_size = 12, 4
        paged_cache = self.allocate_page_cache(n_pages, page_size)

        target_seq_len = torch.tensor([3, 11, 8])
        batch_reserve(paged_cache, target_seq_len)

        expected_allocated_pages = self.cdiv(target_seq_len, page_size).sum()
        self.assertEqual(paged_cache.capacity, self.roundup(target_seq_len, page_size))
        self.assertEqual(
            len(paged_cache.empty_pages), n_pages - expected_allocated_pages
        )

        # deallocate batch 1
        paged_cache.erase(torch.tensor([1], device="cuda"))
        target_seq_len = torch.tensor([3, 0, 8])
        expected_allocated_pages = self.cdiv(target_seq_len, page_size).sum()
        self.assertEqual(paged_cache.capacity, self.roundup(target_seq_len, page_size))
        self.assertEqual(
            len(paged_cache.empty_pages), n_pages - expected_allocated_pages
        )

        # re-allocate
        target_seq_len = torch.tensor([7, 2, 10])
        batch_reserve(paged_cache, target_seq_len)
        expected_allocated_pages = self.cdiv(target_seq_len, page_size).sum()
        self.assertEqual(paged_cache.capacity, self.roundup(target_seq_len, page_size))
        self.assertEqual(
            len(paged_cache.empty_pages), n_pages - expected_allocated_pages
        )

        # deallocate all batches
        paged_cache.erase(torch.tensor([0, 1, 2]))
        self.assertEqual(paged_cache.capacity, torch.tensor([0, 0, 0]))
        self.assertEqual(len(paged_cache.empty_pages), n_pages)

    @supported_platform
    def test_convert_logical_block_mask(self):
        n_pages, page_size, max_batch_size, max_seq_len = 8, 128, 2, 512
        paged_cache = PagedAttention(n_pages, page_size, max_batch_size)

        batch_reserve(paged_cache, torch.tensor([100, 200], device="cuda"))
        batch_reserve(paged_cache, torch.tensor([150, 300], device="cuda"))
        batch_reserve(paged_cache, torch.tensor([300, 512], device="cuda"))
        batch_reserve(paged_cache, torch.tensor([512, 512], device="cuda"))

        expected_page_table = torch.tensor(
            [[0, 3, 5, 7, -1, -1, -1, -1], [2, 1, 4, 6, -1, -1, -1, -1]],
            device="cuda",
        )
        self.assertEqual(
            paged_cache.capacity,
            torch.tensor([512, 512], device="cuda"),
        )
        self.assertEqual(paged_cache.page_table, expected_page_table)

        # Get a block mask
        def causal_mask(b, h, q, kv):
            return q >= kv

        block_mask = create_block_mask(
            causal_mask, max_batch_size, 1, max_seq_len, max_seq_len
        )
        new_block_mask = paged_cache.convert_logical_block_mask(block_mask)

        zeros = [0, 0, 0, 0]
        # Check that the new block mask is correct
        expected_kv_num_blocks = torch.tensor(
            [[[1, 1, 1, 1]], [[1, 1, 1, 1]]], device="cuda", dtype=torch.int32
        )
        expected_kv_indices = torch.tensor(
            [
                [
                    [
                        [0, 3, 5, 7, *zeros],
                        [3, 0, 5, 7, *zeros],
                        [5, 0, 3, 7, *zeros],
                        [7, 0, 3, 5, *zeros],
                    ]
                ],
                [
                    [
                        [2, 1, 4, 6, *zeros],
                        [1, 2, 4, 6, *zeros],
                        [4, 2, 1, 6, *zeros],
                        [6, 2, 1, 4, *zeros],
                    ]
                ],
            ],
            device="cuda",
            dtype=torch.int32,
        )
        expected_full_kv_num_blocks = torch.tensor(
            [[[0, 1, 2, 3]], [[0, 1, 2, 3]]], device="cuda:0", dtype=torch.int32
        )
        expected_full_kv_indices = torch.tensor(
            [
                [
                    [
                        [0, 3, 5, 7, *zeros],
                        [0, 3, 5, 7, *zeros],
                        [0, 3, 5, 7, *zeros],
                        [0, 3, 5, 7, *zeros],
                    ]
                ],
                [
                    [
                        [2, 1, 4, 6, *zeros],
                        [2, 1, 4, 6, *zeros],
                        [2, 1, 4, 6, *zeros],
                        [2, 1, 4, 6, *zeros],
                    ]
                ],
            ],
            device="cuda",
            dtype=torch.int32,
        )
        self.assertEqual(new_block_mask.kv_num_blocks, expected_kv_num_blocks)
        self.assertEqual(new_block_mask.kv_indices, expected_kv_indices)
        self.assertEqual(new_block_mask.full_kv_num_blocks, expected_full_kv_num_blocks)
        self.assertEqual(new_block_mask.full_kv_indices, expected_full_kv_indices)

    @supported_platform
    def test_convert_mask_mod(self):
        n_pages, page_size, max_batch_size = 8, 128, 2
        paged_cache = PagedAttention(n_pages, page_size, max_batch_size)

        batch_reserve(paged_cache, torch.tensor([100, 200], device="cuda"))
        batch_reserve(paged_cache, torch.tensor([150, 300], device="cuda"))
        batch_reserve(paged_cache, torch.tensor([300, 512], device="cuda"))
        batch_reserve(paged_cache, torch.tensor([512, 512], device="cuda"))

        expected_page_table = torch.tensor(
            [[0, 3, 5, 7, -1, -1, -1, -1], [2, 1, 4, 6, -1, -1, -1, -1]],
            device="cuda",
        )
        self.assertEqual(
            paged_cache.capacity,
            torch.tensor([512, 512], device="cuda"),
        )
        self.assertEqual(paged_cache.page_table, expected_page_table)

        expected_physical_to_logical = torch.tensor(
            [[0, -1, -1, 1, -1, 2, -1, 3], [-1, 1, 0, -1, 2, -1, 3, -1]],
            device="cuda",
        )
        self.assertEqual(paged_cache.physical_to_logical, expected_physical_to_logical)

        # Get a block mask
        def causal_mask(b, h, q, kv):
            return q >= kv

        converted_causal_mask = paged_cache.get_mask_mod(causal_mask)

        # Equivalent to: causal_mask(0, 0, 256, 128)
        self.assertEqual(converted_causal_mask(0, 0, 256, 384), True)
        # Equivalent to: causal_mask(0, 1, 256, 128)
        self.assertEqual(converted_causal_mask(0, 1, 256, 384), True)
        # Not found corresponding logical block
        self.assertEqual(converted_causal_mask(1, 0, 256, 384), False)
        # Equivalent to: causal_mask(1, 0, 64, 14)
        self.assertEqual(converted_causal_mask(1, 0, 64, 270), True)

    @supported_platform
    def test_update(self):
        dtype = torch.float32

        n_pages, page_size, max_batch_size, max_seq_len = 6, 2, 2, 6
        paged_cache = PagedAttention(n_pages, page_size, max_batch_size)

        n_heads, head_dim = 2, 3
        cache_shape = (1, n_heads, n_pages * page_size, head_dim)
        k_cache = torch.zeros(cache_shape, dtype=dtype, device="cuda")

        batch_reserve(paged_cache, torch.tensor([1, 3], device="cuda"))
        batch_reserve(paged_cache, torch.tensor([4, 5], device="cuda"))
        batch_reserve(paged_cache, torch.tensor([6, 6], device="cuda"))

        expected_page_table = torch.tensor(
            [[0, 3, 5, -1, -1, -1], [2, 1, 4, -1, -1, -1]],
            device="cuda",
        )
        self.assertEqual(paged_cache.page_table, expected_page_table)

        batch_idx = torch.arange(max_batch_size, device="cuda", dtype=torch.int32)
        input_pos = torch.arange(max_seq_len, device="cuda", dtype=torch.int32)
        k = torch.arange(
            max_batch_size * n_heads * max_seq_len * head_dim,
            device="cuda",
            dtype=dtype,
        ).view(max_batch_size, n_heads, max_seq_len, head_dim)

        v = k.detach().clone()
        v_cache = k_cache.detach().clone()

        paged_cache.assign(batch_idx, input_pos, k, v, k_cache, v_cache)

        expected_cache = torch.tensor(
            [
                [
                    # h = 0
                    [
                        # page = 0
                        [0.0, 1.0, 2.0],
                        [3.0, 4.0, 5.0],
                        # page = 1
                        [42.0, 43.0, 44.0],
                        [45.0, 46.0, 47.0],
                        # page = 2
                        [36.0, 37.0, 38.0],
                        [39.0, 40.0, 41.0],
                        # page = 3
                        [6.0, 7.0, 8.0],
                        [9.0, 10.0, 11.0],
                        # page = 4
                        [48.0, 49.0, 50.0],
                        [51.0, 52.0, 53.0],
                        # page = 5
                        [12.0, 13.0, 14.0],
                        [15.0, 16.0, 17.0],
                    ],
                    # h = 1
                    [
                        # page = 0
                        [18.0, 19.0, 20.0],
                        [21.0, 22.0, 23.0],
                        # page = 1
                        [60.0, 61.0, 62.0],
                        [63.0, 64.0, 65.0],
                        # page = 2
                        [54.0, 55.0, 56.0],
                        [57.0, 58.0, 59.0],
                        # page = 3
                        [24.0, 25.0, 26.0],
                        [27.0, 28.0, 29.0],
                        # page = 4
                        [66.0, 67.0, 68.0],
                        [69.0, 70.0, 71.0],
                        # page = 5
                        [30.0, 31.0, 32.0],
                        [33.0, 34.0, 35.0],
                    ],
                ]
            ],
            device="cuda",
            dtype=dtype,
        )
        self.assertEqual(k_cache, expected_cache)

    @common_utils.parametrize("dtype", test_dtypes_fast)
    @common_utils.parametrize("score_mod", test_score_mods)
    def test_paged_builtin_score_mods(self, dtype: torch.dtype, score_mod: Callable):
        n_pages, page_size, max_batch_size, max_seq_len = 32, 128, 4, 512
        n_heads, head_dim = 4, 16

        def causal_mask(b, h, q, kv):
            return q >= kv

        block_mask = create_block_mask(
            causal_mask, max_batch_size, 1, max_seq_len, max_seq_len, device=self.device
        )
        q = torch.randn(
            max_batch_size,
            n_heads,
            max_seq_len,
            head_dim,
            device=self.device,
            dtype=dtype,
            requires_grad=False,
        )
        k = torch.randn(
            max_batch_size,
            n_heads,
            max_seq_len,
            head_dim,
            device=self.device,
            dtype=dtype,
            requires_grad=False,
        )
        v = torch.randn(
            max_batch_size,
            n_heads,
            max_seq_len,
            head_dim,
            device=self.device,
            dtype=dtype,
            requires_grad=False,
        )

        q_ref, k_ref, v_ref = query_key_value_clones(q, k, v)
        q_gold, k_gold, v_gold = query_key_value_clones(q, k, v, torch.float64)

        sdpa_partial = create_attention(score_mod, block_mask, enable_gqa=False)

        golden_out = sdpa_partial(q_gold, k_gold, v_gold)
        ref_out = sdpa_partial(q_ref, k_ref, v_ref)

        MAX_CACHED_SEQ_LEN = n_pages * page_size
        k_cache = torch.zeros(
            1,
            n_heads,
            MAX_CACHED_SEQ_LEN,
            head_dim,
            device=self.device,
            dtype=dtype,
        )
        v_cache = torch.zeros(
            1,
            n_heads,
            MAX_CACHED_SEQ_LEN,
            head_dim,
            device=self.device,
            dtype=dtype,
        )

        paged_cache = PagedAttention(
            n_pages, page_size, max_batch_size, device=self.device
        )
        batch_reserve(
            paged_cache, torch.tensor([100, 200, 50, 300], device=self.device)
        )
        batch_reserve(
            paged_cache, torch.tensor([100, 512, 300, 300], device=self.device)
        )
        batch_reserve(
            paged_cache, torch.tensor([512, 512, 300, 300], device=self.device)
        )
        batch_reserve(
            paged_cache, torch.tensor([512, 512, 512, 300], device=self.device)
        )
        batch_reserve(
            paged_cache, torch.tensor([512, 512, 512, 512], device=self.device)
        )

        batch_idx = torch.arange(max_batch_size, device=self.device, dtype=torch.int32)
        input_pos = torch.arange(max_seq_len, device=self.device, dtype=torch.int32)
        paged_cache.assign(batch_idx, input_pos, k, v, k_cache, v_cache)

        new_block_mask = paged_cache.convert_logical_block_mask(block_mask)

        compiled_sdpa = torch.compile(
            create_attention(
                paged_cache.get_score_mod(score_mod), block_mask, enable_gqa=False
            )
        )
        paged_out = compiled_sdpa(q, k_cache, v_cache, block_mask=new_block_mask)

        with torch.no_grad():
            dtype = ref_out.dtype
            if dtype == torch.float32:
                fudge_factor = 10.0
            else:
                fudge_factor = 1.1

            # Checkout output
            self._check_equal(golden_out, ref_out, paged_out, fudge_factor, "Out")


@dataclass
class Params:
    batch_size: int
    num_heads: int
    seq_length: int
    head_dim: int
    dtype: torch.dtype
    config_str: Optional[str] = None

    def __str__(self):
        return f"batch:{self.batch_size}_head:{self.num_heads}_seq_len:{self.seq_length}_headdim:{self.head_dim}_dtype:{str(self.dtype).split('.')[-1]}"


def get_params(dtypes: List[torch.dtype]) -> List[Params]:
    params = []
    seq_lengths = [37, 256, 277]
    for seq_len, dtype in product(seq_lengths, dtypes):
        params.append(
            Params(
                batch_size=2, num_heads=4, seq_length=seq_len, head_dim=16, dtype=dtype
            )
        )
    return params


# ROCM BUG SEE: https://github.com/pytorch/pytorch/issues/140855
supports_learnable_bias = unittest.skipUnless(
    torch.cuda.is_available()
    and torch.utils._triton.has_triton()
    and torch.cuda.get_device_capability() >= (8, 0)
    and not TEST_WITH_ROCM,
    "Requires CUDA and Triton, and is not supported on ROCm",
)


@supports_learnable_bias
class TestLearnableBiases(InductorTestCase):
    def setUp(self):
        super().setUp()
        self.device = "cuda"
        self.dtype = torch.float32
        self.atol = 3e-2
        self.rtol = 3e-2

    def _init_tensors(self, params: Params):
        make_tensor = functools.partial(
            torch.randn,
            (params.batch_size, params.num_heads, params.seq_length, params.head_dim),
            device=self.device,
            dtype=params.dtype,
            requires_grad=True,
        )
        return (make_tensor(), make_tensor(), make_tensor())

    @torch.no_grad()
    def _gold_check(self, eager, compiled, gold, tensor_name, fudge_factor=1.35):
        ref_error = rmse(eager, gold)
        comp_error = rmse(compiled, gold)
        # Note: This has been carefully tested that FlexAttention is within
        # 20% of the average error of SDPA! Do not bump this tolerance
        # unless you are absolutely sure you are not worsening the accuracy
        # of FlexAttention!
        if eager.dtype == torch.float32:
            fudge_factor = 10.0 * fudge_factor

        comp_error = comp_error.item()
        ref_error = ref_error.item() * fudge_factor

        if (
            tensor_name == "out"
            and eager.dtype == torch.float32
            and comp_error > ref_error
        ):
            self.skipTest("Compiled FlexAttention is less accurate than eager in fp32")

        self.assertLessEqual(
            comp_error,
            (ref_error * fudge_factor),
            f"\nTensor: {tensor_name}\nCompiled error ({comp_error:.8f}) exceeds "
            f"reference error ({ref_error:.8f}) * fudge_factor ({fudge_factor})",
        )

    def _check_outputs_and_grads(
        self, out_eager, out_compiled, out_gold, tensors, names=None
    ):
        backwards_grad = torch.randn_like(out_eager)
        grads_eager = torch.autograd.grad((out_eager,), tensors, backwards_grad)
        grads_compiled = torch.autograd.grad((out_compiled,), tensors, backwards_grad)
        grads_gold = torch.autograd.grad((out_gold,), tensors, backwards_grad)

        tensor_names = (
            ["out", "grad_query", "grad_key", "grad_value", "grad_bias"]
            if names is None
            else names
        )

        eager_tensors = (out_eager, *grads_eager)
        compiled_tensors = (out_compiled, *grads_compiled)
        gold_tensors = (out_gold, *grads_gold)

        for eager, compiled, gold, name in zip(
            eager_tensors, compiled_tensors, gold_tensors, tensor_names, strict=True
        ):
            self._gold_check(eager, compiled, gold, name)

    @common_utils.parametrize(
        "params", get_params(test_dtypes), name_fn=lambda x: f"{x}"
    )
    @common_utils.parametrize("mode", ["default", "max-autotune-no-cudagraphs"])
    def test_relative_1d_bias(self, params, mode: str):
        query, key, value = self._init_tensors(params)
        bias = torch.randn(
            2 * params.seq_length,
            device=self.device,
            dtype=params.dtype,
            requires_grad=True,
        )

        def bias_func(score, b, h, q_idx, kv_idx):
            return score + bias[torch.abs(q_idx - kv_idx)]

        flex_compiled = torch.compile(flex_attention, mode=mode)
        out_eager = flex_attention(query, key, value, score_mod=bias_func)
        out_compiled = flex_compiled(query, key, value, score_mod=bias_func)
        out_gold = flex_attention(
            query.to(torch.float64),
            key.to(torch.float64),
            value.to(torch.float64),
            score_mod=bias_func,
        )

        self._check_outputs_and_grads(
            out_eager,
            out_compiled,
            out_gold,
            (query, key, value, bias),
        )

    @common_utils.parametrize(
        "params", get_params(test_dtypes), name_fn=lambda x: f"{x}"
    )
    def test_absolute_2d_bias(self, params):
        query, key, value = self._init_tensors(params)
        bias = torch.randn(
            params.seq_length,
            params.seq_length,
            device=self.device,
            dtype=params.dtype,
            requires_grad=True,
        )

        def bias_func(score, b, h, q_idx, kv_idx):
            return score + bias[q_idx, kv_idx]

        flex_compiled = torch.compile(flex_attention)
        out_eager = flex_attention(query, key, value, score_mod=bias_func)
        out_compiled = flex_compiled(query, key, value, score_mod=bias_func)
        out_gold = flex_attention(
            query.to(torch.float64),
            key.to(torch.float64),
            value.to(torch.float64),
            score_mod=bias_func,
        )

        self._check_outputs_and_grads(
            out_eager,
            out_compiled,
            out_gold,
            (query, key, value, bias),
        )

    @common_utils.parametrize(
        "params", get_params(test_dtypes), name_fn=lambda x: f"{x}"
    )
    def test_head_specific_bias(self, params):
        query, key, value = self._init_tensors(params)
        bias = torch.randn(
            params.num_heads,
            params.seq_length,
            params.seq_length,
            device=self.device,
            dtype=params.dtype,
            requires_grad=True,
        )

        def bias_func(score, b, h, q_idx, kv_idx):
            return score + bias[h, q_idx, kv_idx]

        flex_compiled = torch.compile(flex_attention)
        out_eager = flex_attention(query, key, value, score_mod=bias_func)
        out_compiled = flex_compiled(query, key, value, score_mod=bias_func)
        out_gold = flex_attention(
            query.to(torch.float64),
            key.to(torch.float64),
            value.to(torch.float64),
            score_mod=bias_func,
        )

        self._check_outputs_and_grads(
            out_eager,
            out_compiled,
            out_gold,
            (query, key, value, bias),
        )

    @common_utils.parametrize(
        "params", get_params(test_dtypes), name_fn=lambda x: f"{x}"
    )
    def test_batch_head_bias(self, params):
        query, key, value = self._init_tensors(params)
        bias = torch.randn(
            params.batch_size,
            params.num_heads,
            params.seq_length,
            params.seq_length,
            device=self.device,
            dtype=params.dtype,
            requires_grad=True,
        )

        def bias_func(score, b, h, q_idx, kv_idx):
            return score + bias[b, h, q_idx, kv_idx]

        flex_compiled = torch.compile(flex_attention)
        out_eager = flex_attention(query, key, value, score_mod=bias_func)
        out_compiled = flex_compiled(query, key, value, score_mod=bias_func)
        out_gold = flex_attention(
            query.to(torch.float64),
            key.to(torch.float64),
            value.to(torch.float64),
            score_mod=bias_func,
        )

        self._check_outputs_and_grads(
            out_eager,
            out_compiled,
            out_gold,
            (query, key, value, bias),
        )

    @common_utils.parametrize(
        "params", get_params(test_dtypes), name_fn=lambda x: f"{x}"
    )
    def test_multiplicative_bias(self, params):
        query, key, value = self._init_tensors(params)
        bias = torch.randn(
            params.seq_length,
            device=self.device,
            dtype=params.dtype,
            requires_grad=True,
        )

        def bias_func(score, b, h, q_idx, kv_idx):
            return score * bias[q_idx]

        flex_compiled = torch.compile(flex_attention)
        out_eager = flex_attention(query, key, value, score_mod=bias_func)
        out_compiled = flex_compiled(query, key, value, score_mod=bias_func)
        out_gold = flex_attention(
            query.to(torch.float64),
            key.to(torch.float64),
            value.to(torch.float64),
            score_mod=bias_func,
        )

        self._check_outputs_and_grads(
            out_eager,
            out_compiled,
            out_gold,
            (query, key, value, bias),
        )

    @common_utils.parametrize(
        "params", get_params(test_dtypes), name_fn=lambda x: f"{x}"
    )
    def test_local_window_bias(self, params):
        query, key, value = self._init_tensors(params)
        window_size = 8
        bias = torch.randn(
            2 * window_size + 1,
            device=self.device,
            dtype=params.dtype,
            requires_grad=True,
        )

        def bias_func(score, b, h, q_idx, kv_idx):
            window_idx = torch.clamp(q_idx - kv_idx + window_size, 0, 2 * window_size)
            return score + bias[window_idx]

        flex_compiled = torch.compile(flex_attention)
        out_eager = flex_attention(query, key, value, score_mod=bias_func)
        out_compiled = flex_compiled(query, key, value, score_mod=bias_func)
        out_gold = flex_attention(
            query.to(torch.float64),
            key.to(torch.float64),
            value.to(torch.float64),
            score_mod=bias_func,
        )

        self._check_outputs_and_grads(
            out_eager,
            out_compiled,
            out_gold,
            (query, key, value, bias),
        )

    @common_utils.parametrize(
        "params", get_params(test_dtypes), name_fn=lambda x: f"{x}"
    )
    def test_global_tokens_bias(self, params):
        query, key, value = self._init_tensors(params)
        bias = torch.randn(
            params.seq_length,
            device=self.device,
            dtype=params.dtype,
            requires_grad=True,
        )

        def bias_func(score, b, h, q_idx, kv_idx):
            return score + bias[kv_idx]

        flex_compiled = torch.compile(flex_attention)
        out_eager = flex_attention(query, key, value, score_mod=bias_func)
        out_compiled = flex_compiled(query, key, value, score_mod=bias_func)
        out_gold = flex_attention(
            query.to(torch.float64),
            key.to(torch.float64),
            value.to(torch.float64),
            score_mod=bias_func,
        )

        self._check_outputs_and_grads(
            out_eager,
            out_compiled,
            out_gold,
            (query, key, value, bias),
        )

    @common_utils.parametrize(
        "params", get_params(test_dtypes), name_fn=lambda x: f"{x}"
    )
    def test_weird_bias(self, params):
        query, key, value = self._init_tensors(params)
        bias = torch.randn(
            params.batch_size,
            params.num_heads,
            4,
            params.seq_length,
            device=self.device,
            dtype=params.dtype,
            requires_grad=True,
        )
        which_bias = torch.tensor(0, device=self.device)

        def bias_func(score, b, h, q_idx, kv_idx):
            return score + bias[b, h, which_bias, q_idx]

        flex_compiled = torch.compile(flex_attention)
        out_eager = flex_attention(query, key, value, score_mod=bias_func)
        out_compiled = flex_compiled(query, key, value, score_mod=bias_func)
        out_gold = flex_attention(
            query.to(torch.float64),
            key.to(torch.float64),
            value.to(torch.float64),
            score_mod=bias_func,
        )

        self._check_outputs_and_grads(
            out_eager,
            out_compiled,
            out_gold,
            (query, key, value, bias),
        )

    @common_utils.parametrize(
        "params", get_params(test_dtypes), name_fn=lambda x: f"{x}"
    )
    def test_indirect_bias(self, params):
        query, key, value = self._init_tensors(params)
        bias = torch.randn(
            params.seq_length,
            device=self.device,
            dtype=params.dtype,
            requires_grad=True,
        )

        offset = torch.randint(
            0,
            params.seq_length,
            (params.seq_length,),
            device=self.device,
        )

        def bias_func(score, b, h, q_idx, kv_idx):
            return score + bias[offset[q_idx]]

        flex_compiled = torch.compile(flex_attention)
        out_eager = flex_attention(query, key, value, score_mod=bias_func)
        out_compiled = flex_compiled(query, key, value, score_mod=bias_func)
        out_gold = flex_attention(
            query.to(torch.float64),
            key.to(torch.float64),
            value.to(torch.float64),
            score_mod=bias_func,
        )

        self._check_outputs_and_grads(
            out_eager,
            out_compiled,
            out_gold,
            (query, key, value, bias),
        )

    @common_utils.parametrize(
        "params", get_params([torch.float32]), name_fn=lambda x: f"{x}"
    )
    @common_utils.parametrize("mode", ["default", "max-autotune-no-cudagraphs"])
    def test_symmetric_bias(self, params, mode: str):
        query, key, value = self._init_tensors(params)
        bias = torch.randn(
            params.seq_length,
            device=self.device,
            dtype=params.dtype,
            requires_grad=True,
        )

        def bias_func(score, b, h, q_idx, kv_idx):
            return score + bias[q_idx] + bias[kv_idx]

        flex_compiled = torch.compile(flex_attention, mode=mode)
        out_eager = flex_attention(query, key, value, score_mod=bias_func)
        out_compiled = flex_compiled(query, key, value, score_mod=bias_func)
        out_gold = flex_attention(
            query.to(torch.float64),
            key.to(torch.float64),
            value.to(torch.float64),
            score_mod=bias_func,
        )
        # Error in backwards
        with self.assertRaisesRegex(
            torch._inductor.exc.LoweringException,
            "Using multiple indexing operations on the same tensor that requires gradients",
        ):
            self._check_outputs_and_grads(
                out_eager,
                out_compiled,
                out_gold,
                (query, key, value, bias),
            )

    @common_utils.parametrize(
        "params", get_params(test_dtypes), name_fn=lambda x: f"{x}"
    )
    def test_flipped_indexed_bias(self, params):
        query, key, value = self._init_tensors(params)
        bias = torch.randn(
            params.seq_length,
            params.seq_length,
            device=self.device,
            dtype=params.dtype,
            requires_grad=True,
        )

        def bias_func(score, b, h, q_idx, kv_idx):
            return score + bias[kv_idx, q_idx]

        flex_compiled = torch.compile(flex_attention)
        out_eager = flex_attention(query, key, value, score_mod=bias_func)
        out_compiled = flex_compiled(query, key, value, score_mod=bias_func)
        out_gold = flex_attention(
            query.to(torch.float64),
            key.to(torch.float64),
            value.to(torch.float64),
            score_mod=bias_func,
        )

        self._check_outputs_and_grads(
            out_eager,
            out_compiled,
            out_gold,
            (query, key, value, bias),
        )

    @common_utils.parametrize(
        "params", get_params(test_dtypes), name_fn=lambda x: f"{x}"
    )
    @common_utils.parametrize("mode", ["default", "max-autotune-no-cudagraphs"])
    def test_head_specific_gate(self, params, mode: str):
        query, key, value = self._init_tensors(params)
        gate_score = torch.randn(
            params.num_heads,
            device=self.device,
            dtype=params.dtype,
            requires_grad=True,
        )

        def bias_func(score, b, h, q_idx, kv_idx):
            return score * torch.sigmoid(gate_score[h].to(torch.float32))

        flex_compiled = torch.compile(flex_attention, mode=mode)
        out_eager = flex_attention(query, key, value, score_mod=bias_func)
        out_compiled = flex_compiled(query, key, value, score_mod=bias_func)
        out_gold = flex_attention(
            query.to(torch.float64),
            key.to(torch.float64),
            value.to(torch.float64),
            score_mod=bias_func,
        )

        self._check_outputs_and_grads(
            out_eager,
            out_compiled,
            out_gold,
            (query, key, value, gate_score),
        )

    @common_utils.parametrize(
        "params", get_params(test_dtypes), name_fn=lambda x: f"{x}"
    )
    def test_distinct_biases(self, params):
        query, key, value = self._init_tensors(params)
        # Create two separate bias tensors
        bias1 = torch.randn(
            params.seq_length,
            device=self.device,
            dtype=params.dtype,
            requires_grad=True,
        )
        bias2 = torch.randn(
            params.seq_length,
            device=self.device,
            dtype=params.dtype,
            requires_grad=True,
        )

        def bias_func(score, b, h, q_idx, kv_idx):
            return score + bias1[q_idx] + bias2[kv_idx]

        flex_compiled = torch.compile(flex_attention)
        out_eager = flex_attention(query, key, value, score_mod=bias_func)
        out_compiled = flex_compiled(query, key, value, score_mod=bias_func)
        out_gold = flex_attention(
            query.to(torch.float64),
            key.to(torch.float64),
            value.to(torch.float64),
            score_mod=bias_func,
        )

        # Include both bias tensors in the tuple for gradient checking
        self._check_outputs_and_grads(
            out_eager,
            out_compiled,
            out_gold,
            (query, key, value, bias1, bias2),
            names=[
                "out",
                "grad_query",
                "grad_key",
                "grad_value",
                "grad_bias1",
                "grad_bias2",
            ],
        )

    @common_utils.parametrize(
        "params", get_params(test_dtypes), name_fn=lambda x: f"{x}"
    )
    def test_relative_1d_bias_only_grad(self, params):
        query, key, value = self._init_tensors(params)
        query = query.detach().requires_grad_(False)
        key = key.detach().requires_grad_(False)
        value = value.detach().requires_grad_(False)

        # Only bias requires gradients
        bias = torch.randn(
            2 * params.seq_length,
            device=self.device,
            dtype=params.dtype,
            requires_grad=True,  # Only bias needs gradients
        )

        def bias_func(score, b, h, q_idx, kv_idx):
            return score + bias[torch.abs(q_idx - kv_idx)]

        flex_compiled = torch.compile(flex_attention)
        out_eager = flex_attention(query, key, value, score_mod=bias_func)
        out_compiled = flex_compiled(query, key, value, score_mod=bias_func)

        out_gold = flex_attention(
            query.to(torch.float64),
            key.to(torch.float64),
            value.to(torch.float64),
            score_mod=bias_func,
        )

        # For gradient checking, we only pass the bias tensor since it's the only one requiring gradients
        self._check_outputs_and_grads(
            out_eager, out_compiled, out_gold, (bias,), names=["out", "bias"]
        )


common_utils.instantiate_parametrized_tests(TestFlexAttention)
common_utils.instantiate_parametrized_tests(TestBlockMask)
common_utils.instantiate_parametrized_tests(TestPagedAttention)
common_utils.instantiate_parametrized_tests(TestLearnableBiases)

if __name__ == "__main__":
    from torch._inductor.test_case import run_tests

    run_tests()<|MERGE_RESOLUTION|>--- conflicted
+++ resolved
@@ -422,15 +422,12 @@
             KV_S = Q_S
         if V_D is None:
             V_D = Q_D
-<<<<<<< HEAD
-        if TEST_WITH_ROCM and Q_H != KV_H:
-            self.skipTest("enable_gqa=True is unsupported on ROCM, for now")
+
         if self.device == "cpu":
             test_inference_only = True
         else:
             test_inference_only = False
-=======
->>>>>>> 0052943b
+
         q = torch.randn(
             (Q_B, Q_H, Q_S, Q_D),
             dtype=dtype,
@@ -3520,7 +3517,6 @@
 """,  # noqa: B950
         )
 
-<<<<<<< HEAD
     @unittest.skipIf(TEST_ON_CUDA, "Testing CPU error message")
     def test_cpu_error_message_return_lse(self):
         make_tensor = functools.partial(
@@ -3554,7 +3550,7 @@
             r"`torch.float` and `torch.bfloat16` are supported in FlexAttention for CPU device. Found input tensors are `torch.float16`.",
         ):
             attention(query, key, value)
-=======
+
     @unittest.skipIf(not TEST_MULTIGPU, "detected only one GPU")
     def test_device_cuda_1(self):
         class TestModule(torch.nn.Module):
@@ -3575,7 +3571,6 @@
         mod = torch.compile(TestModule())
         attn_output = mod(q, k, v, mask)
         self.assertEqual(attn_output.device, torch.device("cuda:1"))
->>>>>>> 0052943b
 
 
 class TestBlockMask(InductorTestCase):
