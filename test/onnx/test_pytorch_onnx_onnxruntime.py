import unittest
import onnxruntime
import torch

import numpy as np
import io
import itertools
import copy
import os
import random

from torch.nn.utils import rnn as rnn_utils
from model_defs.lstm_flattening_result import (LstmFlatteningResultWithSeqLength,
                                               LstmFlatteningResultWithoutSeqLength)
from model_defs.rnn_model_with_packed_sequence import (RnnModelWithPackedSequence,
                                                       RnnModelWithPackedSequenceWithState,
                                                       RnnModelWithPackedSequenceWithoutState)
from test_pytorch_common import (skipIfUnsupportedMinOpsetVersion, skipIfUnsupportedOpsetVersion,
                                 skipIfNoLapack, disableScriptTest, skipIfONNXShapeInference,
                                 skipIfUnsupportedMaxOpsetVersion)
from test_pytorch_common import BATCH_SIZE
from test_pytorch_common import RNN_BATCH_SIZE, RNN_SEQUENCE_LENGTH, RNN_INPUT_SIZE, RNN_HIDDEN_SIZE
from typing import List, Tuple, Optional, Dict
from torch import Tensor
import model_defs.word_language_model as word_language_model

import onnx

import torchvision
from torchvision import ops
from torchvision.models.detection.image_list import ImageList
from torchvision.models.detection.transform import GeneralizedRCNNTransform
from torchvision.models.detection.rpn import AnchorGenerator, RPNHead, RegionProposalNetwork
from torchvision.models.detection.roi_heads import RoIHeads
from torchvision.models.detection.faster_rcnn import FastRCNNPredictor, TwoMLPHead
from collections import OrderedDict

from torch.nn.utils.rnn import PackedSequence

def to_numpy(tensor):
    if tensor.requires_grad:
        return tensor.detach().cpu().numpy()
    else:
        return tensor.cpu().numpy()

def convert_to_onnx(model, input=None, opset_version=9, example_outputs=None,
                    do_constant_folding=True, keep_initializers_as_inputs=True,
                    dynamic_axes=None, input_names=None, output_names=None,
                    fixed_batch_size=False, training=None,
                    onnx_shape_inference=False):
    # export the model to ONNX
    f = io.BytesIO()
    input_copy = copy.deepcopy(input)
    torch.onnx._export(model, input_copy, f,
                       opset_version=opset_version,
                       example_outputs=example_outputs,
                       do_constant_folding=do_constant_folding,
                       keep_initializers_as_inputs=keep_initializers_as_inputs,
                       dynamic_axes=dynamic_axes,
                       input_names=input_names, output_names=output_names,
                       fixed_batch_size=fixed_batch_size, training=training,
                       onnx_shape_inference=onnx_shape_inference)

    # compute onnxruntime output prediction
    ort_sess = onnxruntime.InferenceSession(f.getvalue())
    return ort_sess


def inline_flatten_list(inputs, res_list):
    for i in inputs:
        res_list.append(i) if not isinstance(i, (list, tuple)) else inline_flatten_list(i, res_list)
    return res_list


def run_ort(ort_sess, input):
    input_copy = copy.deepcopy(input)
    input, _ = torch.jit._flatten(input_copy)
    inputs = [to_numpy(inp) for inp in input]

    ort_inputs = dict((ort_sess.get_inputs()[i].name, input) for i, input in enumerate(inputs))
    ort_outs = ort_sess.run(None, ort_inputs)
    return inline_flatten_list(ort_outs, [])


def ort_compare_with_pytorch(ort_outs, output, rtol, atol):
    output, _ = torch.jit._flatten(output)
    outputs = [to_numpy(outp) for outp in output]

    # compare onnxruntime and PyTorch results
    assert len(outputs) == len(ort_outs), "number of outputs differ"

    # compare onnxruntime and PyTorch results
    [np.testing.assert_allclose(out, ort_out, rtol=rtol, atol=atol) for out, ort_out in zip(outputs, ort_outs)]


def run_model_test(self, model, batch_size=2, state_dict=None,
                   input=None, use_gpu=True, rtol=0.001, atol=1e-7,
                   example_outputs=None, do_constant_folding=True,
                   dynamic_axes=None, test_with_inputs=None,
                   input_names=None, output_names=None,
                   fixed_batch_size=False, dict_check=True,
<<<<<<< HEAD
                   training=None):
=======
                   training=None, remained_onnx_input_idx=None):
>>>>>>> cab48494
    model.eval()
    if input is None:
        input = torch.randn(batch_size, 3, 224, 224, requires_grad=True)
    with torch.no_grad():
        if isinstance(input, torch.Tensor):
            input = (input,)
        # In-place operators will update input tensor data as well.
        # Thus inputs are replicated before every forward call.
        if isinstance(input, dict):
            input = (input,)
        input_args = copy.deepcopy(input)
        input_kwargs = {}
        if dict_check and isinstance(input_args[-1], dict):
            input_kwargs = input_args[-1]
            input_args = input_args[:-1]
        try:
            model_copy = copy.deepcopy(model)
            output = model_copy(*input_args, **input_kwargs)
        except Exception:
            output = model(*input_args, **input_kwargs)
        if isinstance(output, torch.Tensor):
            output = (output,)

        if not dict_check and isinstance(input[-1], dict):
            input = input + ({},)

        ort_sess = convert_to_onnx(model, input=input, opset_version=self.opset_version,
                                   example_outputs=output, do_constant_folding=do_constant_folding,
                                   keep_initializers_as_inputs=self.keep_initializers_as_inputs,
                                   dynamic_axes=dynamic_axes, input_names=input_names,
                                   output_names=output_names, fixed_batch_size=fixed_batch_size, training=training,
                                   onnx_shape_inference=self.onnx_shape_inference)
        # compute onnxruntime output prediction
        if remained_onnx_input_idx is not None:
            input_onnx = []
            for idx in remained_onnx_input_idx:
                input_onnx.append(input[idx])
            input = input_onnx
        ort_outs = run_ort(ort_sess, input)
        ort_compare_with_pytorch(ort_outs, output, rtol, atol)


        # if additional test inputs are provided run the onnx
        # model with these inputs and check the outputs
        if test_with_inputs is not None:
            for test_input in test_with_inputs:
                if isinstance(test_input, torch.Tensor):
                    test_input = (test_input,)
                test_input_copy = copy.deepcopy(test_input)
                output = model(*test_input_copy)
                if isinstance(output, torch.Tensor):
                    output = (output,)
                if remained_onnx_input_idx is not None:
                    test_input_onnx = []
                    for idx in remained_onnx_input_idx:
                        test_input_onnx.append(input[idx])
                    test_input = test_input_onnx
                ort_outs = run_ort(ort_sess, test_input)
                ort_compare_with_pytorch(ort_outs, output, rtol, atol)

def _init_test_generalized_rcnn_transform():
    min_size = 100
    max_size = 200
    image_mean = [0.485, 0.456, 0.406]
    image_std = [0.229, 0.224, 0.225]
    transform = GeneralizedRCNNTransform(min_size, max_size, image_mean, image_std)
    return transform

def _init_test_rpn():
    anchor_sizes = ((32,), (64,), (128,), (256,), (512,))
    aspect_ratios = ((0.5, 1.0, 2.0),) * len(anchor_sizes)
    rpn_anchor_generator = AnchorGenerator(anchor_sizes, aspect_ratios)
    out_channels = 256
    rpn_head = RPNHead(out_channels, rpn_anchor_generator.num_anchors_per_location()[0])
    rpn_fg_iou_thresh = 0.7
    rpn_bg_iou_thresh = 0.3
    rpn_batch_size_per_image = 256
    rpn_positive_fraction = 0.5
    rpn_pre_nms_top_n = dict(training=2000, testing=1000)
    rpn_post_nms_top_n = dict(training=2000, testing=1000)
    rpn_nms_thresh = 0.7
    rpn_score_thresh = 0.0

    rpn = RegionProposalNetwork(
        rpn_anchor_generator, rpn_head,
        rpn_fg_iou_thresh, rpn_bg_iou_thresh,
        rpn_batch_size_per_image, rpn_positive_fraction,
        rpn_pre_nms_top_n, rpn_post_nms_top_n, rpn_nms_thresh,
        score_thresh=rpn_score_thresh)
    return rpn

def _init_test_roi_heads_faster_rcnn():
    out_channels = 256
    num_classes = 91

    box_fg_iou_thresh = 0.5
    box_bg_iou_thresh = 0.5
    box_batch_size_per_image = 512
    box_positive_fraction = 0.25
    bbox_reg_weights = None
    box_score_thresh = 0.05
    box_nms_thresh = 0.5
    box_detections_per_img = 100

    box_roi_pool = ops.MultiScaleRoIAlign(
        featmap_names=["0", "1", "2", "3"],
        output_size=7,
        sampling_ratio=2)

    resolution = box_roi_pool.output_size[0]
    representation_size = 1024
    box_head = TwoMLPHead(
        out_channels * resolution ** 2,
        representation_size)

    representation_size = 1024
    box_predictor = FastRCNNPredictor(
        representation_size,
        num_classes)

    roi_heads = RoIHeads(
        box_roi_pool, box_head, box_predictor,
        box_fg_iou_thresh, box_bg_iou_thresh,
        box_batch_size_per_image, box_positive_fraction,
        bbox_reg_weights,
        box_score_thresh, box_nms_thresh, box_detections_per_img)
    return roi_heads

def set_rng_seed(seed):
    torch.manual_seed(seed)
    random.seed(seed)
    np.random.seed(seed)

class TestONNXRuntime(unittest.TestCase):
    from torch.onnx.symbolic_helper import _export_onnx_opset_version
    opset_version = _export_onnx_opset_version
    keep_initializers_as_inputs = True  # For IR version 3 type export.
    onnx_shape_inference = True

    def setUp(self):
        torch.manual_seed(0)
        onnxruntime.set_seed(0)
        if torch.cuda.is_available():
            torch.cuda.manual_seed_all(0)
        np.random.seed(seed=0)
        os.environ["ALLOW_RELEASED_ONNX_OPSET_ONLY"] = "0"
        self.is_script_test_enabled = True

    # The exported ONNX model may have less inputs than the pytorch model because of const folding.
    # This mostly happens in unit test, where we widely use torch.size or torch.shape.
    # So the output is only dependent on the input shape, not value.
    # remained_onnx_input_idx is used to indicate which pytorch model input idx is remained in ONNX model.
    def run_test(self, model, input, rtol=1e-3, atol=1e-7, do_constant_folding=True,
                 batch_size=2, use_gpu=True, dynamic_axes=None, test_with_inputs=None,
                 input_names=None, output_names=None, fixed_batch_size=False, dict_check=True,
<<<<<<< HEAD
                 training=None):
        def _run_test(m):
=======
                 training=None, remained_onnx_input_idx=None):
        def _run_test(m, remained_onnx_input_idx):
>>>>>>> cab48494
            return run_model_test(self, m, batch_size=batch_size,
                                  input=input, use_gpu=use_gpu, rtol=rtol, atol=atol,
                                  do_constant_folding=do_constant_folding,
                                  dynamic_axes=dynamic_axes, test_with_inputs=test_with_inputs,
                                  input_names=input_names, output_names=output_names,
                                  fixed_batch_size=fixed_batch_size, dict_check=dict_check,
<<<<<<< HEAD
                                  training=training)
=======
                                  training=training, remained_onnx_input_idx=remained_onnx_input_idx)

        if isinstance(remained_onnx_input_idx, dict):
            scripting_remained_onnx_input_idx = remained_onnx_input_idx['scripting']
            tracing_remained_onnx_input_idx = remained_onnx_input_idx['tracing']
        else:
            scripting_remained_onnx_input_idx = remained_onnx_input_idx
            tracing_remained_onnx_input_idx = remained_onnx_input_idx

>>>>>>> cab48494
        if self.is_script_test_enabled:
            script_model = torch.jit.script(model)
            _run_test(script_model, scripting_remained_onnx_input_idx)

        _run_test(model, tracing_remained_onnx_input_idx)

    def run_model_test_with_external_data(self, model, input, rtol=0.001, atol=1e-7,
                                          example_outputs=None, do_constant_folding=True,
                                          dynamic_axes=None, input_names=None, output_names=None,
                                          ort_optim_on=True):
        import os
        import tempfile

        model.eval()
        with torch.no_grad():
            if isinstance(input, torch.Tensor):
                input = (input,)
            # In-place operators will update input tensor data as well.
            # Thus inputs are replicated before every forward call.
            input_copy = copy.deepcopy(input)
            output = model(*input_copy)
            if isinstance(output, torch.Tensor):
                output = (output,)

            # export the model to ONNX
            with tempfile.TemporaryDirectory() as tmpdirname:
                model_file_name = os.path.join(tmpdirname, "model.onnx")
                input_copy = copy.deepcopy(input)
                torch.onnx.export(model, input_copy, model_file_name,
                                  opset_version=self.opset_version,
                                  example_outputs=output,
                                  verbose=False,
                                  do_constant_folding=do_constant_folding,
                                  keep_initializers_as_inputs=self.keep_initializers_as_inputs,
                                  dynamic_axes=dynamic_axes,
                                  input_names=input_names, output_names=output_names,
                                  use_external_data_format=True)
                # compute onnxruntime output prediction
                ort_sess_opt = onnxruntime.SessionOptions()
                ort_sess_opt.graph_optimization_level = \
                    onnxruntime.GraphOptimizationLevel.ORT_ENABLE_EXTENDED if ort_optim_on else \
                    onnxruntime.GraphOptimizationLevel.ORT_DISABLE_ALL
                ort_sess = onnxruntime.InferenceSession(model_file_name, sess_options=ort_sess_opt)
                input_copy = copy.deepcopy(input)
                ort_outs = run_ort(ort_sess, input_copy)
                ort_compare_with_pytorch(ort_outs, output, rtol, atol)


    @skipIfUnsupportedMinOpsetVersion(9)  # Because external data format was released with Opset 9.
    def test_embedding_model_with_external_data(self):
        class LargeModel(torch.nn.Module):
            def __init__(self):
                super(LargeModel, self).__init__()
                dim = 15
                n = 4 * 100
                self.emb = torch.nn.Embedding(n, dim)
                self.lin1 = torch.nn.Linear(dim, 1)
                self.seq = torch.nn.Sequential(
                    self.emb,
                    self.lin1,
                )

            def forward(self, input):
                return self.seq(input)

        model = LargeModel()
        x = torch.tensor([2], dtype=torch.long)
        self.run_model_test_with_external_data(model, x)

    @skipIfUnsupportedMinOpsetVersion(9)  # Because external data format was released with Opset 9.
    def test_mobilenet_v2_with_external_data(self):
        model = torchvision.models.mobilenet_v2(pretrained=True)
        x = torch.randn(2, 3, 224, 224, requires_grad=True)
        # We are turning off Onnx Runtime optimization off in this test,
        # because external data format is not supported to in ORT optimizer.
        # Once that support is added, we can set ort_optim_on=True (default).
        self.run_model_test_with_external_data(model, x, rtol=1e-3, atol=1e-5,
                                               ort_optim_on=False)

    @skipIfUnsupportedMinOpsetVersion(9)  # Because external data format was released with Opset 9.
    def test_attribute_with_external_data(self):
        class LargeModel(torch.nn.Module):
            def forward(self, x):
                return x + torch.ones(2, 1024)

        x = torch.randn(2, 1)
        self.run_model_test_with_external_data(LargeModel(), x)

    @skipIfUnsupportedMinOpsetVersion(9)  # Because external data format was released with Opset 9.
    @unittest.skip("Enable this once large model with subgraph is supported in ORT")
    def test_subgraph_with_external_data(self):
        class LargeModel(torch.nn.Module):
            def forward(self, x):
                for i in range(x.size(0)):
                    x = x + torch.ones(2, 1024)
                return x

        x = torch.randn(2, 1)
        self.run_model_test_with_external_data(torch.jit.script(LargeModel()), x)

    def test_fuse_conv_bn1d(self):
        class Fuse(torch.nn.Module):
            def __init__(self):
                super(Fuse, self).__init__()
                self.conv = torch.nn.Conv1d(16, 33, 3, stride=2)
                self.bn = torch.nn.BatchNorm1d(33)

            def forward(self, x):
                out = self.conv(x)
                return self.bn(out)

        model = Fuse()
        x = torch.randn(20, 16, 50, requires_grad=True)
        self.run_test(model, (x,))

    def test_fuse_conv_bn2d(self):
        class Fuse(torch.nn.Module):
            def __init__(self):
                super(Fuse, self).__init__()
                self.conv = torch.nn.Conv2d(3, 2, kernel_size=1, stride=2, padding=3, bias=False)
                self.bn = torch.nn.BatchNorm2d(2)

            def forward(self, x):
                out = self.conv(x)
                return self.bn(out)

        model = Fuse()
        x = torch.randn(2, 3, 2, 2, requires_grad=True)
        self.run_test(model, (x,))

    def test_fuse_conv_bn3d(self):
        class Fuse(torch.nn.Module):
            def __init__(self):
                super(Fuse, self).__init__()
                self.conv = torch.nn.Conv3d(3, 2, (3, 5, 2), stride=(2, 1, 1), padding=(3, 2, 0), bias=False)
                self.bn = torch.nn.BatchNorm3d(2)

            def forward(self, x):
                out = self.conv(x)
                return self.bn(out)

        model = Fuse()
        x = torch.randn(2, 3, 10, 50, 100, requires_grad=True)
        self.run_test(model, (x,), rtol=1e-3, atol=1e-6)

    def test_conv_tbc(self):
        from torch.nn.modules.utils import _single

        class ConvTBC(torch.nn.Module):
            def __init__(self, in_channels, out_channels, kernel_size, padding=0):
                super(ConvTBC, self).__init__()
                self.in_channels = in_channels
                self.out_channels = out_channels
                self.kernel_size = _single(kernel_size)
                self.padding = _single(padding)

                self.weight = torch.nn.Parameter(
                    torch.Tensor(self.kernel_size[0], in_channels, out_channels)
                )
                self.bias = torch.nn.Parameter(torch.Tensor(out_channels))
                self.reset_parameters()

            def reset_parameters(self):
                torch.nn.init.xavier_normal_(self.weight)
                torch.nn.init.zeros_(self.bias)

            def conv_tbc(self, input):
                return torch.conv_tbc(
                    input.contiguous(), self.weight, self.bias, self.padding[0]
                )

            def forward(self, input):
                return self.conv_tbc(input)

        in_channels = 3
        out_channels = 5
        kernel_size = 5
        model = ConvTBC(in_channels, out_channels, kernel_size, padding=0)
        x = torch.randn(10, 7, in_channels, requires_grad=True)
        self.run_test(model, (x,), atol=1e-5)

    def test_reshape_constant_fold(self):
        class Reshape(torch.nn.Module):
            def __init__(self, ):
                super(Reshape, self).__init__()
                self.register_buffer("weight", torch.ones(5))

            def forward(self, x):
                scale_1 = self.weight.reshape(1, -1, 1, 1)
                return x * scale_1

        x = torch.randn(4, 5)
        self.run_test(Reshape(), (x,), rtol=1e-3, atol=1e-5)

    def run_word_language_model(self, model_name):
        ntokens = 50
        emsize = 5
        nhid = 5
        nlayers = 5
        dropout = 0.2
        tied = False
        batchsize = 5
        if model_name == "GRU":
            model = word_language_model.RNNModelWithTensorHidden(model_name, ntokens, emsize,
                                                                 nhid, nlayers, dropout, tied,
                                                                 batchsize)
        elif model_name == "LSTM":
            model = word_language_model.RNNModelWithTupleHidden(model_name, ntokens, emsize,
                                                                nhid, nlayers, dropout, tied,
                                                                batchsize)
        else:
            model = word_language_model.RNNModel(model_name, ntokens, emsize,
                                                 nhid, nlayers, dropout, tied,
                                                 batchsize)
        x = torch.arange(0, ntokens).long().view(-1, batchsize)
        # Only support CPU version, since tracer is not working in GPU RNN.
        self.run_test(model, (x, model.hidden))

    def get_image_from_url(self, url, size=(300, 200)):
        import os
        from urllib.parse import urlsplit
        from urllib import request
        from PIL import Image
        from torchvision import transforms
        from torch._utils_internal import get_writable_path

        filename = os.path.basename(urlsplit(url)[2])
        data_dir = get_writable_path(os.path.join(os.path.dirname(__file__)))
        path = os.path.join(data_dir, filename)
        data = request.urlopen(url, timeout=15).read()
        with open(path, "wb") as f:
            f.write(data)
        image = Image.open(path).convert("RGB")

        image = image.resize(size, Image.BILINEAR)

        to_tensor = transforms.ToTensor()
        return to_tensor(image)

    def get_test_images(self):
        image_url = "http://farm3.staticflickr.com/2469/3915380994_2e611b1779_z.jpg"
        image = self.get_image_from_url(url=image_url, size=(100, 320))

        image_url2 = "https://pytorch.org/tutorials/_static/img/tv_tutorial/tv_image05.png"
        image2 = self.get_image_from_url(url=image_url2, size=(250, 380))

        return [image], [image2]

    @skipIfUnsupportedMinOpsetVersion(11)
    @disableScriptTest()  # Faster RCNN model is not scriptable
    def test_faster_rcnn(self):
        model = torchvision.models.detection.faster_rcnn.fasterrcnn_resnet50_fpn(pretrained=True, min_size=200,
                                                                                 max_size=300)
        model.eval()
        x = torch.randn(2, 3, 200, 300, requires_grad=True)
        self.run_test(model, (x,), rtol=1e-3, atol=1e-5)
        self.run_test(model, (x,), input_names=["images_tensors"], output_names=["outputs"],
                      dynamic_axes={"images_tensors": [0, 1, 2, 3], "outputs": [0, 1, 2, 3]}, rtol=1e-3, atol=1e-5)
        dummy_image = [torch.ones(3, 100, 100) * 0.3]
        images, test_images = self.get_test_images()
        self.run_test(model, (images,), test_with_inputs=[(images,), (test_images,), (dummy_image,)],
                      input_names=["images_tensors"], output_names=["outputs"],
                      dynamic_axes={"images_tensors": [0, 1, 2], "outputs": [0, 1, 2]}, rtol=1e-3, atol=1e-5)
        self.run_test(model, (dummy_image,), test_with_inputs=[(dummy_image,), (images,)],
                      input_names=["images_tensors"], output_names=["outputs"],
                      dynamic_axes={"images_tensors": [0, 1, 2], "outputs": [0, 1, 2]}, rtol=1e-3, atol=1e-5)

    def test_paste_mask_in_image(self):
        # disable profiling
        torch._C._jit_set_profiling_executor(False)
        torch._C._jit_set_profiling_mode(False)

        masks = torch.rand(10, 1, 26, 26)
        boxes = torch.rand(10, 4)
        boxes[:, 2:] += torch.rand(10, 2)
        boxes *= 50
        o_im_s = (100, 100)
        from torchvision.models.detection.roi_heads import paste_masks_in_image
        out = paste_masks_in_image(masks, boxes, o_im_s)
        jit_trace = torch.jit.trace(paste_masks_in_image,
                                    (masks, boxes,
                                     [torch.tensor(o_im_s[0]),
                                      torch.tensor(o_im_s[1])]))
        out_trace = jit_trace(masks, boxes, [torch.tensor(o_im_s[0]), torch.tensor(o_im_s[1])])

        assert torch.all(out.eq(out_trace))

        masks2 = torch.rand(20, 1, 26, 26)
        boxes2 = torch.rand(20, 4)
        boxes2[:, 2:] += torch.rand(20, 2)
        boxes2 *= 100
        o_im_s2 = (200, 200)
        from torchvision.models.detection.roi_heads import paste_masks_in_image
        out2 = paste_masks_in_image(masks2, boxes2, o_im_s2)
        out_trace2 = jit_trace(masks2, boxes2, [torch.tensor(o_im_s2[0]), torch.tensor(o_im_s2[1])])

        assert torch.all(out2.eq(out_trace2))

    @skipIfUnsupportedMinOpsetVersion(11)
    @disableScriptTest()
    def test_mask_rcnn(self):
        model = torchvision.models.detection.mask_rcnn.maskrcnn_resnet50_fpn(pretrained=True, min_size=200,
                                                                             max_size=300)
        images, test_images = self.get_test_images()
        self.run_test(model, (images,), rtol=1e-3, atol=1e-5)
        self.run_test(model, (images,), input_names=["images_tensors"], output_names=["boxes", "labels", "scores", "masks"],
                      dynamic_axes={"images_tensors": [0, 1, 2], "boxes": [0, 1], "labels": [0],
                                    "scores": [0], "masks": [0, 1, 2]}, rtol=1e-3, atol=1e-5)
        dummy_image = [torch.ones(3, 100, 100) * 0.3]
        self.run_test(model, (images,), test_with_inputs=[(images,), (test_images,), (dummy_image,)],
                      input_names=["images_tensors"], output_names=["boxes", "labels", "scores", "masks"],
                      dynamic_axes={"images_tensors": [0, 1, 2], "boxes": [0, 1], "labels": [0],
                                    "scores": [0], "masks": [0, 1, 2]}, rtol=1e-3, atol=1e-5)
        self.run_test(model, (dummy_image,), test_with_inputs=[(dummy_image,), (images,)],
                      input_names=["images_tensors"], output_names=["boxes", "labels", "scores", "masks"],
                      dynamic_axes={"images_tensors": [0, 1, 2], "boxes": [0, 1], "labels": [0],
                                    "scores": [0], "masks": [0, 1, 2]}, rtol=1e-3, atol=1e-5)

    def test_heatmaps_to_keypoints(self):
        # disable profiling
        torch._C._jit_set_profiling_executor(False)
        torch._C._jit_set_profiling_mode(False)

        maps = torch.rand(10, 1, 26, 26)
        rois = torch.rand(10, 4)
        from torchvision.models.detection.roi_heads import heatmaps_to_keypoints
        out = heatmaps_to_keypoints(maps, rois)
        jit_trace = torch.jit.trace(heatmaps_to_keypoints, (maps, rois))
        out_trace = jit_trace(maps, rois)

        assert torch.all(out[0].eq(out_trace[0]))
        assert torch.all(out[1].eq(out_trace[1]))

        maps2 = torch.rand(20, 2, 21, 21)
        rois2 = torch.rand(20, 4)
        from torchvision.models.detection.roi_heads import heatmaps_to_keypoints
        out2 = heatmaps_to_keypoints(maps2, rois2)
        out_trace2 = jit_trace(maps2, rois2)

        assert torch.all(out2[0].eq(out_trace2[0]))
        assert torch.all(out2[1].eq(out_trace2[1]))

    @skipIfUnsupportedMinOpsetVersion(11)
    @disableScriptTest()
    def test_keypoint_rcnn(self):
        model = torchvision.models.detection.keypoint_rcnn.keypointrcnn_resnet50_fpn(pretrained=True, min_size=200,
                                                                                     max_size=300)
        images, test_images = self.get_test_images()
        self.run_test(model, (images,), rtol=1e-3, atol=1e-5)
        self.run_test(model, (images,), input_names=["images_tensors"],
                      output_names=["outputs1", "outputs2", "outputs3", "outputs4"],
                      dynamic_axes={"images_tensors": [0, 1, 2]},
                      rtol=1e-3, atol=1e-5)
        dummy_images = [torch.ones(3, 100, 100) * 0.3]
        self.run_test(model, (images,), test_with_inputs=[(images,), (test_images,), (dummy_images,)],
                      input_names=["images_tensors"], output_names=["outputs1", "outputs2", "outputs3", "outputs4"],
                      dynamic_axes={"images_tensors": [0, 1, 2]},
                      rtol=5e-3, atol=1e-5)
        self.run_test(model, (dummy_images,), test_with_inputs=[(dummy_images,), (test_images,)],
                      input_names=["images_tensors"], output_names=["outputs1", "outputs2", "outputs3", "outputs4"],
                      dynamic_axes={"images_tensors": [0, 1, 2]},
                      rtol=5e-3, atol=1e-5)

    @skipIfUnsupportedMinOpsetVersion(11)
    @disableScriptTest()
    def test_shufflenet_v2_dynamic_axes(self):
        model = torchvision.models.shufflenet_v2_x0_5(pretrained=True)
        dummy_input = torch.randn(1, 3, 224, 224, requires_grad=True)
        test_inputs = torch.randn(3, 3, 224, 224, requires_grad=True)
        self.run_test(model, (dummy_input,), test_with_inputs=[(dummy_input,), (test_inputs,)],
                      input_names=["input_images"], output_names=["outputs"],
                      dynamic_axes={"input_images": {0: "batch_size"}, "output": {0: "batch_size"}},
                      rtol=1e-3, atol=1e-5)

    @disableScriptTest()
    def test_word_language_model_RNN_TANH(self):
        self.run_word_language_model("RNN_TANH")

    @disableScriptTest()
    def test_word_language_model_RNN_RELU(self):
        self.run_word_language_model("RNN_RELU")

    @disableScriptTest()  # scripting prim::unchecked_cast prim::setattr
    def test_word_language_model_LSTM(self):
        self.run_word_language_model("LSTM")

    def test_word_language_model_GRU(self):
        self.run_word_language_model("GRU")

    def test_index_1d(self):
        class MyModel(torch.nn.Module):
            def forward(self, input):
                return input[0]

        m1 = torch.randn(3, 4, 5, 6, 7)
        self.run_test(MyModel(), m1)

    def test_index_2d_1dimslice(self):
        class MyModel(torch.nn.Module):
            def forward(self, input):
                return input[0:1, :]

        m1 = torch.randn(3, 4, 5, 6, 7)
        self.run_test(MyModel(), m1)

    def test_index_2d_sliceint(self):
        class MyModel(torch.nn.Module):
            def forward(self, input):
                return input[1, :]

        m1 = torch.randn(3, 4, 5, 6, 7)
        self.run_test(MyModel(), m1)

    def test_index_2d_neg_slice(self):
        class MyModel(torch.nn.Module):
            def forward(self, input):
                return input[0:-1, :]

        m1 = torch.randn(3, 4, 5, 6, 7)
        self.run_test(MyModel(), m1)

    @skipIfUnsupportedMinOpsetVersion(9)
    def test_index_mask(self):
        class MyModel(torch.nn.Module):
            def forward(self, input):
                return input[torch.tensor([0, 1, 0], dtype=torch.uint8)]

        m1 = torch.randn(3, 4, 5, 6, 7)
        self.run_test(MyModel(), m1)

        class MyModel(torch.nn.Module):
            def forward(self, input):
                return input[torch.tensor([0, 1, 0], dtype=torch.bool)]

        m1 = torch.randn(3, 4, 5, 6, 7)
        self.run_test(MyModel(), m1)

    @skipIfUnsupportedMinOpsetVersion(9)
    def test_data(self):
        class Data(torch.jit.ScriptModule):
            @torch.jit.script_method
            def forward(self, x):
                return x.new_zeros(x.data.size())

        x = torch.randn(3, 4)
        self.run_test(Data(), x, input_names=["x"], dynamic_axes={"x": [0, 1]})
        self.run_test(Data(), x, remained_onnx_input_idx=[])

    @skipIfUnsupportedMinOpsetVersion(11)
    @disableScriptTest()  # Need type inference
    def test_index_mask_nd(self):
        class MyModel(torch.nn.Module):
            def forward(self, input):
                return input[input > 0]

        m1 = torch.randn(3, 4, 5, 6, 7)
        self.run_test(MyModel(), m1)

    @disableScriptTest()
    def test_dict(self):
        class MyModel(torch.nn.Module):
            def forward(self, x_in):
                x_out = {}
                x_out["test_key_out"] = torch.add(x_in[list(x_in.keys())[0]], list(x_in.keys())[0])
                return x_out

        x = {torch.tensor(1.): torch.randn(1, 2, 3)}
        self.run_test(MyModel(), (x, {}))

    @disableScriptTest()
    def test_dict_str(self):
        class MyModel(torch.nn.Module):
            def forward(self, x_in):
                x_out = {}
                x_out["test_key_out"] = torch.add(x_in["test_key_in"], 2.)
                return x_out

        x = {"test_key_in": torch.randn(1, 2, 3)}
        self.run_test(MyModel(), (x, {}))

    @disableScriptTest()
    def test_dict_output(self):
        class DictModelOutput(OrderedDict):
            tensor_out: torch.Tensor
            tuple_out: Optional[Tuple[torch.Tensor]] = None
            list_out: Optional[List[torch.Tensor]] = None

        class MyModel(torch.nn.Module):
            def forward(self, a, b, c, d):
                return DictModelOutput(
                    tensor_out=a,
                    tuple_out=(b, c),
                    list_out=[d],
                )

        a = torch.randn(2, 3)
        b = torch.randn(2, 3)
        c = torch.randn(2, 3)
        d = torch.randn(2, 3)
        self.run_test(MyModel(), (a, b, c, d))

    def test_tuple_output(self):
        class MyModel(torch.nn.Module):
            def forward(self, a, b, c, d):
                return a, (b, c), d

        a = torch.randn(2, 3)
        b = torch.randn(2, 3)
        c = torch.randn(2, 3)
        d = torch.randn(2, 3)
        self.run_test(MyModel(), (a, b, c, d))

    def test_nested_tuple_output(self):
        class MyModel(torch.nn.Module):
            def forward(self, a, b, c, d):
                return a, ((b,), (c, d))

        a = torch.randn(2, 3)
        b = torch.randn(2, 3)
        c = torch.randn(2, 3)
        d = torch.randn(2, 3)
        self.run_test(MyModel(), (a, b, c, d))

    def test_tuple_input(self):
        class TupleModel(torch.nn.Module):
            def forward(self, a: Tuple[torch.Tensor, torch.Tensor]):
                return a

        x = (torch.randn(3, 4), torch.randn(4, 3))
        self.run_test(TupleModel(), input=(x,))

    def test_tuple_primitive_input(self):
        class TupleModel(torch.nn.Module):
            def forward(self, a: Tuple[int, torch.Tensor], b):
                return a[0], a[1] + b

        x = (3, torch.randn(4, 3))
        y = torch.randn(4, 3)
        self.run_test(TupleModel(), input=(x, y))

    def test_nested_tuple_input(self):
        class NestedTupleModel(torch.nn.Module):
            def forward(self, a, b: Tuple[torch.Tensor, Tuple[torch.Tensor, torch.Tensor]]):
                return a + b[0] + b[1][0] + b[1][1]

        x = torch.randn(4, 5)
        y = (torch.randn(4, 5), (torch.randn(1, 5), torch.randn(4, 1)))
        self.run_test(NestedTupleModel(), input=(x, y))

    @disableScriptTest()
    def test_optional_inputs_with_no_optionals(self):
        class NoOptionalModel(torch.nn.Module):
            def forward(self, input):
                return input

        # Without empty optional arguments dictionary
        x = torch.randn(2, 3)
        self.run_test(NoOptionalModel(), (x,))
        # With empty optional arguments dictionary
        y = torch.randn(2, 3)
        self.run_test(NoOptionalModel(), (y, {}))

    @disableScriptTest()
    def test_optional_inputs_with_mixed_optionals(self):
        class MixedModel(torch.nn.Module):
            def forward(self, x, y=None, z=None):
                if y is not None:
                    return x + y
                if z is not None:
                    return x + z
                return x

        x = torch.randn(2, 3)
        y = torch.randn(2, 3)
        z = torch.randn(2, 3)
        # Without optional arguments dictionary
        self.run_test(MixedModel(), (x, y, None))
        self.run_test(MixedModel(), (x, None, z))
        # With optional arguments dictionary
        self.run_test(MixedModel(), (x, {"y": y, "z": None}))
        self.run_test(MixedModel(), (x, {"y": None, "z": z}))
        self.run_test(MixedModel(), (x, {"z": z}))
        self.run_test(MixedModel(), (x, {"y": y}))

    @disableScriptTest()
    def test_optional_inputs_with_all_optionals(self):
        class AllOptionalModel(torch.nn.Module):
            def forward(self, y=None, z=None):
                if y is not None:
                    return y
                if z is not None:
                    return z

        y = torch.randn(2, 3)
        # Without optional arguments dictionary
        self.run_test(AllOptionalModel(), (y, None))
        # With optional arguments dictionary
        self.run_test(AllOptionalModel(), {"y": y, "z": None})

    @disableScriptTest()
    def test_input_names_with_optional_args(self):
        class NoOptionalModel(torch.nn.Module):
            def forward(self, input):
                return input

        # Without empty optional arguments dictionary
        x = torch.randn(2, 3)
        self.run_test(NoOptionalModel(), (x,), input_names=["input_x"])
        # With empty optional arguments dictionary
        y = torch.randn(2, 3)
        self.run_test(NoOptionalModel(), (y, {}))

        class MixedModel(torch.nn.Module):
            def forward(self, x, y=None, z=None):
                if y is not None:
                    return x + y
                if z is not None:
                    return x + z
                return x

        x = torch.randn(2, 3)
        y = torch.randn(2, 3)
        z = torch.randn(2, 3)
        # Without optional arguments dictionary
        self.run_test(MixedModel(), (x, y, None), input_names=["input_x", "input_y"])
        self.run_test(MixedModel(), (x, None, z), input_names=["input_x", "input_z"])

        # With optional arguments dictionary
        self.run_test(MixedModel(), (x, {"y": y, "z": None}), input_names=["input_x", "input_y"])
        self.run_test(MixedModel(), (x, {"y": None, "z": z}), input_names=["input_x", "input_z"])

        class AllOptionalModel(torch.nn.Module):
            def forward(self, y=None, z=None):
                if y is not None:
                    return y
                if z is not None:
                    return z

        y = torch.randn(2, 3)
        z = torch.randn(2, 3)
        # Without optional arguments dictionary
        self.run_test(AllOptionalModel(), (y, None), input_names=["input_y"])
        self.run_test(AllOptionalModel(), (None, z), input_names=["input_z"])
        # With optional arguments dictionary
        self.run_test(AllOptionalModel(), {"y": y, "z": None}, input_names=["input_y"])
        self.run_test(AllOptionalModel(), {"y": None, "z": z}, input_names=["input_z"])

    def test_input_as_output(self):
        class Model(torch.nn.Module):
            def forward(self, x, y):
                return x, y

        x = torch.randn(2, 3)
        y = torch.randn(3, 4)
        self.run_test(Model(), (x, y), input_names=["x", "y"], output_names=["x_out", "y_out"])

    @disableScriptTest()
    def test_none_as_input(self):
        class Model(torch.nn.Module):
            def forward(self, x, y):
                if y is not None:
                    return x + y
                return x

        x = torch.randn(2, 3)
        self.run_test(Model(), (x, None))

    @disableScriptTest()
    def test_none_as_tuple_input(self):
        class Model(torch.nn.Module):
            def forward(self, x, y):
                if y[0] is not None:
                    return x + y[0]
                if y[1] is not None:
                    return x + y[1]
                return x

        x = torch.randn(2, 3)
        y = torch.randn(2, 3)
        self.run_test(Model(), (x, (None, y)))

    @disableScriptTest()
    def test_none_as_named_input(self):
        class Model(torch.nn.Module):
            def forward(self, x, y=None, z=None):
                if y is not None:
                    return x + y
                if z is not None:
                    return x + z
                return x

        x = torch.randn(2, 3)
        z = torch.randn(2, 3)
        self.run_test(Model(), (x, None, z))

    def test_primitive_input_integer(self):
        class Model(torch.nn.Module):
            def __init__(self):
                super().__init__()

            def forward(self, x: int, y):
                return x + y

        x = 3
        y = torch.randint(10, (2, 3, 4))
        self.run_test(Model(), (x, y))

    def test_primitive_input_floating(self):
        class Model(torch.nn.Module):
            def __init__(self):
                super().__init__()

            def forward(self, x: float, y):
                return x + y

        x = 3.0
        y = torch.randn(2, 3, 4)
        self.run_test(Model(), (x, y))

    def test_primitive_input_bool(self):
        class Model(torch.nn.Module):
            def __init__(self):
                super().__init__()

            def forward(self, flag: bool, x, y):
                if flag:
                    return x
                else:
                    return y

        flag = True
        x = torch.randn(2, 3, 4)
        y = torch.randn(2, 3, 4)
        self.run_test(torch.jit.script(Model()), (flag, x, y))

    @skipIfUnsupportedMinOpsetVersion(9)
    def test_cste_script(self):
        class MyModel(torch.jit.ScriptModule):
            @torch.jit.script_method
            def forward(self, x):
                return torch.zeros(x.size(0)), torch.ones((x.size(1), x.size(0)), dtype=torch.int64)

        x = torch.randn(3, 4)
        self.run_test(MyModel(), x, input_names=["x"], dynamic_axes={"x": [0, 1]})
        self.run_test(MyModel(), x, remained_onnx_input_idx=[])

    def test_scalar_tensor(self):
        class test(torch.nn.Module):
            def forward(self, input):
                return torch.scalar_tensor(input.size(0)), \
                    torch.scalar_tensor(input.size(1), dtype=torch.int64)

        x = torch.randn(2, 3, 4)
        y = torch.randn(7, 8, 9)
        model = test()
        self.run_test(model, x, test_with_inputs=[y],
                      input_names=["input_1"],
                      dynamic_axes={"input_1": [0, 1, 2]})

    def test_tensor(self):
        class ScalarInputModel(torch.jit.ScriptModule):
            @torch.jit.script_method
            def forward(self, input):
                return torch.tensor(input.shape[1])

        x = torch.randn(3, 4)
        self.run_test(ScalarInputModel(), x, input_names=["x"], dynamic_axes={"x": [0, 1]})
        self.run_test(ScalarInputModel(), x, remained_onnx_input_idx=[])

        class TensorInputModel(torch.jit.ScriptModule):
            @torch.jit.script_method
            def forward(self, input):
                return torch.tensor([input.shape[0], input.shape[1]])

        x = torch.randn(3, 4)
        self.run_test(TensorInputModel(), x, input_names=["x"], dynamic_axes={"x": [0, 1]})
        self.run_test(TensorInputModel(), x, remained_onnx_input_idx=[])

        class FloatInputModel(torch.jit.ScriptModule):
            @torch.jit.script_method
            def forward(self, input):
                return torch.tensor([float(input)])

        x = torch.randn(1)
        self.run_test(FloatInputModel(), x)

        class InputWithDtypeModel(torch.jit.ScriptModule):
            @torch.jit.script_method
            def forward(self, input):
                return torch.tensor(input.shape[1], dtype=torch.long)

        x = torch.randn(3, 4)
        self.run_test(InputWithDtypeModel(), x, input_names=["x"], dynamic_axes={"x": [0, 1]})
        self.run_test(InputWithDtypeModel(), x, remained_onnx_input_idx=[])

        class MixedInputModel(torch.jit.ScriptModule):
            @torch.jit.script_method
            def forward(self, input):
                return torch.tensor([input.shape[0], int(input)])

        x = torch.randn(1)
        self.run_test(MixedInputModel(), x)

    def test_hardtanh(self):
        model = torch.nn.Hardtanh(-1.5, 2.5)
        x = torch.arange(-5, 5).to(dtype=torch.float32)
        self.run_test(model, x)

    def test_hardtanh_script_with_default_values(self):
        class MyModel(torch.jit.ScriptModule):
            @torch.jit.script_method
            def forward(self, x):
                return torch.nn.functional.hardtanh(x)

        x = torch.arange(-5, 5).to(dtype=torch.float32)
        self.run_test(MyModel(), x)

    def test_hardswish(self):
        model = torch.nn.Hardswish()

        x = torch.rand(3, 3).to(dtype=torch.float32)
        self.run_test(model, x)

        # Testing edge cases
        x = torch.tensor(3).to(dtype=torch.float32)
        self.run_test(model, x)
        x = torch.tensor(-3).to(dtype=torch.float32)
        self.run_test(model, x)

    def test_hardswish_script(self):
        class MyModel(torch.jit.ScriptModule):
            @torch.jit.script_method
            def forward(self, x):
                return torch.nn.functional.hardswish(x)

        x = torch.rand(3, 3).to(dtype=torch.float32)
        self.run_test(MyModel(), x)

    def test_hardsigmoid(self):
        model = torch.nn.Hardsigmoid()

        x = torch.rand(3, 3).to(dtype=torch.float32)
        self.run_test(model, x)

        # corner cases
        x = torch.tensor(3).to(dtype=torch.float32)
        self.run_test(model, x)
        x = torch.tensor(-3).to(dtype=torch.float32)
        self.run_test(model, x)

    def test_clamp(self):
        class ClampModel(torch.nn.Module):
            def forward(self, x):
                return x.clamp(-0.5, 0.5)

        x = torch.randn(3, 4)
        self.run_test(ClampModel(), x)

        class ClampMinModel(torch.nn.Module):
            def forward(self, x):
                return x.clamp(min=-0.5)

        x = torch.randn(3, 4)
        self.run_test(ClampMinModel(), x)

        class ClampMaxModel(torch.nn.Module):
            def forward(self, x):
                return x.clamp(max=0.5)

        x = torch.randn(3, 4)
        self.run_test(ClampMaxModel(), x)

    @skipIfUnsupportedMinOpsetVersion(8)
    def test_clamp_dyn(self):
        class ClampMaxModel(torch.jit.ScriptModule):
            @torch.jit.script_method
            def forward(self, x):
                return x.clamp(None, x.size(0))

        x = torch.arange(16).view(4, 4).float()
        self.run_test(ClampMaxModel(), x)


        class ClampMinModel(torch.jit.ScriptModule):
            @torch.jit.script_method
            def forward(self, x):
                return x.clamp(x.size(0), None)

        x = torch.arange(16).view(4, 4).float()
        self.run_test(ClampMinModel(), x)

        class ClampMinMaxModel(torch.jit.ScriptModule):
            @torch.jit.script_method
            def forward(self, x):
                return x.clamp(x.size(0), x.size(1))

        x = torch.arange(16).view(2, 8).float()
        self.run_test(ClampMinMaxModel(), x)

        class ClampTensorModel(torch.nn.Module):
            def forward(self, x, min, max):
                return x.clamp(min, max)

        x = torch.randn(3, 4)
        y = torch.randn(3, 4)
        z = torch.randn(3, 4)
        self.run_test(ClampTensorModel(), (x, y, z))

        class ClampTensorMinModel(torch.nn.Module):
            def forward(self, x, min):
                return x.clamp(min=min)

        self.run_test(ClampTensorMinModel(), (x, y))

        class ClampTensorMaxModel(torch.nn.Module):
            def forward(self, x, max):
                return x.clamp(max=max)

        self.run_test(ClampTensorMaxModel(), (x, z))

    @skipIfUnsupportedMinOpsetVersion(9)
    def test_full_trace(self):
        class FullModel(torch.nn.Module):
            def forward(self, x):
                return torch.full((3, 4), x, dtype=torch.long)

        x = torch.tensor(12)
        self.run_test(FullModel(), x)

    @skipIfUnsupportedMinOpsetVersion(9)
    def test_full_script(self):
        class FullModelScripting(torch.jit.ScriptModule):
            @torch.jit.script_method
            def forward(self, x):
                return torch.full((3, 4), x, dtype=torch.long)

        x = torch.tensor(12)
        self.run_test(FullModelScripting(), x)

    def test_fuse_addmm(self):
        class AddmmModel(torch.nn.Module):
            def forward(self, x):
                return torch.mm(x, x) + x

        x = torch.ones(3, 3)
        self.run_test(AddmmModel(), x)

    def test_maxpool(self):
        model = torch.nn.MaxPool1d(2, stride=1)
        x = torch.randn(20, 16, 50)
        self.run_test(model, x)

    def test_conv(self):
        class TraceModel(torch.nn.Module):
            def __init__(self):
                super(TraceModel, self).__init__()
                self.conv1 = torch.nn.Conv1d(16, 33, 3, stride=2)
                self.conv2 = torch.nn.Conv2d(16, 33, (3, 5), stride=(2, 1), padding=(4, 2), dilation=(3, 1))
                self.conv3 = torch.nn.Conv3d(16, 33, (3, 5, 2), stride=(2, 1, 1), padding=(4, 2, 0))

            def forward(self, input1, input2, input3):
                return self.conv1(input1), self.conv2(input2), self.conv3(input3)

        x1 = torch.randn(20, 16, 50)
        x2 = torch.randn(20, 16, 50, 100)
        x3 = torch.randn(20, 16, 10, 50, 100)

        self.run_test(TraceModel(), (x1, x2, x3), atol=10e-5)

    def test_conv_shape_inference(self):
        class Model(torch.nn.Module):
            def __init__(self):
                super(Model, self).__init__()
                self.conv2 = torch.nn.Conv2d(16, 33, (3, 5), stride=(2, 1), padding=(4, 2), dilation=(3, 1))

            def forward(self, input):
                return self.conv2(input) + 2

        x = torch.randn(20, 16, 50, 100)
        self.run_test(Model(), x, atol=10e-5,
                      input_names=["x"],
                      dynamic_axes={"x": [0]})

    def test_conv_transpose(self):
        class TraceModel(torch.nn.Module):
            def __init__(self):
                super(TraceModel, self).__init__()
                self.conv1 = torch.nn.ConvTranspose1d(16, 33, 3, stride=2)
                self.conv2 = torch.nn.ConvTranspose2d(16, 33, (3, 5), stride=(2, 1), padding=(4, 2), dilation=(3, 1))
                self.conv3 = torch.nn.ConvTranspose3d(16, 33, (3, 5, 2), stride=(2, 1, 1), padding=(4, 2, 0))

            def forward(self, input1, input2, input3):
                return self.conv1(input1), self.conv2(input2), self.conv3(input3)

        x1 = torch.randn(20, 16, 50)
        x2 = torch.randn(20, 16, 50, 100)
        x3 = torch.randn(20, 16, 10, 50, 100)

        self.run_test(TraceModel(), (x1, x2, x3), atol=10e-5)

    # Conversion of Transpose depends on input shape to be known.
    # The following test only works when onnx shape inference is enabled.
    @skipIfONNXShapeInference(False)
    def test_transpose_infer_shape(self):
        class TransposeModule(torch.jit.ScriptModule):
            def __init__(self):
                super(TransposeModule, self).__init__()
                self.conv = torch.nn.Conv2d(3, 1, 3, stride=2)

            @torch.jit.script_method
            def forward(self, x):
                x = self.conv(x)
                return x.transpose(0, 1)

        x = torch.randn(32, 3, 64, 64)
        y = torch.randn(16, 3, 8, 64)
        self.run_test(TransposeModule(), x, input_names=["x"],
                      dynamic_axes={"x": [0, 2]},
                      test_with_inputs=[y])

    def squeeze_model_tests(self, d, x1, x2):
        class Squeeze(torch.nn.Module):
            def __init__(self, d):
                super(Squeeze, self).__init__()
                self.d = d

            def forward(self, x):
                if self.d is not None:
                    return torch.squeeze(x, dim=self.d)
                else:
                    return torch.squeeze(x)

        x2 = [] if x2 is None else [x2]
        if len(x2) > 0:
            self.run_test(Squeeze(d), x1,
                          input_names=["input"], dynamic_axes={"input": {0: "0", 1: "1", 2: "2"}},
                          test_with_inputs=x2)
        else:
            self.run_test(Squeeze(d), x1)

    def test_squeeze_without_no_op(self):
        x = torch.randn(2, 1, 4)
        self.squeeze_model_tests(1, x, None)

    @skipIfUnsupportedMinOpsetVersion(11)
    def test_squeeze_dynamic(self):
        x_squeeze = torch.randn(2, 1, 4)
        x_noop = torch.randn(2, 2, 3)
        self.squeeze_model_tests(1, x_squeeze, x_noop)

    def test_squeeze_neg_without_no_op(self):
        x = torch.randn(2, 1, 4)
        self.squeeze_model_tests(-2, x, None)

    @skipIfUnsupportedMinOpsetVersion(11)
    def test_squeeze_neg(self):
        x_squeeze = torch.randn(2, 1, 4)
        x_noop = torch.randn(2, 2, 3)
        self.squeeze_model_tests(-2, x_squeeze, x_noop)

    def test_squeeze_all_dims(self):
        x_squeeze = torch.randn(2, 1, 4)
        x_noop = torch.randn(2, 2, 3)
        self.squeeze_model_tests(None, x_squeeze, x_noop)

    @skipIfUnsupportedMinOpsetVersion(11)
    def test_squeeze_no_op(self):
        x_noop = torch.randn(2, 1, 4)
        x_squeeze = torch.randn(2, 2, 1)
        self.squeeze_model_tests(2, x_noop, x_squeeze)

    @skipIfUnsupportedMinOpsetVersion(11)
    def test_squeeze_runtime_dim(self):
        class Squeeze(torch.nn.Module):
            def forward(self, d1, d2):
                t = torch.zeros(d1[0], d2[0])
                return t.squeeze(0)

        d1 = torch.tensor([1])
        d3 = torch.tensor([3])
        d4 = torch.tensor([4])
        self.run_test(Squeeze(), (d1, d4), test_with_inputs=[(d3, d4)])
        self.run_test(Squeeze(), (d3, d4), test_with_inputs=[(d1, d3)])

    def test_squeeze(self):
        class Squeeze(torch.nn.Module):
            def forward(self, x):
                return torch.squeeze(x, dim=-2)

        x = torch.randn(2, 1, 4)
        self.run_test(Squeeze(), x)

    def test_unsqueeze(self):
        class Unsqueeze(torch.nn.Module):
            def forward(self, x):
                return torch.unsqueeze(x, dim=-2)

        x = torch.randn(2, 3, 4)
        self.run_test(Unsqueeze(), x)

    def test_maxpool_default_stride(self):
        class MaxPoolModel(torch.nn.Module):
            def forward(self, x):
                return torch.nn.functional.max_pool2d(x, 2)

        model = MaxPoolModel()
        x = torch.randn(10, 20, 16, 50)
        self.run_test(model, x)

    @skipIfUnsupportedMinOpsetVersion(8)
    def test_maxpool_adaptive(self):
        model = torch.nn.AdaptiveMaxPool1d((5), return_indices=False)
        x = torch.randn(20, 16, 50, requires_grad=True)
        y = torch.randn(32, 16, 50, requires_grad=True)
        self.run_test(model, x, input_names=["x"],
                      dynamic_axes={"x" : [0]},
                      test_with_inputs=[y])

    def test_maxpool_2d(self):
        model = torch.nn.MaxPool2d(5, padding=(1, 2))
        x = torch.randn(1, 20, 16, 50, requires_grad=True)
        self.run_test(model, x)

    def test_maxpool_1d_ceil(self):
        model = torch.nn.MaxPool1d(3, 2, ceil_mode=True)
        x = torch.randn(20, 16, 50)
        self.run_test(model, x)

    def test_maxpool_2d_ceil(self):
        model = torch.nn.MaxPool2d(3, 2, ceil_mode=True)
        x = torch.randn(20, 16, 50, 32)
        self.run_test(model, x)

    def test_maxpool_3d_ceil(self):
        model = torch.nn.MaxPool3d(3, 2, ceil_mode=True)
        x = torch.randn(20, 16, 50, 44, 31)
        self.run_test(model, x)

    @skipIfUnsupportedMinOpsetVersion(8)
    @disableScriptTest()  # Functional module not scriptable
    def test_maxpool_with_indices(self):
        model = torch.nn.MaxPool1d(2, stride=1, return_indices=True)
        x = torch.randn(20, 16, 50)
        self.run_test(model, x)

    @skipIfUnsupportedMinOpsetVersion(10)
    def test_maxpool_dilation(self):
        model = torch.nn.MaxPool1d(2, stride=1, dilation=2)
        x = torch.randn(20, 16, 50)
        self.run_test(model, x)

    def test_avgpool_default_stride(self):
        class AvgPoolModel(torch.nn.Module):
            def forward(self, x):
                return torch.nn.functional.avg_pool2d(x, 2)

        model = AvgPoolModel()
        x = torch.randn(10, 20, 16, 50)
        self.run_test(model, x)

    def test_avgpool(self):
        model = torch.nn.AvgPool1d(2, stride=1)
        x = torch.randn(20, 16, 50)
        self.run_test(model, x)

    def test_avgpool_1d_ceil(self):
        model = torch.nn.AvgPool1d(3, 2, ceil_mode=True)
        x = torch.randn(1, 1, 7)
        self.run_test(model, x)

    def test_avgpool_2d_ceil(self):
        model = torch.nn.AvgPool2d(3, 2, ceil_mode=True)
        x = torch.randn(20, 16, 50, 32)
        self.run_test(model, x)

    def test_avgpool_3d_ceil(self):
        model = torch.nn.AvgPool3d(3, 2, ceil_mode=True)
        x = torch.randn(20, 16, 50, 44, 31)
        y = torch.randn(32, 8, 50, 44, 31)
        self.run_test(model, x, input_names=["x"],
                      dynamic_axes={"x" : [0, 1]},
                      test_with_inputs=[y])

    @skipIfUnsupportedMinOpsetVersion(9)
    def test_floating_point(self):
        class FloatingPoint(torch.jit.ScriptModule):
            @torch.jit.script_method
            def forward(self, x):
                if x.is_floating_point():
                    return x.new_zeros(x.shape)
                return x.new_zeros(x.shape)

        x = torch.randn(2, 3, 4)
        self.run_test(FloatingPoint(), x, input_names=["x"], dynamic_axes={"x": [0, 1, 2]})
        self.run_test(FloatingPoint(), x, remained_onnx_input_idx=[])

        class FloatingPoint(torch.jit.ScriptModule):
            @torch.jit.script_method
            def forward(self, x):
                if x.size(0) > 1:
                    a = x + 2
                    if a.is_floating_point():
                        return x + 1
                    return x + 1
                return x

        x = torch.randn(2, 3, 4)
        self.run_test(FloatingPoint(), x)

    # Operator rank mismatch between outputs of two branches for opsets below 11.
    @skipIfUnsupportedMinOpsetVersion(11)
    @skipIfONNXShapeInference(False)
    def test_floating_point_infer_dtype(self):
        class FloatingPoint(torch.jit.ScriptModule):
            @torch.jit.script_method
            def forward(self, x):
                if x.size(0) > 1:
                    a = x + 2
                    if a.is_floating_point():
                        return x.new_zeros(x.shape[1:])
                    return x.new_zeros(x.shape)
                return x

        x = torch.randn(2, 3, 4)
        self.run_test(FloatingPoint(), x, input_names=["x"], dynamic_axes={"x": [0, 1, 2]})
        self.run_test(FloatingPoint(), x, remained_onnx_input_idx=[])

        class FloatingPoint(torch.jit.ScriptModule):
            @torch.jit.script_method
            def forward(self, x):
                if x.size(0) > 1:
                    a = x + 2
                    if a.is_floating_point():
                        return x + 1
                    return x
                return x

        x = torch.randn(2, 3, 4).to(torch.int32)
        self.run_test(FloatingPoint(), x)

    @skipIfUnsupportedMinOpsetVersion(12)
    def test_prim_min(self):
        @torch.jit.script
        def list_append(boxes: List[torch.Tensor]):
            temp = []
            for i, b in enumerate(boxes):  # enumerate is creating a prim::min op in torch graph
                temp.append(torch.full_like(b[:, 1], i))
            return temp[0]

        class Min(torch.nn.Module):
            def forward(self, x):
                boxes = [x, x, x]
                return list_append(boxes)

        x = torch.rand(5, 5)
        self.run_test(Min(), (x,))

        class M(torch.jit.ScriptModule):
            @torch.jit.script_method
            def forward(self, x):
                i = 3
                return min(x[i], i)

        x = torch.arange(6, dtype=torch.int64)
        self.run_test(M(), (x,))

    def test_arithmetic(self):
        class ArithmeticModule(torch.nn.Module):
            def forward(self, x):
                x = x + 2
                x = x - 4
                x = x * 6
                x = x / 8
                return x

        x = torch.randn(2, 3, 4)
        self.run_test(ArithmeticModule(), x)

    def test_arithmetic_prim_long(self):
        class ArithmeticModule(torch.nn.Module):
            def forward(self, x, y: int):
                x = x + y
                x = x - y
                x = x * (y * 3)
                x = x / (y * 4)
                return x

        x = torch.randn(2, 3, 4)
        y = 2
        self.run_test(ArithmeticModule(), (x, y))

        class ArithmeticModule(torch.nn.Module):
            def forward(self, x):
                x = x + 2
                x = x - 3
                return x.shape[0]

        x = torch.randn(2, 3, 4)
        self.run_test(ArithmeticModule(), x, remained_onnx_input_idx=[])

    def test_arithmetic_prim_float(self):
        class ArithmeticModule(torch.nn.Module):
            def forward(self, x, y: float):
                x = x + y
                x = x - y
                x = x * (y * 3)
                x = x / (y * 4)
                return x

        x = torch.randn(2, 3, 4)
        y = 2.5
        self.run_test(ArithmeticModule(), (x, y))

        class ArithmeticModule(torch.nn.Module):
            def forward(self, x):
                x = x + 2
                x = x - 3
                return x.shape[1] / 2

        x = torch.randn(2, 3, 4)
        self.run_test(ArithmeticModule(), x, remained_onnx_input_idx=[])

    def test_arithmetic_prim_bool(self):
        class ArithmeticModule(torch.nn.Module):
            def forward(self, x, y: int, z: bool, t: float):
                x = x + y
                x = x - y
                if z:
                    x = x * (y * 3)
                    x = x / (y * 4)
                return x / t, z

        x = torch.randn(2, 3, 4)
        y = 2
        z = False
        t = 2.5
        self.run_test(ArithmeticModule(), (x, y, z, t))

        class ArithmeticModule(torch.nn.Module):
            def forward(self, x: int, y: int):
                return x == y

        x = 3
        y = 2
        self.run_test(ArithmeticModule(), (x, y))

    @disableScriptTest()
    def test_tuple_with_none_outputs(self):
        class TupleModel(torch.nn.Module):
            def forward(self, x):
                l = (x, None, (x, None))
                return (x, l)

        model = TupleModel()
        x = torch.randn(3, 4)
        self.run_test(TupleModel(), (x,))

    # In scripting the first transpose node do not carry shape and dtype info.
    # The following test only works when onnx shape inference is enabled.
    @skipIfONNXShapeInference(False)
    def test_arithmetic_infer_dtype(self):
        class ArithmeticModule(torch.jit.ScriptModule):
            @torch.jit.script_method
            def forward(self, x):
                x = x.t()
                x = x + 2
                x = x - 4
                x = x * 6
                x = x / 8
                return x

        x = torch.randn(2, 3)
        self.run_test(ArithmeticModule(), x)

    def test_floor_div(self):
        class FloorDivModule(torch.nn.Module):
            def forward(self, x, y):
                return x // 3, x // 2., \
                    x.to(dtype=torch.float64) // 3, x.to(dtype=torch.float64) // 2., \
                    x.to(dtype=torch.int64) // 3, x.to(dtype=torch.int64) // 2., \
                    x // (y + 1.).to(dtype=torch.int64), x // y, \
                    x.to(dtype=torch.float64) // y.to(dtype=torch.int64), x.to(dtype=torch.float64) // y.to(dtype=torch.float64), \
                    x.to(dtype=torch.int64) // y.to(dtype=torch.int64), x.to(dtype=torch.int64) // y

        x = torch.randn(2, 3, 4)
        y = torch.arange(1, 2 * 3 * 4 + 1).reshape(2, 3, 4)
        self.run_test(FloorDivModule(), (x, y))

    def test_floor_div_script(self):
        class FloorDivModule(torch.jit.ScriptModule):
            @torch.jit.script_method
            def forward(self, x, y):
                return x // 3, x // 2., x // y

        x = torch.randn(2, 3, 4)
        y = torch.randn(2, 3, 4)
        self.run_test(FloorDivModule(), (x, y))

    @skipIfUnsupportedMinOpsetVersion(9)
    def test_floordiv(self):
        class FloordivModule(torch.nn.Module):
            def forward(self, x):
                return x.new_zeros(x.size(2) // x.size(1))

        x = torch.randn(2, 3, 4)
        self.run_test(FloordivModule(), x, input_names=["x"], dynamic_axes={"x": [0, 1, 2]})
        self.run_test(FloordivModule(), (x,), remained_onnx_input_idx=[])

    def test_div(self):
        class DivModule(torch.nn.Module):
            def forward(self, x, y):
                return x / y, torch.true_divide(x, y)

        x = torch.randn(2, 3, 4).to(torch.int)
        y = torch.arange(1, 2 * 3 * 4 + 1).reshape(2, 3, 4).to(torch.int)
        self.run_test(DivModule(), (x, y))
        self.run_test(DivModule(), (x.float(), y.float()))

    # Note: div cannot (generally) be exported via scripting
    # since its type promotion logic is dependent on knowing the scalar types
    # of the input tensors. That is, the ONNX graph is dependent on the
    # data type of the inputs. This makes it appropriate for tracing only.
    def test_div_promotion_trace(self):
        class DivModule(torch.nn.Module):
            def forward(self, x, y):
                return x / y, torch.true_divide(x, y)

        x = torch.randn(2, 3, 4).to(torch.int)
        y = torch.arange(1, 2 * 3 * 4 + 1).reshape(2, 3, 4).to(torch.int)

        prev_default = torch.get_default_dtype()

        torch.set_default_dtype(torch.float)
        self.run_test(torch.jit.trace(DivModule(), (x, y)), (x, y))

        torch.set_default_dtype(torch.double)
        self.run_test(torch.jit.trace(DivModule(), (x, y)), (x, y))

        torch.set_default_dtype(prev_default)

    # In scripting x, y do not carry shape and dtype info.
    # The following test only works when onnx shape inference is enabled.
    @skipIfONNXShapeInference(False)
    def test_div_promotion_script(self):
        class DivModule(torch.nn.Module):
            def forward(self, x, y):
                # Add transpose to hide shape/type information
                # Otherwise shape and type are still avaiable from input.
                x = x.transpose(1, 2)
                y = y.transpose(1, 2)
                return x / y, torch.true_divide(x, y)

        x = torch.randn(2, 3, 4).to(torch.int)
        y = torch.arange(1, 2 * 3 * 4 + 1).reshape(2, 3, 4).to(torch.int)

        prev_default = torch.get_default_dtype()

        # 1. x,y are int, and output is float.
        #    This can be handled by the default case, where both are cast to float.
        #    It works even if type of x, y are unknown.
        torch.set_default_dtype(torch.float)
        self.run_test(torch.jit.script(DivModule()), (x, y))

        # 2. x,y are int, and output is double.
        #    This can be handled by the default case, where both are cast to double.
        #    It works even if type of x, y are unknown.
        torch.set_default_dtype(torch.double)
        self.run_test(torch.jit.script(DivModule()), (x, y))

        # 3. x is int, y is double, and output is double.
        #    This can only be handled when both type of x and y are known.
        torch.set_default_dtype(prev_default)
        x = torch.randn(2, 3, 4).to(torch.int)
        y = torch.arange(1, 2 * 3 * 4 + 1).reshape(2, 3, 4).to(torch.double)
        self.run_test(torch.jit.script(DivModule()), (x, y))

    def test_div_rounding_mode(self):
        class TrueDivModule(torch.nn.Module):
            def forward(self, x, y):
                return (x.div(y, rounding_mode=None),
                        torch.div(x, y, rounding_mode=None))

        class TruncDivModule(torch.nn.Module):
            def forward(self, x, y):
                return (x.div(y, rounding_mode="trunc"),
                        torch.div(x, y, rounding_mode="trunc"))

        class FloorDivModule(torch.nn.Module):
            def forward(self, x, y):
                return (x.div(y, rounding_mode="floor"),
                        torch.div(x, y, rounding_mode="floor"))

        modules = [TrueDivModule(), TruncDivModule()]
        if self.opset_version >= 9:
            modules.append(FloorDivModule())

        x = (torch.randn(2, 3, 4) * 100).to(torch.int)
        y = torch.arange(1, 2 * 3 * 4 + 1).reshape(2, 3, 4).to(torch.int)

        for module in modules:
            self.run_test(module, (x, y))
            self.run_test(torch.jit.trace(module, (x, y)), (x, y))
            self.run_test(torch.jit.script(module), (x, y))

        x = torch.randn(2, 3, 4)
        y = torch.rand(2, 3, 4) * 10.0 + 0.1

        for module in modules:
            self.run_test(module, (x, y))
            self.run_test(torch.jit.trace(module, (x, y)), (x, y))
            self.run_test(torch.jit.script(module), (x, y))

    def test_slice_trace(self):
        class MyModule(torch.nn.Module):
            def forward(self, x):
                return x[0:1]

        x = torch.randn(3)
        self.run_test(MyModule(), x)

    def test_slice_neg(self):
        class NegSlice(torch.nn.Module):
            def forward(self, x):
                return x[-1:]

        x = torch.randn(3, 4, 5)
        self.run_test(NegSlice(), x)

    def test_slice_neg_large(self):
        class NegSlice(torch.nn.Module):
            def forward(self, x):
                return x[:, :, -3:-1, :, -1]

        x = torch.randn(3, 4, 5, 6, 7)
        self.run_test(NegSlice(), x)

    def test_slice_neg_large_negone(self):
        class NegSlice(torch.nn.Module):
            def forward(self, x):
                return x[:, :, :, :, -1]

        x = torch.randn(3, 4, 5, 6, 7)
        self.run_test(NegSlice(), x)

    @skipIfUnsupportedMinOpsetVersion(11)
    def test_slice_with_input_index(self):
        class InputIndexSlice(torch.nn.Module):
            def forward(self, x, y):
                x[:y.size(0), 0, :] = y
                return x

        x = torch.zeros((56, 6, 256))
        y = torch.rand((22, 256))
        self.run_test(InputIndexSlice(), (x, y))

    @skipIfUnsupportedMinOpsetVersion(10)
    @disableScriptTest()  # scripting tuple/list append
    def test_slice_dynamic(self):
        class DynamicSliceExportMod(torch.nn.Module):
            def forward(self, x):
                results = []
                for i in range(4):
                    results.append(x[:x.size(0) - i, i:x.size(2), i:3])
                return tuple(results)

        x = torch.rand(5, 5, 5)
        y = torch.randn(6, 7, 8)
        self.run_test(DynamicSliceExportMod(), x, test_with_inputs=[y],
                      input_names=["input_1"],
                      output_names=["output_1"],
                      dynamic_axes={"input_1": [0, 1, 2],
                                    "output_1": [0, 1, 2]})

    @skipIfUnsupportedMinOpsetVersion(10)
    def test_slice_dynamic_script(self):
        class DynamicSliceModel(torch.jit.ScriptModule):
            @torch.jit.script_method
            def forward(self, x):
                return x[1:x.size(1)]

        x = torch.rand(1, 2)
        self.run_test(DynamicSliceModel(), x)

    @skipIfUnsupportedMinOpsetVersion(10)
    def test_slice_dynamic_shape_script(self):
        class DynamicSliceModel(torch.nn.Module):
            def forward(self, x):
                return x.new_zeros(x.shape[1:x.size(2)])

        x = torch.rand(1, 2, 3, 4)
        self.run_test(DynamicSliceModel(), x, input_names=["x"], dynamic_axes={"x": [0, 1, 2, 3]})
        self.run_test(DynamicSliceModel(), x, remained_onnx_input_idx=[])

    @skipIfUnsupportedMinOpsetVersion(10)
    @disableScriptTest()   # scripting tuple/list append
    def test_slice_dynamic_to_end(self):
        class DynamicSliceExportMod(torch.nn.Module):
            def forward(self, x):
                results = []
                for i in range(4):
                    results.append(x[:, i:, x.size(2) - 5])
                return tuple(results)

        x = torch.rand(5, 5, 5)
        self.run_test(DynamicSliceExportMod(), x,
                      dynamic_axes={"input_1": [0, 1, 2],
                                    "output_1": [0, 1, 2]})

    def test_square(self):
        class Square(torch.nn.Module):
            def forward(self, x):
                return torch.square(x)

        x = torch.randn(2, 3, 4)
        self.run_test(Square(), x)

    @skipIfUnsupportedMinOpsetVersion(9)
    def test_arange_dynamic(self):
        class ArangeModel(torch.nn.Module):
            def forward(self, input):
                return torch.arange(input.shape[0]), \
                    torch.arange(12), \
                    torch.arange(start=input.shape[0], end=input.shape[0] + 5)

        x = torch.randn(5, 3, 2)
        y = torch.randn(8, 3, 2)
        self.run_test(ArangeModel(), x, test_with_inputs=[y],
                      input_names=["input_1"],
                      output_names=["output_1", "output_2", "output_3"],
                      dynamic_axes={"input_1": [0],
                                    "output_1": [0]})
        self.run_test(torch.jit.script(ArangeModel()), x,
                      test_with_inputs=[y], input_names=["input_1"],
                      output_names=["output_1", "output_2", "output_3"],
                      dynamic_axes={"input_1": [0],
                                    "output_1": [0]})

    @skipIfUnsupportedMinOpsetVersion(9)
    def test_dynamic_arange_out(self):
        class ArangeOutModel(torch.nn.Module):
            def forward(self, end):
                out_t = torch.tensor([1], dtype=torch.int64)
                return torch.arange(end, out=out_t)

        x = torch.tensor(8)
        self.run_test(ArangeOutModel(), (x))

    @skipIfUnsupportedMinOpsetVersion(9)
    def test_dynamic_arange_start_out(self):
        class ArangeStartOutModel(torch.nn.Module):
            def forward(self, start, end):
                out_t = torch.tensor([1], dtype=torch.int64)
                return torch.arange(start.size(0), end, out=out_t)

        x = torch.randn(2, 3, 4)
        y = torch.tensor(8)
        self.run_test(ArangeStartOutModel(), (x, y),
                      input_names=["x", "y"], dynamic_axes={"x": [0, 1, 2]})
        self.run_test(ArangeStartOutModel(), (x, y), remained_onnx_input_idx=[1])

    @skipIfUnsupportedMinOpsetVersion(11)
    def test_arange(self):
        class ArangeModel(torch.nn.Module):
            def forward(self, start, end):
                return torch.arange(start.size(0), end, 1.5, dtype=torch.int64)

        x = torch.randn(2, 3, 4)
        y = torch.tensor(8.5, dtype=torch.float)
        self.run_test(ArangeModel(), (x, y), input_names=["x", "y"],
                      dynamic_axes={"x": [0, 1, 2]})
        self.run_test(ArangeModel(), (x, y), remained_onnx_input_idx=[1])

    @skipIfUnsupportedMinOpsetVersion(11)
    def test_arange_out(self):
        class ArangeOutModel(torch.nn.Module):
            def forward(self, end):
                out_t = torch.tensor([1], dtype=torch.float)
                return torch.arange(end, out=out_t)

        x = torch.tensor(8.5, dtype=torch.float)
        self.run_test(ArangeOutModel(), (x))

    @skipIfUnsupportedMinOpsetVersion(11)
    def test_arange_start_out(self):
        class ArangeStartOutModel(torch.nn.Module):
            def forward(self, start, end):
                out_t = torch.tensor([1], dtype=torch.float)
                return torch.arange(start.size(0), end, out=out_t)

        x = torch.randn(2, 3, 4)
        y = torch.tensor(8.5, dtype=torch.float)
        self.run_test(ArangeStartOutModel(), (x, y), input_names=["x", "y"],
                      dynamic_axes={"x": [0, 1, 2]})
        self.run_test(ArangeStartOutModel(), (x, y), remained_onnx_input_idx=[1])

    @skipIfUnsupportedMinOpsetVersion(11)
    def test_arange_no_type(self):
        class ArangeModel(torch.nn.Module):
            def forward(self, end):
                return torch.arange(end), \
                    torch.arange(0, end)

        x = torch.tensor(6.2, dtype=torch.float)
        self.run_test(ArangeModel(), x)

    @skipIfUnsupportedMinOpsetVersion(9)
    def test_size(self):
        class SizeModel(torch.nn.Module):
            def forward(self, input):
                return torch.arange(input.size(0)), torch.arange(input.size(-1)), torch.ones(input.shape)

        x = torch.randn(5, 3, 2)
        self.run_test(SizeModel(), x, input_names=["x"], dynamic_axes={"x": [0, 1, 2]})
        self.run_test(SizeModel(), x, remained_onnx_input_idx=[])

    @skipIfUnsupportedMinOpsetVersion(9)
    @disableScriptTest()  # x.stride() not scriptable
    def test_as_strided(self):
        class Model(torch.nn.Module):
            def forward(self, x):
                chunk_size = list(x.size())
                chunk_size[1] = chunk_size[1] * 2 - 1
                chunk_stride = list(x.stride())
                chunk_stride[1] = chunk_stride[1] // 2
                return x.as_strided((3, 3, 3), (1, 4, 2), storage_offset=2), x.as_strided(chunk_size, chunk_stride)

        x = torch.randn(5, 8, 7)
        self.run_test(Model(), x)

    @disableScriptTest()  # Ellipses followed by tensor indexing not scriptable
    def test_tensor_index_advanced_indexing_ellipsis(self):
        class MyModel(torch.nn.Module):
            def forward(self, input):
                return input[..., torch.tensor([2, 1]), torch.tensor([0, 3])]

        m1 = torch.randn(3, 4, 5, 6, 7)
        self.run_test(MyModel(), (m1,))

    def test_tensor_index_advanced_indexing(self):
        class MyModel(torch.nn.Module):
            def forward(self, input):
                return input[:, torch.tensor([[0, 2], [1, 1]]), :, torch.tensor([2, 1]), torch.tensor([0, 3])]

        m1 = torch.randn(3, 4, 5, 6, 7)
        self.run_test(MyModel(), (m1,))

        class MyModel(torch.nn.Module):
            def forward(self, input):
                return input[:, torch.tensor([0, 2]), None, 2:4, torch.tensor([[1, 3], [4, 0]])]

        self.run_test(MyModel(), (m1,))

        class MyModel(torch.nn.Module):
            def forward(self, input):
                return input[:, torch.tensor([0, 2]), torch.tensor([1]), 2:4, torch.tensor([[1], [4]])]

        self.run_test(MyModel(), (m1,))

    def test_tensor_index_advanced_indexing_consecutive(self):
        class MyModel(torch.nn.Module):
            def forward(self, input):
                return input[:, torch.tensor([0, 2]), torch.tensor([[1, 3], [4, 0]]), None]

        m1 = torch.randn(3, 4, 5, 6, 7)
        self.run_test(MyModel(), (m1,))

    @skipIfUnsupportedMinOpsetVersion(11)
    def test_index_put(self):
        class IndexPutModel(torch.nn.Module):
            def forward(self, x, ind, update):
                x[ind] = update
                return x

        x = torch.randn(3, 4)
        ind = torch.tensor([1], dtype=torch.long)
        update = torch.ones(4)
        self.run_test(IndexPutModel(), (x, ind, update))

    @skipIfUnsupportedMinOpsetVersion(11)
    def test_index_put_singular(self):
        class IndexPutBoolModel(torch.nn.Module):
            def forward(self, mask, indices):
                mask[indices] = True
                return mask

        mask = torch.zeros(100, dtype=torch.bool)
        indices = (torch.rand(25) * mask.shape[0]).to(torch.int64)
        self.run_test(IndexPutBoolModel(), (mask, indices))

        class IndexPutFloatModel(torch.nn.Module):
            def forward(self, mask, indices):
                mask[indices] = torch.tensor(5.5)
                return mask

        mask = torch.rand(100, dtype=torch.float)
        indices = (torch.rand(50) * mask.shape[0]).to(torch.int64)
        self.run_test(IndexPutFloatModel(), (mask, indices))

    @skipIfUnsupportedMinOpsetVersion(11)
    def test_index_put_accumulate(self):
        class IndexPutModel(torch.nn.Module):
            def forward(self, x, ind, update):
                return x.index_put((ind, ), update, accumulate=True)

        x = torch.randn(3, 4)
        ind = torch.tensor([2], dtype=torch.long)
        update = torch.ones(4)
        self.run_test(IndexPutModel(), (x, ind, update))

    @skipIfUnsupportedMinOpsetVersion(11)
    def test_index_put_slice_index(self):
        class IndexPutModel(torch.nn.Module):
            def forward(self, x, update):
                x[1:2, 1:3, torch.tensor([1])] += update
                return x

        x = torch.randn(3, 4, 5)
        update = torch.tensor([10, 15]).view(1, 2, 1)
        self.run_test(IndexPutModel(), (x, update))

        class IndexPutModel2(torch.nn.Module):
            def forward(self, x, update):
                x[torch.tensor([0, 2]), torch.tensor([1, 2])] += update
                return x

        x = torch.randn(3, 4, 5)
        update = torch.randn(2, 5)
        self.run_test(IndexPutModel2(), (x, update))

        class IndexPutModel3(torch.nn.Module):
            def forward(self, x, update):
                x[torch.tensor([0, 2]), 1:2] += update
                return x

        x = torch.randn(3, 4, 5)
        update = torch.tensor([10, 15]).view(2, 1, 1)
        self.run_test(IndexPutModel3(), (x, update))

        class IndexPutModel4(torch.nn.Module):
            def forward(self, x, update):
                x[torch.tensor([0, 2]), 2] += update
                return x

        x = torch.randn(3, 4, 5)
        update = torch.tensor([10, 15]).view(2, 1)
        self.run_test(IndexPutModel4(), (x, update))

        class IndexPutModel5(torch.nn.Module):
            def forward(self, x, update):
                x[1:3, torch.tensor([0, 2]), 2] += update
                return x

        x = torch.randn(3, 4, 5)
        update = torch.tensor([10, 15]).view(2, 1)
        self.run_test(IndexPutModel5(), (x, update))

        class IndexPutModel6(torch.nn.Module):
            def forward(self, x, update):
                x[1:3, 0] = update
                return x

        x = torch.randn(3, 4, 5)
        update = torch.arange(2 * 5).to(torch.float).view(2, 5)
        self.run_test(IndexPutModel6(), (x, update))

        class IndexPutModel7(torch.nn.Module):
            def forward(self, x, update):
                x[1:, 0] = update
                return x

        x = torch.randn(3, 4, 5)
        update = torch.arange(2 * 5).to(torch.float).view(2, 5)
        self.run_test(IndexPutModel7(), (x, update))

        class IndexPutModel8(torch.nn.Module):
            def forward(self, x, update):
                x[:3, 0] = update
                return x

        x = torch.randn(3, 4, 5)
        update = torch.arange(3 * 5).to(torch.float).view(3, 5)
        self.run_test(IndexPutModel8(), (x, update))

        class IndexPutModel9(torch.nn.Module):
            def forward(self, poses):
                w = 32
                x = poses[:, :, 0] - (w - 1) // 2
                boxes = torch.zeros([poses.shape[0], 17, 4])
                boxes[:, :, 0] = x
                return boxes

        x = torch.zeros([2, 17, 3], dtype=torch.int64)
        self.run_test(IndexPutModel9(), (x,))

    @skipIfUnsupportedMinOpsetVersion(11)
    @disableScriptTest()  # Ellipses followed by tensor indexing not scriptable
    def test_index_put_ellipsis(self):
        class IndexPutModel(torch.nn.Module):
            def forward(self, x, update):
                x[..., torch.tensor([2, 1, 3]), 2:4] += update
                return x

        x = torch.randn(3, 4, 5, 6, 7)
        update = torch.randn(3, 1, 1, 3, 2)
        self.run_test(IndexPutModel(), (x, update))

        class IndexPutModel2(torch.nn.Module):
            def forward(self, x, update):
                x[2, ..., torch.tensor([2, 1, 3]), 2:4] += update
                return x

        x = torch.randn(3, 4, 5, 6, 7)
        update = torch.randn(4, 1, 3, 2)
        self.run_test(IndexPutModel2(), (x, update))

    @skipIfUnsupportedMinOpsetVersion(11)
    def test_index_put_loop(self):
        @torch.jit.script
        def ngram_attention_bias(sequence_length: int, ngram: int, device: torch.device, dtype: torch.dtype):
            bias = torch.ones((ngram, sequence_length), device=device, dtype=dtype) * float("-inf")
            for stream_idx in range(ngram):
                for i in range(sequence_length):
                    bias = bias * 2
                    bias[stream_idx, i] = 5
                    bias = bias * 5
                    bias[0, 0] = 5

            for stream_idx in range(ngram):
                for i in range(sequence_length):
                    bias[stream_idx, i] = 5
                    bias[0, i] = 5
            return bias

        class ScriptModel(torch.nn.Module):
            def __init__(self):
                super(ScriptModel, self).__init__()
                self.ngram = 2
                self.max_target_positions = 512

            def forward(self, hidden_states):
                seq_length, batch_size = hidden_states.shape[:2]
                predict_causal_mask = ngram_attention_bias(
                    self.max_target_positions, self.ngram, hidden_states.device, hidden_states.dtype
                )
                predict_causal_mask = predict_causal_mask[:, :seq_length]
                return predict_causal_mask

        x = torch.randn(6, 2)
        y = torch.randn(4, 1)
        self.run_test(ScriptModel(), x, input_names=["x"],
                      dynamic_axes={"x": {0: "seq_length", 1: "batch_size"}}, test_with_inputs=[y])

    @skipIfUnsupportedMinOpsetVersion(11)
    def test_copy_(self):
        class CopyModel(torch.nn.Module):
            def forward(self, x, data):
                x[1:3] = data
                return x

        x = torch.randn(3, 4)
        update = torch.randn(2, 4)
        self.run_test(CopyModel(), (x, update))

        # mixed slice and select
        class CopyModel2(torch.nn.Module):
            def forward(self, x, data):
                x[1:3, 0] = data
                return x

        x = torch.randn(3, 4)
        update = torch.tensor([0], dtype=torch.float32)
        self.run_test(CopyModel2(), (x, update))

        update = torch.tensor([2, 3], dtype=torch.float32)
        self.run_test(CopyModel2(), (x, update))

        update = torch.randn(2)
        self.run_test(CopyModel2(), (x, update))

        class CopyModel3(torch.nn.Module):
            def forward(self, x, data):
                x[1, 1:3] = data
                return x

        x = torch.randn(3, 4)
        update = torch.tensor([0], dtype=torch.float32)
        self.run_test(CopyModel3(), (x, update))

        update = torch.tensor([2, 3], dtype=torch.float32)
        self.run_test(CopyModel3(), (x, update))

        update = torch.randn(2)
        self.run_test(CopyModel3(), (x, update))

        class CopyModel4(torch.nn.Module):
            def forward(self, x, ind, data):
                x[ind] = data
                return x

        x = torch.randn(3, 4)
        ind = torch.tensor(2)
        data = torch.randn(4)
        self.run_test(CopyModel4(), (x, ind, data))

        class CopyModel5(torch.nn.Module):
            def forward(self, x, mask):
                if mask is not None:
                    x.copy_(mask)
                    return x

        x = torch.randn(3, 4)
        mask = torch.randn(3, 1)
        self.run_test(CopyModel5(), (x, mask))

    @skipIfUnsupportedMinOpsetVersion(11)
    @disableScriptTest()  # Model not scriptable (output with shape doesn't match the broadcast shape)
    def test_copy_tracing(self):
        class CopyModel(torch.nn.Module):
            def forward(self, x, data):
                x[1, 1:3] = data
                return x

        x = torch.randn(3, 4)
        update = torch.randn(1, 2)
        self.run_test(CopyModel(), (x, update))

    @skipIfUnsupportedMinOpsetVersion(11)
    def test_copy_ellipsis(self):
        class CopyModel(torch.nn.Module):
            def forward(self, x, update):
                x[..., 1] = update
                return x

        x = torch.randn(2, 3, 4)
        update = torch.ones(1)
        self.run_test(CopyModel(), (x, update))

        x = torch.randn(2, 3, 4, 5, 6)
        update = torch.ones(1)
        self.run_test(CopyModel(), (x, update))

    @skipIfUnsupportedMinOpsetVersion(11)
    def test_copy_ellipsis_script(self):
        class CopyModel(torch.nn.Module):
            def forward(self, x, update):
                # Insert reshape node to ensure no shape/type info for
                # x in scripting, without onnx shape inference.
                x = x.reshape(4, 3, 5, 6)
                x[2, ..., 1:3] = update
                return x

        x = torch.randn(3, 4, 5, 6)

        update = torch.ones(1)
        self.run_test(CopyModel(), (x, update))

    @skipIfUnsupportedMinOpsetVersion(10)
    def test_flip(self):
        class MyModule(torch.nn.Module):
            def forward(self, x):
                return torch.flip(x, dims=[0])

        x = torch.tensor(np.arange(6.0).reshape(2, 3))
        self.run_test(MyModule(), x)

    def test_random(self):
        class RandN(torch.nn.Module):
            def forward(self, x):
                return torch.mul(x, (torch.randn(2, 3, 4) + x).size(0))

        x = torch.randn(2, 3, 4)
        self.run_test(RandN(), x)

        class Rand(torch.nn.Module):
            def forward(self, x):
                return torch.mul(x, (torch.rand(2, 3, 4) + x).size(0))

        x = torch.randn(2, 3, 4)
        self.run_test(Rand(), x)

    @skipIfUnsupportedMinOpsetVersion(9)
    def test_random_dynamic_size(self):
        class RandN(torch.nn.Module):
            def forward(self, x):
                return torch.mul(x, torch.randn(x.size()).size(1))

        x = torch.randn(2, 3, 4)
        self.run_test(RandN(), x)

        class Rand(torch.nn.Module):
            def forward(self, x):
                return torch.mul(x, torch.rand(x.size()).size(1))

        x = torch.randn(2, 3, 4)
        self.run_test(Rand(), x)

    def test_random_like(self):
        class RandNLike(torch.nn.Module):
            def forward(self, x):
                return torch.mul(x, torch.randn_like(x).size(0))

        x = torch.randn(2, 3, 4)
        self.run_test(RandNLike(), x)
        self.run_test(torch.jit.script(RandNLike()), x)

        class RandLike(torch.nn.Module):
            def forward(self, x):
                return torch.mul(x, torch.rand_like(x).size(0))

        x = torch.randn(2, 3, 4)
        self.run_test(RandLike(), x)
        self.run_test(torch.jit.script(RandLike()), x)

    def test_random_like_dtype(self):
        class RandNLike(torch.nn.Module):
            def forward(self, x):
                return torch.mul(x.to(torch.double), torch.randn_like(x, dtype=torch.double).size(0))

        x = torch.randn(2, 3, 4)
        self.run_test(RandNLike(), x)

        class RandLike(torch.nn.Module):
            def forward(self, x):
                return torch.mul(x.to(torch.double), torch.rand_like(x, dtype=torch.double).size(0))

        x = torch.randn(2, 3, 4)
        self.run_test(RandLike(), x)

    def test_reshape_different_rank(self):
        class ReshapeModel(torch.nn.Module):
            def forward(self, x):
                x = x.reshape(-1, 2, 4, 4, 5, 5)
                return x

        x = torch.randn(1, 32, 5, 5)
        self.run_test(ReshapeModel(), x)

    def _interpolate(self, x, mode, use_size, is_upsample, align_corners=False):
        class MyModel(torch.nn.Module):
            __constants__ = ["mode", "use_size", "is_upsample", "size", "scale", "size_array", "scale_array", "align_corners"]

            def __init__(self, mode, use_size, is_upsample, align_corners):
                super(MyModel, self).__init__()
                self.mode = mode
                self.use_size = use_size
                self.is_upsample = is_upsample
                self.align_corners = align_corners
                self.scale = 2.0 if self.is_upsample else 0.5
                self.size = 24 if self.is_upsample else 2
                if x.dim() == 3:
                    self.scale_array = [2.3]
                    self.size_array = [16]
                elif x.dim() == 4:
                    self.scale_array = [2.3, 3.1]
                    self.size_array = [16, 32]
                else:
                    self.scale_array = [2.3, 3.1, 4.6]
                    self.size_array = [16, 32, 64]

            def forward(self, x):
                if self.use_size:
                    if self.align_corners:
                        return torch.nn.functional.interpolate(x, mode=self.mode, size=self.size, align_corners=True), \
                            torch.nn.functional.interpolate(x, mode=self.mode, size=self.size_array, align_corners=True)
                    return torch.nn.functional.interpolate(x, mode=self.mode, size=self.size), \
                        torch.nn.functional.interpolate(x, mode=self.mode, size=self.size_array)
                if self.align_corners:
                    return torch.nn.functional.interpolate(x, mode=self.mode,
                                                           scale_factor=self.scale, recompute_scale_factor=False), \
                        torch.nn.functional.interpolate(x, mode=self.mode,
                                                        scale_factor=self.scale_array, recompute_scale_factor=False)
                return torch.nn.functional.interpolate(x, mode=self.mode,
                                                       scale_factor=self.scale, recompute_scale_factor=False), \
                    torch.nn.functional.interpolate(x, mode=self.mode,
                                                    scale_factor=self.scale_array, recompute_scale_factor=False)

        model = MyModel(mode, use_size, is_upsample, align_corners)
        self.run_test(model, x, atol=1e-6)

    def _interpolate_tests(self, is_upsample):
        # - cubic mode is not supported for opsets below 11;
        # - linear mode does not match for opsets below 11;
        modes = ["nearest", "linear", "bicubic"]
        if self.opset_version < 11:
            modes = ["nearest"]
        x = [torch.randn(1, 2, 6, requires_grad=True),
             torch.randn(1, 2, 4, 6, requires_grad=True),
             torch.randn(1, 2, 4, 4, 6, requires_grad=True)]

        for mode in modes:
            for xi in x:
                mode_i = mode
                # TODO: enable bicubic downsample when ORT precision loss fixed
                if mode == "bicubic" and xi.dim() != 4:
                    continue
                elif mode == "linear":
                    if xi.dim() == 3:
                        # TODO : enable when linear mode is implemented for 1d inputs in ORT
                        continue
                    elif xi.dim() == 4:
                        mode_i = "bilinear"
                    elif xi.dim() == 5:
                        # TODO : enable when linear mode is implemented for 3d inputs in ORT
                        mode_i = "trilinear"
                        continue
                self._interpolate(xi, mode_i, True, is_upsample)
                # test with align_corners if supported
                if mode != "nearest":
                    self._interpolate(xi, mode_i, True, is_upsample, True)
                # the following cases, require dynamic sizes/scales,
                # which which is not supported for opset_version < 9
                if self.opset_version >= 9:
                    self._interpolate(xi, mode_i, True, is_upsample)
                    # test with align_corners if supported
                    if mode != "nearest":
                        self._interpolate(xi, mode_i, False, is_upsample, True)
                    self._interpolate(xi, mode_i, False, is_upsample)

    # ONNX export failed on interpolate scripting because dynamic size not supported for opsets below 9.
    @skipIfUnsupportedMinOpsetVersion(9)
    def test_interpolate_upsample(self):
        self._interpolate_tests(True)

    @skipIfUnsupportedMaxOpsetVersion(8)
    @disableScriptTest()
    def test_interpolate_upsample_trace(self):
        self._interpolate_tests(True)

    @skipIfUnsupportedMinOpsetVersion(9)
    def test_interpolate_function_substitution(self):
        class ScriptModel(torch.jit.ScriptModule):
            @torch.jit.script_method
            def forward(self, x):
                return torch.nn.functional.interpolate(x, mode="nearest", scale_factor=2.)

        class ScriptModule(torch.jit.ScriptModule):
            def __init__(self):
                super(ScriptModule, self).__init__()
                self.submodule = ScriptModel()

            @torch.jit.script_method
            def forward(self, input):
                return self.submodule(input)

        x = torch.randn(1, 2, 4, 4, 6)
        self.run_test(ScriptModule(), (x,))

        @torch.jit.script
        def script_method(x):
            return torch.nn.functional.interpolate(x, mode="nearest", scale_factor=2.)

        class TracingModule(torch.nn.Module):
            def forward(self, x):
                return script_method(x)

        self.run_test(TracingModule(), (x,))

    @skipIfUnsupportedMinOpsetVersion(10)
    def test_interpolate_downsample(self):
        self._interpolate_tests(False)

    @skipIfUnsupportedMinOpsetVersion(11)
    def test_interpolate_no_shape(self):
        class MyModel(torch.jit.ScriptModule):
            @torch.jit.script_method
            def forward(self, x, y):
                x = torch.add(x, x)
                out1 = torch.nn.functional.interpolate(x, mode="bilinear", size=(16, 16), align_corners=False)
                out2 = torch.nn.functional.interpolate(x, mode="nearest", size=(int(y.size(0)), int(y.size(1))))
                return out1, out2

        x = torch.randn(1, 2, 4, 4, requires_grad=True)
        y = torch.randn(16, 16, requires_grad=True)
        self.run_test(MyModel(), (x, y), input_names=["x", "y"], dynamic_axes={"x": [0, 1, 2, 3], "y": [0, 1]})
        self.run_test(MyModel(), (x, y), remained_onnx_input_idx=[0])

    # scripting will throw the OnnxRuntimeError
    @disableScriptTest()
    def test_interpolate_adaptive_pooling_error(self):
        x = torch.randn(1, 2, 6, requires_grad=True)
        with self.assertRaises(RuntimeError) as cm:
            self._interpolate(x, "area", True, True)

        with self.assertRaises(RuntimeError) as cm:
            self._interpolate(x, "area", False, True)

    def test_groupnorm(self):
        model = torch.nn.GroupNorm(3, 6, 0.002)
        x = torch.randn(4, 6, 180, 180, 180)
        self.run_test(model, x)

        model = torch.nn.GroupNorm(1, 6, 0.002)
        x = torch.randn(4, 6, 180, 180)
        self.run_test(model, x)

        model = torch.nn.GroupNorm(6, 6, 0.002)
        x = torch.randn(4, 6, 180, 180)
        self.run_test(model, x)

    @disableScriptTest()
    def test_groupnorm_noaffine(self):
        model = torch.nn.GroupNorm(4, 8, 0.002, affine=False)
        x = torch.randn(3, 8, 224, 224)
        self.run_test(model, x)

        model = torch.nn.GroupNorm(1, 6, 0.002, affine=False)
        x = torch.randn(4, 6, 180, 180)
        self.run_test(model, x)

        model = torch.nn.GroupNorm(6, 6, 0.002, affine=False)
        x = torch.randn(4, 6, 180, 180)
        self.run_test(model, x)

    @skipIfUnsupportedMinOpsetVersion(9)
    def test_listunpack(self):
        class ListUnpack(torch.jit.ScriptModule):
            @torch.jit.script_method
            def forward(self, x):
                a, b = x.shape
                return x.new_zeros((a, b))

        x = torch.randn(2, 3)
        self.run_test(ListUnpack(), x, input_names=["x"], dynamic_axes={"x": [0, 1]})
        self.run_test(ListUnpack(), x, remained_onnx_input_idx=[])

        class ListUnpackSlice(torch.jit.ScriptModule):
            @torch.jit.script_method
            def forward(self, x):
                a, b = x.shape[2:]
                return x.new_zeros((a, b))

        x = torch.randn(2, 3, 4, 5)
        self.run_test(ListUnpackSlice(), x, input_names=["x"], dynamic_axes={"x": [0, 1, 2, 3]})
        self.run_test(ListUnpackSlice(), x, remained_onnx_input_idx=[])

    def test_pow(self):
        class PowModule(torch.nn.Module):
            def forward(self, x, y):
                return x.pow(y)

        x = torch.randn(2, 3, 4)
        y = torch.randn(2, 3, 4)
        self.run_test(PowModule(), (x, y))

        x = torch.randint(10, (2, 3, 4))
        y = torch.randint(10, (2, 3, 4)).to(dtype=torch.int32)
        self.run_test(PowModule(), (x, y))

        x = torch.randint(10, (2, 3, 4))
        y = torch.randint(10, (2, 3, 4))
        self.run_test(PowModule(), (x, y))

        x = torch.randn(2, 3, 4).to(dtype=torch.float64)
        y = torch.randint(10, (2, 3, 4))
        self.run_test(PowModule(), (x, y))

        class PowModule2(torch.nn.Module):
            def forward(self, x):
                return torch.pow(2, x)

        x = torch.randn(1, 10)
        self.run_test(PowModule2(), (x,))

        x = torch.randint(10, (2, 3, 4))
        self.run_test(PowModule2(), (x,))

        x = torch.randn(1, 10).to(dtype=torch.float64)
        self.run_test(PowModule2(), (x,))

        class PowModule3(torch.nn.Module):
            def forward(self, x, y):
                return y[torch.pow(2, x)]

        x = torch.randint(5, (2, 3, 4))
        y = torch.rand(100)
        self.run_test(PowModule3(), (x, y))

    # the arithmeticOps(Add\Sub\Mul\Div\Gemm\Pow\Mod) with low precision include unit8 will be failed in ORT
    # add to(dtype=torch.long) to avoid ORT output type does not match expected type.
    # will be fixed in ONNX version 14.
    @skipIfUnsupportedMaxOpsetVersion(13)
    def test_arithmeticOps_with_low_precision(self):
        class AddModule(torch.nn.Module):
            def forward(self, x, y):
                return x + y

        class SubModule(torch.nn.Module):
            def forward(self, x, y):
                return x - y

        class MulModule(torch.nn.Module):
            def forward(self, x, y):
                return x * y

        class DivModule(torch.nn.Module):
            def forward(self, x, y):
                return x / y

        class PowModule(torch.nn.Module):
            def forward(self, x, y):
                return x.pow(y)

        x = torch.tensor([2, 3, 5], dtype=torch.uint8)
        y = torch.tensor([2, 3, 5], dtype=torch.uint8)
        z = torch.tensor([1], dtype=torch.uint8)
        self.run_test(AddModule(), (x, y))
        self.run_test(SubModule(), (x, y))
        self.run_test(MulModule(), (x, y))
        self.run_test(DivModule(), (x, y))
        self.run_test(PowModule(), (x, z))

        x = torch.tensor([2, 3, 5], dtype=torch.int8)
        y = torch.tensor([2, 3, 5], dtype=torch.int8)
        z = torch.tensor([1], dtype=torch.int8)
        self.run_test(AddModule(), (x, y))
        self.run_test(SubModule(), (x, y))
        self.run_test(MulModule(), (x, y))
        self.run_test(DivModule(), (x, y))
        self.run_test(PowModule(), (x, z))

        x = torch.tensor([2, 3, 5], dtype=torch.int16)
        y = torch.tensor([2, 3, 5], dtype=torch.int16)
        z = torch.tensor([1], dtype=torch.int16)
        self.run_test(AddModule(), (x, y))
        self.run_test(SubModule(), (x, y))
        self.run_test(MulModule(), (x, y))
        self.run_test(DivModule(), (x, y))
        self.run_test(PowModule(), (x, z))

        x = torch.tensor([2, 3, 5], dtype=torch.uint8)
        y = torch.tensor([2, 3, 5], dtype=torch.float32)
        z = torch.tensor([1], dtype=torch.float64)
        self.run_test(AddModule(), (x, y))
        self.run_test(SubModule(), (x, y))
        self.run_test(MulModule(), (x, y))
        self.run_test(DivModule(), (x, y))
        self.run_test(PowModule(), (x, z))

        x = torch.tensor([2, 3, 5], dtype=torch.uint8)
        y = torch.tensor([2, 3, 5], dtype=torch.int64)
        z = torch.tensor([1], dtype=torch.int32)
        self.run_test(AddModule(), (x, y))
        self.run_test(SubModule(), (x, y))
        self.run_test(MulModule(), (x, y))
        self.run_test(DivModule(), (x, y))
        self.run_test(PowModule(), (x, z))

    # fmod was added in version 10
    @skipIfUnsupportedMinOpsetVersion(10)
    @skipIfUnsupportedMaxOpsetVersion(13)
    def test_mod_with_low_precision(self):
        class ModModule(torch.nn.Module):
            def forward(self, x, y):
                return torch.fmod(x, y).to(dtype=torch.long)

        x = torch.tensor([2, 3, 5], dtype=torch.uint8)
        y = torch.tensor([2, 3, 5], dtype=torch.uint8)
        self.run_test(ModModule(), (x, y))

        x = torch.tensor([2, 3, 5], dtype=torch.int8)
        y = torch.tensor([2, 3, 5], dtype=torch.int8)
        self.run_test(ModModule(), (x, y))

        x = torch.tensor([2, 3, 5], dtype=torch.int16)
        y = torch.tensor([2, 3, 5], dtype=torch.int16)
        self.run_test(ModModule(), (x, y))

        x = torch.tensor([2, 3, 5], dtype=torch.uint8)
        y = torch.tensor([2, 3, 5], dtype=torch.int32)
        self.run_test(ModModule(), (x, y))

        x = torch.tensor([2, 3, 5], dtype=torch.uint8)
        y = torch.tensor([2, 3, 5], dtype=torch.float64)
        self.run_test(ModModule(), (x, y))

    @unittest.skip("Gemm operator only support float/double in ONNX")
    @skipIfUnsupportedMaxOpsetVersion(13)
    def test_gemm_with_low_precision(self):
        class GemmModule(torch.nn.Module):
            def forward(self, x, y):
                return torch.mm(x, y).to(dtype=torch.long)

            mat1 = torch.randn(2, 3).to(dtype=torch.uint8)
            mat2 = torch.randn(3, 2).to(dtype=torch.uint8)
            self.run_test(GemmModule(), (mat1, mat2))

            mat1 = torch.randn(2, 3).to(dtype=torch.int8)
            mat2 = torch.randn(3, 2).to(dtype=torch.int8)
            self.run_test(GemmModule(), (mat1, mat2))

            mat1 = torch.randn(2, 3).to(dtype=torch.int16)
            mat2 = torch.randn(3, 2).to(dtype=torch.int16)
            self.run_test(GemmModule(), (mat1, mat2))

            mat1 = torch.randn(2, 3).to(dtype=torch.uint8)
            mat2 = torch.randn(3, 2).to(dtype=torch.int32)
            self.run_test(GemmModule(), (mat1, mat2))

            mat1 = torch.randn(2, 3).to(dtype=torch.uint8)
            mat2 = torch.randn(3, 2).to(dtype=torch.float64)
            self.run_test(GemmModule(), (mat1, mat2))

    def test_std(self):
        class StandardDeviation(torch.nn.Module):
            def forward(self, input):
                return torch.std(input, unbiased=False)

        x = torch.randn(2, 3, 4)
        model = StandardDeviation()
        self.run_test(model, x)

        class StandardDeviationUnbiased(torch.nn.Module):
            def forward(self, input):
                return torch.std(input, unbiased=True)

        model = StandardDeviationUnbiased()
        self.run_test(model, x)

    def test_std_along_dims(self):
        class StandardDeviation(torch.nn.Module):
            def forward(self, input):
                return torch.std(input, dim=(0, 1), unbiased=False)

        x = torch.randn(2, 3, 4)
        model = StandardDeviation()
        self.run_test(model, x)

        class StandardDeviationUnbiased(torch.nn.Module):
            def forward(self, input):
                return torch.std(input, dim=(0, 1), unbiased=True)

        x = torch.randn(2, 3, 4)
        model = StandardDeviationUnbiased()
        self.run_test(model, x)

    def test_std_keepdim(self):
        class StandardDeviation(torch.nn.Module):
            def forward(self, input):
                return torch.std(input, dim=(0, 1), unbiased=False, keepdim=True)

        x = torch.randn(2, 3, 4)
        model = StandardDeviation()
        self.run_test(model, x)

        class StandardDeviationUnbiased(torch.nn.Module):
            def forward(self, input):
                return torch.std(input, dim=(0, 1), unbiased=True, keepdim=True)

        x = torch.randn(2, 3, 4)
        model = StandardDeviationUnbiased()
        self.run_test(model, x)

    def test_std_correction(self):
        class StandardDeviation(torch.nn.Module):
            def forward(self, input):
                return torch.std(input, dim=(0, 1), correction=3, keepdim=True)

        x = torch.randn(2, 3, 4)
        model = StandardDeviation()
        self.run_test(model, x)

    def test_var(self):
        class Variance(torch.nn.Module):
            def forward(self, input):
                return torch.var(input, unbiased=False)

        x = torch.randn(2, 3, 4)
        model = Variance()
        self.run_test(model, x)

        class VarianceUnbiased(torch.nn.Module):
            def forward(self, input):
                return torch.var(input, unbiased=True)

        model = VarianceUnbiased()
        self.run_test(model, x)

        class VarianceSqrt(torch.nn.Module):
            def forward(self, input):
                y = torch.var(input, 1)
                return torch.sqrt(y + 1e-8)

        x = torch.randn(1, 2, 3, 300, 300)
        model = VarianceSqrt()
        self.run_test(model, x)

    def test_var_along_dims(self):
        class Variance(torch.nn.Module):
            def forward(self, input):
                return torch.var(input, dim=(0, 1), unbiased=False)

        x = torch.randn(2, 3, 4)
        model = Variance()
        self.run_test(model, x)

        class VarianceUnbiased(torch.nn.Module):
            def forward(self, input):
                return torch.var(input, dim=(0, 1), unbiased=True)

        x = torch.randn(2, 3, 4)
        model = VarianceUnbiased()
        self.run_test(model, x)

    def test_var_keepdim(self):
        class Variance(torch.nn.Module):
            def forward(self, input):
                return torch.var(input, dim=(0, 1), unbiased=False, keepdim=True)

        x = torch.randn(2, 3, 4)
        model = Variance()
        self.run_test(model, x)

        class VarianceUnbiased(torch.nn.Module):
            def forward(self, input):
                return torch.var(input, dim=(0, 1), unbiased=True, keepdim=True)

        x = torch.randn(2, 3, 4)
        model = VarianceUnbiased()
        self.run_test(model, x)

    def test_var_correction(self):
        class Variance(torch.nn.Module):
            def forward(self, input):
                return torch.var(input, dim=(0, 1), correction=3, keepdim=True)

        x = torch.randn(2, 3, 4)
        model = Variance()
        self.run_test(model, x)

    def test_var_mean(self):
        class Variance(torch.nn.Module):
            def forward(self, input):
                return torch.var_mean(input, unbiased=False)

        x = torch.randn(2, 3, 4)
        model = Variance()
        self.run_test(model, x)

        class VarianceUnbiased(torch.nn.Module):
            def forward(self, input):
                return torch.var_mean(input, unbiased=True)

        model = VarianceUnbiased()
        self.run_test(model, x)

    def test_var_mean_along_dims(self):
        class Variance(torch.nn.Module):
            def forward(self, input):
                return torch.var_mean(input, dim=(0, 1), unbiased=False)

        x = torch.randn(2, 3, 4)
        model = Variance()
        self.run_test(model, x)

        class VarianceUnbiased(torch.nn.Module):
            def forward(self, input):
                return torch.var_mean(input, dim=(0, 1), unbiased=True)

        x = torch.randn(2, 3, 4)
        model = VarianceUnbiased()
        self.run_test(model, x)

    def test_var_mean_mixed_dims(self):
        class ReverseDims(torch.nn.Module):
            def forward(self, input):
                return torch.var_mean(input, dim=(2, 1), unbiased=False)

        x = torch.randn(2, 3, 4)
        model = ReverseDims()
        self.run_test(model, x)

        class SkipDims(torch.nn.Module):
            def forward(self, input):
                return torch.var_mean(input, dim=(0, 2), unbiased=False)

        x = torch.randn(2, 3, 4)
        model = SkipDims()
        self.run_test(model, x)

        class NonZeroDims(torch.nn.Module):
            def forward(self, input):
                return torch.var_mean(input, dim=(1, 2), unbiased=False)

        x = torch.randn(2, 3, 4)
        model = NonZeroDims()
        self.run_test(model, x)

    def test_var_mean_keepdim(self):
        class Variance(torch.nn.Module):
            def forward(self, input):
                return torch.var_mean(input, dim=(0, 1), unbiased=False, keepdim=True)

        x = torch.randn(2, 3, 4)
        model = Variance()
        self.run_test(model, x)

        class VarianceUnbiased(torch.nn.Module):
            def forward(self, input):
                return torch.var_mean(input, dim=(0, 1), unbiased=True, keepdim=True)

        x = torch.randn(2, 3, 4)
        model = VarianceUnbiased()
        self.run_test(model, x)

    def test_var_mean_correction(self):
        class Variance(torch.nn.Module):
            def forward(self, input):
                return torch.var_mean(input, dim=(0, 1), correction=3, keepdim=True)

        x = torch.randn(2, 3, 4)
        model = Variance()
        self.run_test(model, x)

    def test_std_mean(self):
        class StandardDeviation(torch.nn.Module):
            def forward(self, input):
                return torch.std_mean(input, unbiased=False)

        x = torch.randn(2, 3, 4)
        model = StandardDeviation()
        self.run_test(model, x)

        class StandardDeviationUnbiased(torch.nn.Module):
            def forward(self, input):
                return torch.std_mean(input, unbiased=True)

        model = StandardDeviationUnbiased()
        self.run_test(model, x)

    def test_std_mean_along_dims(self):
        class StandardDeviation(torch.nn.Module):
            def forward(self, input):
                return torch.std_mean(input, dim=(0, 1), unbiased=False)

        x = torch.randn(2, 3, 4)
        model = StandardDeviation()
        self.run_test(model, x)

        class VarianceUnbiased(torch.nn.Module):
            def forward(self, input):
                return torch.std_mean(input, dim=(0, 1), unbiased=True)

        x = torch.randn(2, 3, 4)
        model = VarianceUnbiased()
        self.run_test(model, x)

    def test_std_mean_keepdim(self):
        class StandardDeviation(torch.nn.Module):
            def forward(self, input):
                return torch.std_mean(input, dim=(0, 1), unbiased=False, keepdim=True)

        x = torch.randn(2, 3, 4)
        model = StandardDeviation()
        self.run_test(model, x)

        class StandardDeviationUnbiased(torch.nn.Module):
            def forward(self, input):
                return torch.std_mean(input, dim=(0, 1), unbiased=True, keepdim=True)

        x = torch.randn(2, 3, 4)
        model = StandardDeviationUnbiased()
        self.run_test(model, x)

    def test_std_mean_correction(self):
        class StandardDeviation(torch.nn.Module):
            def forward(self, input):
                return torch.var_mean(input, dim=(0, 1), correction=3, keepdim=True)

        x = torch.randn(2, 3, 4)
        model = StandardDeviation()
        self.run_test(model, x)

    def test_bitshift(self):
        class BitshiftModel(torch.nn.Module):
            def forward(self, input, input2):
                return input >> 1, input << 3.1, \
                    input2 >> torch.tensor([1, 2]), input2 << 4.2
        input = torch.arange(24, dtype=torch.float32).reshape(3, 4, 2)
        input2 = torch.arange(24, dtype=torch.int64).reshape(3, 4, 2)
        self.run_test(BitshiftModel(), (input, input2))

    def test_bitshift_other_fp(self):
        class BitshiftModel(torch.nn.Module):
            def forward(self, input):
                return input << 2.4
        input = torch.arange(24, dtype=torch.int64).reshape(3, 4, 2)
        self.run_test(BitshiftModel(), input)

    # uint8 not implemented in ORT for Mul used in
    # exporting bitshift for opset_version < 10
    @skipIfUnsupportedMinOpsetVersion(11)
    def test_bitshift_uint8(self):
        class BitshiftModel(torch.nn.Module):
            def forward(self, input, input2):
                return input >> 1, input << 3., \
                    input2 >> torch.tensor([1, 2], dtype=torch.uint8), input2 << 4.
        input = torch.arange(24, dtype=torch.uint8).reshape(3, 4, 2)
        input2 = torch.arange(24, dtype=torch.uint8).reshape(3, 4, 2)
        self.run_test(BitshiftModel(), (input, input2))

    def test_narrow(self):
        class NarrowModel(torch.nn.Module):
            def forward(self, input):
                return torch.narrow(input, 0, 0, 2)

        x = torch.randn(3, 3, requires_grad=True)
        self.run_test(NarrowModel(), x)

    @skipIfUnsupportedMinOpsetVersion(11)
    def test_narrow_dynamic(self):
        class NarrowModel(torch.nn.Module):
            def forward(self, input):
                return torch.narrow(input, 0, 0, input.shape[0] - 1)

        x = torch.randn(3, 3, requires_grad=True)
        self.run_test(NarrowModel(), x)

    @skipIfUnsupportedMinOpsetVersion(9)
    def test_index_fill(self):
        class IndexFillModel(torch.nn.Module):
            def forward(self, input):
                index = torch.tensor([2, 0])
                return input.index_fill(2, index, -1)

        x = torch.randn(3, 4, 5, requires_grad=True)
        self.run_test(IndexFillModel(), x)

    @skipIfUnsupportedMinOpsetVersion(9)
    def test_index_copy(self):
        class IndexCopyModel(torch.nn.Module):
            def forward(self, input):
                index = torch.tensor([2, 0])
                source = torch.ones(3, 2, 5)
                return input.index_copy(1, index, source)

        x = torch.randn(3, 4, 5, requires_grad=True)
        self.run_test(IndexCopyModel(), x)

    def test_select(self):
        class Select(torch.nn.Module):
            def forward(self, x):
                return x[:, 1]

        x = torch.randn(3, 4)
        self.run_test(Select(), x)

    def test_select_negative_index(self):
        class Select(torch.nn.Module):
            def forward(self, x):
                return x[:, -1]

        x = torch.randn(3, 4)
        self.run_test(Select(), x)

    def test_index_select_constant_scaler_index(self):
        class IndexSelectScalerIndexModel(torch.nn.Module):
            def forward(self, x):
                index = 2
                return torch.index_select(x, 1, torch.tensor(index))
        x = torch.randn(3, 4)
        self.run_test(IndexSelectScalerIndexModel(), x)

    def test_index_select_scaler_index(self):
        class IndexSelectScalerIndexModel(torch.nn.Module):
            def __init__(self, index_base):
                super(IndexSelectScalerIndexModel, self).__init__()
                self.index_base = torch.tensor(index_base)

            def forward(self, x, index_offset):
                index = self.index_base + index_offset
                return torch.index_select(x, 1, index)
        x = torch.randn(3, 4)
        offset = 2
        index_offset = torch.tensor(offset)
        base = 1
        self.run_test(IndexSelectScalerIndexModel(base), (x, index_offset))

    def test_take(self):
        class TakeModel(torch.nn.Module):
            def forward(self, x, y):
                return torch.take(x, y)

        x = torch.randn(6, 4, 3, 3)
        y = torch.tensor([4, 1, 7, 15, 63])
        self.run_test(TakeModel(), (x, y))

    def test_topk(self):
        class MyModule(torch.nn.Module):
            def forward(self, x):
                return torch.topk(x, 3)

        x = torch.arange(1., 6., requires_grad=True)
        self.run_test(MyModule(), x)

    @skipIfUnsupportedMinOpsetVersion(11)
    def test_topk_smallest_unsorted(self):
        class MyModule(torch.nn.Module):
            def forward(self, x, k):
                # When sorted=False, order of elements in the outout tensors
                # are not expected to match between PyTorch and ORT
                topk_unsorted = torch.topk(x, k, largest=False, sorted=False)
                topk_sorted = torch.topk(x, k, largest=False, sorted=True)
                return topk_sorted, torch.sort(topk_unsorted.values).values

        x = torch.arange(1., 6., requires_grad=True)
        k = torch.tensor(3)
        self.run_test(MyModule(), (x, k))

    @skipIfUnsupportedMinOpsetVersion(10)
    def test_topk_script(self):
        class MyModuleDynamic(torch.jit.ScriptModule):
            @torch.jit.script_method
            def forward(self, x, k):
                return torch.topk(x, k)

        x = torch.arange(1., 6., requires_grad=True)
        k = torch.tensor(3)
        self.run_test(MyModuleDynamic(), [x, k])

    @skipIfUnsupportedOpsetVersion([7])
    def test_normalize(self):
        class Model(torch.nn.Module):
            def forward(self, x):
                return torch.nn.functional.normalize(x)

        x = torch.randn(3, 3)
        self.run_test(Model(), x)

    def test_layer_norm(self):
        model = torch.nn.LayerNorm([10, 10])
        x = torch.randn(20, 5, 10, 10)
        self.run_test(model, x)

    def test_batchnorm1d(self):
        x = torch.randn(10, 10)
        model = torch.nn.BatchNorm1d(10, affine=True)
        self.run_test(model, x)

        x = torch.randn(10, 10, 128)
        self.run_test(model, x)

    def test_batchnorm1d_noaffine(self):
        x = torch.randn(10, 10)
        model = torch.nn.BatchNorm1d(10, affine=False)
        self.run_test(model, x)

        x = torch.randn(10, 10, 128)
        self.run_test(model, x)

    def test_batchnorm1d_norunningstats(self):
        x = torch.randn(10, 10)
        model = torch.nn.BatchNorm1d(10, track_running_stats=False)
        self.run_test(model, x)

        x = torch.randn(10, 10, 128)
        self.run_test(model, x)

    def test_batchnorm2d(self):
        x = torch.randn(10, 3, 128, 128)
        model = torch.nn.BatchNorm2d(3, affine=True)
        self.run_test(model, x)

    def test_batchnorm2d_noaffine(self):
        x = torch.randn(10, 3, 128, 128)
        model = torch.nn.BatchNorm2d(3, affine=False)
        self.run_test(model, x)

    def test_batchnorm2d_norunningstats(self):
        x = torch.randn(10, 3, 128, 128)
        model = torch.nn.BatchNorm2d(3, track_running_stats=False)
        self.run_test(model, x)

    def test_batchnorm3d(self):
        x = torch.randn(10, 3, 128, 128, 128)
        model = torch.nn.BatchNorm3d(3, affine=True)
        self.run_test(model, x)

    def test_batchnorm3d_noaffine(self):
        x = torch.randn(10, 3, 128, 128, 128)
        model = torch.nn.BatchNorm3d(3, affine=False)
        self.run_test(model, x)

    def test_instancenorm1d_runningstats(self):
        x = torch.randn(10, 5, 128)
        model = torch.nn.InstanceNorm1d(5, affine=True, track_running_stats=True)
        self.run_test(model, x)

        model = torch.nn.InstanceNorm1d(5, affine=False, track_running_stats=True)
        self.run_test(model, x)

    def test_instancenorm1d_norunningstats(self):
        x = torch.randn(10, 5, 128)
        model = torch.nn.InstanceNorm1d(5, affine=True, track_running_stats=False)
        self.run_test(model, x)

        model = torch.nn.InstanceNorm1d(5, affine=False, track_running_stats=False)
        self.run_test(model, x)

    def test_instancenorm2d_runningstats(self):
        x = torch.randn(10, 3, 128, 128)
        model = torch.nn.InstanceNorm2d(3, affine=True, track_running_stats=True)
        self.run_test(model, x)

        model = torch.nn.InstanceNorm2d(3, affine=False, track_running_stats=True)
        self.run_test(model, x)

    def test_instancenorm2d_norunningstats(self):
        x = torch.randn(10, 3, 128, 128)
        model = torch.nn.InstanceNorm2d(3, affine=True, track_running_stats=False)
        self.run_test(model, x)

        model = torch.nn.InstanceNorm2d(3, affine=False, track_running_stats=False)
        self.run_test(model, x)

    def test_instancenorm3d_runningstats(self):
        x = torch.randn(10, 3, 128, 128, 128)
        model = torch.nn.InstanceNorm3d(3, affine=True, track_running_stats=True)
        self.run_test(model, x)

        model = torch.nn.InstanceNorm3d(3, affine=False, track_running_stats=True)
        self.run_test(model, x)

    def test_instancenorm3d_norunningstats(self):
        x = torch.randn(10, 3, 128, 128, 128)
        model = torch.nn.InstanceNorm3d(3, affine=True, track_running_stats=False)
        self.run_test(model, x)

        model = torch.nn.InstanceNorm3d(3, affine=False, track_running_stats=False)
        self.run_test(model, x)

    @skipIfUnsupportedMinOpsetVersion(9)
    def test_scatter_with_scalar(self):
        class ScatterModel(torch.nn.Module):
            def forward(self, input, indices):
                values = 1.0
                return input.scatter(1, indices, values)

        input = torch.tensor([[0., 0., 0.], [0., 0., 0.], [0., 0., 0.]], dtype=torch.float64)
        indices = torch.tensor([[1, 0], [0, 1], [0, 1]], dtype=torch.int64)
        self.run_test(ScatterModel(), input=(input, indices))

    @skipIfUnsupportedMinOpsetVersion(9)
    def test_scatter_with_scalar_different_types(self):
        # Tests the case when scalar src (updates values) type is different
        # from self type. Happens only with scalar src - PyTorch does not
        # allow this when src is a tensor.
        class ScatterModel(torch.nn.Module):
            def forward(self, input, indices):
                values = 1.0
                return input.scatter(1, indices, values)

        input = torch.tensor([[0., 0., 0.], [0., 0., 0.], [0., 0., 0.]], dtype=torch.float32)
        indices = torch.tensor([[1, 0], [0, 1], [0, 1]], dtype=torch.int64)
        self.run_test(ScatterModel(), input=(input, indices))

    @skipIfUnsupportedMinOpsetVersion(9)
    def test_scatter(self):
        class ScatterModel(torch.nn.Module):
            def forward(self, input, indices, values):
                return input.scatter(1, indices, values)

        input = torch.tensor([[0., 0., 0.], [0., 0., 0.], [0., 0., 0.]])
        indices = torch.tensor([[1, 0], [0, 1], [0, 1]], dtype=torch.int64)
        values = torch.tensor([[1.0, 1.1], [2.0, 2.1], [3.0, 3.1]])
        self.run_test(ScatterModel(), input=(input, indices, values))

        input = torch.tensor([[0.0, 0.0, 0.0], [0.0, 0.0, 0.0], [0.0, 0.0, 0.0]])
        indices = torch.tensor([[1, 0], [0, 2], [0, 1]], dtype=torch.int64)
        values = torch.tensor([[1.0, 1.1], [2.0, 2.1], [3.0, 3.1]])
        self.run_test(ScatterModel(), (input, indices, values))

        input = torch.zeros(3, 4, 5, 6)
        indices = torch.tensor([[1, 0], [0, 2], [0, 1]], dtype=torch.int64)
        indices = indices.view(3, 2, 1, 1).expand(3, 2, 5, 6)
        values = torch.arange(3 * 2 * 5 * 6, dtype=torch.float32).view(3, 2, 5, 6)
        self.run_test(ScatterModel(), (input, indices, values))

        input = torch.zeros(3, 4, 2)
        indices = torch.tensor([[[1, 0], [0, 2]], [[1, 1], [0, 1]], [[2, 1], [2, 2]]])
        values = torch.arange(3 * 2 * 2, dtype=torch.float32).view(3, 2, 2)
        self.run_test(ScatterModel(), (input, indices, values))

    @skipIfUnsupportedMinOpsetVersion(9)
    def test_scatter_add(self):
        class ScatterModel(torch.nn.Module):
            def forward(self, input, indices, values):
                return input.scatter_add(1, indices, values)

        input = torch.tensor([[0.0, 0.0, 0.0], [0.0, 0.0, 0.0], [0.0, 0.0, 0.0]])
        indices = torch.tensor([[1, 0], [0, 1], [0, 1]], dtype=torch.int64)
        values = torch.tensor([[1.0, 1.1], [2.0, 2.1], [3.0, 3.1]])
        self.run_test(ScatterModel(), input=(input, indices, values))

        @torch.jit.script
        def scatter_sum(src: torch.Tensor, index: torch.Tensor):
            size = src.size()
            out = torch.zeros(size, dtype=src.dtype)
            return out.scatter_add_(1, index, src)

        class ScatterModel(torch.nn.Module):
            def forward(self, src, index):
                return scatter_sum(src, index)

        src = torch.rand(3, 2)
        index = torch.tensor([[0, 1], [0, 1], [0, 1]], dtype=torch.int64)
        self.run_test(ScatterModel(), (src, index))

    @skipIfUnsupportedMinOpsetVersion(9)
    def test_one_hot(self):
        class OneHot(torch.nn.Module):
            def __init__(self, num_classes):
                super().__init__()
                self.num_classes = num_classes

            def forward(self, x):
                return torch.nn.functional.one_hot(x, self.num_classes)

        x = torch.arange(10)
        self.run_test(OneHot(15), (x))

    @skipIfUnsupportedMinOpsetVersion(9)
    def test_gather(self):
        class GatherModel(torch.nn.Module):
            def forward(self, input, indices):
                return input.gather(1, indices)

        input = torch.tensor([[1., 2., 3.], [4., 5., 6.], [7., 8., 9.]])
        indices = torch.tensor([[1, 0], [0, 1], [0, 1]], dtype=torch.int64)
        self.run_test(GatherModel(), input=(input, indices))

    @disableScriptTest()  # RuntimeError: Python type cannot be used as a value
    @skipIfUnsupportedMinOpsetVersion(11)
    def test_gather_constant_fold(self):
        class GatherModule(torch.nn.Module):
            def __init__(self):
                super(GatherModule, self).__init__()
                self.register_buffer("weight", torch.ones(5))

            def forward(self, x):
                # shape is of rank 0
                shape = self.weight.shape[0]
                m = 5 - shape
                return x.clamp(min=m)

        x = torch.randn(1)
        self.run_test(GatherModule(), (x,))

        class GatherModule(torch.nn.Module):
            def __init__(self):
                super(GatherModule, self).__init__()
                self.register_buffer("weight", torch.ones(2))

            def forward(self, x):
                # shape is of rank 0
                shape = self.weight.shape[0]
                pad = [1, shape, shape, shape]
                zero_pad = torch.nn.ZeroPad2d(pad)
                return zero_pad(x)

        x = torch.randn(1, 3, 2)
        self.run_test(GatherModule(), (x,))

    @skipIfUnsupportedOpsetVersion([13])
    @skipIfUnsupportedMinOpsetVersion(9)
    def test_expand(self):
        class ExpandModel(torch.nn.Module):
            def forward(self, input):
                return input.expand(2, 3, -1)

        input = torch.randn(2, 1, 4)
        self.run_test(ExpandModel(), input=(input))

        class ExpandInferDimModel(torch.nn.Module):
            def forward(self, input):
                return input.expand(-1, input.size(0))

        input = torch.randn(3, 1)
        self.run_test(ExpandInferDimModel(), input=(input))

        class ExpandTensorSizeModel(torch.nn.Module):
            def forward(self, input, size):
                return input.expand(size)

        input = torch.randn(3,)
        size = torch.tensor(-1)
        self.run_test(ExpandTensorSizeModel(), input=(input, size))

    def test_multinomial(self):
        class Multinomial(torch.nn.Module):
            def forward(self, weight):
                return torch.multinomial(weight, 3, replacement=True)

        class MultinomialNoReplacement(torch.nn.Module):
            def forward(self, weight):
                return torch.multinomial(weight, 1)

        weight = torch.tensor([[0, 10, 0, 0], [0, 0, 100, 0]], dtype=torch.float)
        self.run_test(Multinomial(), (weight,))
        self.run_test(MultinomialNoReplacement(), (weight,))

    def _test_reduced_ops(self, op):
        class ReducedOpModule(torch.nn.Module):
            def forward(self, input):
                return op(input, dim=-1)

        if op != torch.mean:  # torch.mean only supports float types
            x = torch.randint(10, (4, 4), dtype=torch.uint8)
            self.run_test(ReducedOpModule(), x)

            x = torch.randint(10, (4, 4), dtype=torch.int8)
            self.run_test(ReducedOpModule(), x)

            x = torch.randint(10, (4, 4), dtype=torch.int16)
            self.run_test(ReducedOpModule(), x)

            x = torch.randint(10, (4, 4), dtype=torch.int32)
            self.run_test(ReducedOpModule(), x)

            x = torch.randint(10, (4, 4), dtype=torch.int64)
            self.run_test(ReducedOpModule(), x)

        # torch.mean only supports float types
        # ORT does not support double ReduceProd for double
        if op != torch.prod and op != torch.mean:
            x = torch.randn(4, 5, dtype=torch.double)
            self.run_test(ReducedOpModule(), x)

        if op != torch.prod:  # torch.prod not implemented for Half
            x = torch.randn(4, 4, dtype=torch.half)
            self.run_test(ReducedOpModule(), x)

        x = torch.randn(4, 5, dtype=torch.float)
        self.run_test(ReducedOpModule(), x)

    def test_reduced_sum(self):
        return self._test_reduced_ops(op=torch.sum)

    def test_reduced_mean(self):
        return self._test_reduced_ops(op=torch.mean)

    def test_reduced_prod(self):
        return self._test_reduced_ops(op=torch.prod)

    def test_reduced_min_max(self):
        class ReducedMinMaxModule(torch.nn.Module):
            def forward(self, input):
                return torch.min(input, dim=-1)[0], torch.max(input, dim=0)[0]
        x = torch.randint(10, (4, 4), dtype=torch.int32)
        self.run_test(ReducedMinMaxModule(), x)

        x = torch.randint(10, (4, 4), dtype=torch.int64)
        self.run_test(ReducedMinMaxModule(), x)

        x = torch.randn(4, 5, dtype=torch.float)
        self.run_test(ReducedMinMaxModule(), x)

    def test_reduce_log_sum_exp(self):
        class ReduceLogSumExpModel(torch.nn.Module):
            def forward(self, input):
                a = torch.logsumexp(input, dim=0)
                b = torch.logsumexp(input, dim=(0, 1))
                return a + b

        x = torch.randn(4, 4, requires_grad=True)
        self.run_test(ReduceLogSumExpModel(), x)

    def test_softmax(self):
        for i in range(-4, 3):
            model = torch.nn.Softmax(dim=i)
            input = torch.randn(3, 4, 5, 6)
            self.run_test(model, input)

            class SoftmaxUnknownRank(torch.nn.Module):
                def __init__(self, i):
                    super().__init__()
                    self.softmax = torch.nn.Softmax(dim=i)

                def forward(self, x):
                    return self.softmax(x.reshape(3, 4, 5, 6))

            model = torch.jit.script(SoftmaxUnknownRank(i))
            self.run_test(model, input)

    def test_softmax_large_values(self):
        input = torch.tensor([[-1e12, -1e12, -1e12], [1e12, 0.0, -5.0], [3.0, 4.0, 5.0]])
        for i in range(-2, 1):
            model = torch.nn.Softmax(dim=i)
            self.run_test(model, input)

            class SoftmaxUnknownRank(torch.nn.Module):
                def __init__(self, i):
                    super().__init__()
                    self.softmax = torch.nn.Softmax(dim=i)

                def forward(self, x):
                    return self.softmax(x.reshape(3, 3))

            model = torch.jit.script(SoftmaxUnknownRank(i))
            self.run_test(model, input)

    def test_logsoftmax(self):
        for i in range(7)[2:]:
            model = torch.nn.LogSoftmax(dim=i - 1)
            dims = [2] * (i - 2) + [3, 4]
            input = torch.ones(*dims, requires_grad=True)
            self.run_test(model, input)

    def test_logsoftmax_dim(self):
        for i in range(-4, 3):
            model = torch.nn.LogSoftmax(dim=i)
            input = torch.randn(3, 4, 5, 6)
            self.run_test(model, input)

    def test_logsoftmax_dtype(self):
        class Model(torch.nn.Module):
            def forward(self, x):
                return torch.nn.functional.log_softmax(x, dim=1, dtype=torch.float64)

        x = torch.randn(3, 4, 5, requires_grad=True)
        self.run_test(Model(), x)

    @skipIfUnsupportedMinOpsetVersion(9)
    def test_lstm_no_hidden(self):
        class LSTMModel(torch.nn.Module):
            def __init__(self):
                super().__init__()
                self.rnn = torch.nn.LSTM(input_size=16, hidden_size=16)

            def forward(self, x):
                return self.rnn(x)

        input = torch.randn((10, 16, 16))
        self.run_test(LSTMModel(), (input,))

    @skipIfUnsupportedMinOpsetVersion(9)
    def test_lstm_proj_no_hidden(self):
        class LSTMModel(torch.nn.Module):
            def __init__(self):
                super().__init__()
                self.rnn = torch.nn.LSTM(input_size=16, hidden_size=16, proj_size=8)

            def forward(self, x):
                return self.rnn(x)

        input = torch.randn((10, 16, 16))
        with self.assertRaises(RuntimeError):
            self.run_test(LSTMModel(), (input,))

    @skipIfUnsupportedMinOpsetVersion(9)
    def test_lstm(self):
        class LSTMModel(torch.nn.Module):
            def __init__(self):
                super().__init__()
                self.rnn = torch.nn.LSTM(RNN_INPUT_SIZE, RNN_HIDDEN_SIZE, 1, bidirectional=False)

            def forward(self, x, h0, c0):
                return self.rnn(x, (h0, c0))

        input = torch.randn(RNN_SEQUENCE_LENGTH, BATCH_SIZE, RNN_INPUT_SIZE)
        h0 = torch.randn(1, BATCH_SIZE, RNN_HIDDEN_SIZE)
        c0 = torch.randn(1, BATCH_SIZE, RNN_HIDDEN_SIZE)
        self.run_test(LSTMModel(), (input, h0, c0))

    @skipIfUnsupportedMinOpsetVersion(9)
    def test_lstm_default_init_state(self):
        class LSTMModel(torch.nn.Module):
            def __init__(self):
                super().__init__()
                self.rnn = torch.nn.LSTM(RNN_INPUT_SIZE, RNN_HIDDEN_SIZE, 1, bidirectional=False)

            def forward(self, x):
                return self.rnn(x)

        input = torch.randn(RNN_SEQUENCE_LENGTH, BATCH_SIZE, RNN_INPUT_SIZE)
        self.run_test(LSTMModel(), input)

    @skipIfUnsupportedMinOpsetVersion(9)
    def test_lstm_fixed_batch_size(self):
        class LSTMModel(torch.nn.Module):
            def __init__(self):
                super(LSTMModel, self).__init__()
                self.lstm = torch.nn.LSTM(RNN_INPUT_SIZE, RNN_HIDDEN_SIZE, 1, bidirectional=False)
                self.RNN_HIDDEN_SIZE = RNN_HIDDEN_SIZE

            def forward(self, input):
                batch_size = input.size()[1]
                h0 = torch.ones([1, batch_size, self.RNN_HIDDEN_SIZE])
                c0 = torch.ones([1, batch_size, self.RNN_HIDDEN_SIZE])
                return self.lstm(input, (h0, c0))

        input = torch.randn(RNN_SEQUENCE_LENGTH, BATCH_SIZE, RNN_INPUT_SIZE)
        # verify with different input of same batch size
        input2 = torch.randn(RNN_SEQUENCE_LENGTH, BATCH_SIZE, RNN_INPUT_SIZE)
        self.run_test(LSTMModel(), input, fixed_batch_size=True, test_with_inputs=[input2])

    @skipIfUnsupportedMinOpsetVersion(9)
    def test_lstm_post_fix_init_state(self):
        class LSTMModel(torch.nn.Module):
            def __init__(self):
                super(LSTMModel, self).__init__()
                self.lstm = torch.nn.LSTM(RNN_INPUT_SIZE, RNN_HIDDEN_SIZE, 1, bidirectional=False)
                self.RNN_HIDDEN_SIZE = RNN_HIDDEN_SIZE

            def forward(self, input):
                batch_size = input.size()[1]
                h0 = torch.ones([1, batch_size, self.RNN_HIDDEN_SIZE])
                c0 = torch.ones([1, batch_size, self.RNN_HIDDEN_SIZE])
                return self.lstm(input, (h0, c0))

        model = LSTMModel()
        input = torch.randn(RNN_SEQUENCE_LENGTH, 1, RNN_INPUT_SIZE)
        # verify with different input of different batch size
        input2 = torch.randn(RNN_SEQUENCE_LENGTH, BATCH_SIZE, RNN_INPUT_SIZE)
        self.run_test(model, input, input_names=["input.1"], dynamic_axes={"input.1" : {0 : "seq", 1 : "batch"}},
                      test_with_inputs=[input2])

    def test_lstm_constant_folding(self):
        class LstmNet(torch.nn.Module):
            def __init__(self, input_size, hidden_size, num_layers, bidirectional):
                super(LstmNet, self).__init__()
                self.lstm = torch.nn.LSTM(input_size, hidden_size, num_layers, bidirectional=bidirectional)

            def forward(self, input, initial_state: Tuple[torch.Tensor, torch.Tensor]):
                return self.lstm(input, initial_state)

        def get_LstmNet_model_and_inputs(input_size, hidden_size, num_layers, batch_size,
                                         seq_len, bidirectional):
            num_directions = 2 if bidirectional else 1
            model = LstmNet(input_size, hidden_size, num_layers, bidirectional)
            input = torch.randn(seq_len, batch_size, input_size)
            h0 = torch.randn(num_layers * num_directions, batch_size, hidden_size)
            c0 = torch.randn(num_layers * num_directions, batch_size, hidden_size)
            return model, (input, (h0, c0))

        batch_size1 = 3
        model1, input1 = get_LstmNet_model_and_inputs(7, 3, 2, batch_size1, 5, True)
        self.run_test(model1, input1, do_constant_folding=True)

        batch_size2 = 4
        model2, input2 = get_LstmNet_model_and_inputs(5, 4, 3, batch_size2, 7, False)
        self.run_test(model2, input2, do_constant_folding=True)

    @skipIfUnsupportedMinOpsetVersion(9)
    def test_lstm_no_bias(self):
        class LstmNet(torch.nn.Module):
            def __init__(self, num_layers, bidirectional):
                super(LstmNet, self).__init__()
                self.lstm = torch.nn.LSTM(RNN_INPUT_SIZE, RNN_HIDDEN_SIZE, num_layers, bias=False, bidirectional=bidirectional)

            def forward(self, input, initial_state: Tuple[torch.Tensor, torch.Tensor]):
                return self.lstm(input, initial_state)

        def get_LstmNet_model_and_inputs(num_layers, bidirectional):
            input = torch.randn(RNN_SEQUENCE_LENGTH, BATCH_SIZE, RNN_INPUT_SIZE)
            num_directions = 2 if bidirectional else 1
            model = LstmNet(num_layers, bidirectional)
            h0 = torch.randn(num_layers * num_directions, BATCH_SIZE, RNN_HIDDEN_SIZE)
            c0 = torch.randn(num_layers * num_directions, BATCH_SIZE, RNN_HIDDEN_SIZE)
            return model, (input, (h0, c0))

        num_layers = [1, 1, 2, 3]
        bidirectional = [True, False, True, False]
        models_and_inputs = [get_LstmNet_model_and_inputs(n, b) for n, b in zip(num_layers, bidirectional)]
        for model, input in models_and_inputs:
            self.run_test(model, input)

    @disableScriptTest()
    def test_rnn_no_bias(self):
        def make_model(layers, packed_sequence):
            batch_first = True if packed_sequence == 2 else False
            model = torch.nn.RNN(RNN_INPUT_SIZE, RNN_HIDDEN_SIZE, layers, bidirectional=False,
                                 batch_first=batch_first, bias=False)

            if packed_sequence == 1:
                model = RnnModelWithPackedSequence(model, False)
            if packed_sequence == 2:
                model = RnnModelWithPackedSequence(model, True)
            return model

        def make_input(batch_size, layers, packed_sequence):
            batch_first = True if packed_sequence == 2 else False
            seq_lengths = np.random.randint(1, RNN_SEQUENCE_LENGTH + 1, size=batch_size)
            seq_lengths = list(reversed(sorted(map(int, seq_lengths))))
            inputs = [torch.randn(l, RNN_INPUT_SIZE) for l in seq_lengths]
            inputs = rnn_utils.pad_sequence(inputs, batch_first=batch_first)
            inputs = [inputs]

            h0 = torch.randn(layers, batch_size, RNN_HIDDEN_SIZE)
            inputs.append(h0)
            if packed_sequence != 0:
                inputs.append(torch.IntTensor(seq_lengths))
            if len(inputs) == 1:
                input = inputs[0]
            else:
                input = tuple(inputs)
            return input

        layers = [1, 3, 1, 3, 1, 3]
        packed_sequence = [0, 0, 1, 1, 2, 2]
        models = [make_model(l, p) for l, p in zip(layers, packed_sequence)]
        inputs = [make_input(RNN_BATCH_SIZE, l, p) for l, p in zip(layers, packed_sequence)]

        for model, input in zip(models, inputs):
            self.run_test(model, input, batch_size=RNN_BATCH_SIZE)

    def test_gru_no_bias(self):
        class GruNet(torch.nn.Module):
            def __init__(self, input_size, hidden_size, num_layers, bidirectional):
                super(GruNet, self).__init__()
                self.mygru = torch.nn.GRU(input_size, hidden_size, num_layers, bidirectional=bidirectional, bias=False)

            def forward(self, input, initial_state):
                out = self.mygru(input, initial_state)
                return out

        def get_GruNet_model_and_inputs(input_size, hidden_size, num_layers, batch_size,
                                        seq_len, bidirectional):
            num_directions = 2 if bidirectional else 1
            model = GruNet(input_size, hidden_size, num_layers, bidirectional)
            input = torch.randn(seq_len, batch_size, input_size)
            h0 = torch.randn(num_layers * num_directions, batch_size, hidden_size)
            return model, (input, h0)

        input_size = [7, 5]
        hidden_size = [3, 4]
        num_layers = [2, 3]
        batch_size = [3, 4]
        seq_len = [5, 7]
        bidirectional = [True, False]
        models_and_inputs = [get_GruNet_model_and_inputs(i, h, n, b, s, bi)
                             for i, h, n, b, s, bi in zip(input_size, hidden_size, num_layers, batch_size, seq_len, bidirectional)]
        for model, input in models_and_inputs:
            self.run_test(model, input, do_constant_folding=True)

    def test_gru_constant_folding(self):
        class GruNet(torch.nn.Module):
            def __init__(self, input_size, hidden_size, num_layers, bidirectional):
                super(GruNet, self).__init__()
                self.mygru = torch.nn.GRU(input_size, hidden_size, num_layers, bidirectional=bidirectional)

            def forward(self, input, initial_state):
                out = self.mygru(input, initial_state)
                return out

        def get_GruNet_model_and_inputs(input_size, hidden_size, num_layers, batch_size,
                                        seq_len, bidirectional):
            num_directions = 2 if bidirectional else 1
            model = GruNet(input_size, hidden_size, num_layers, bidirectional)
            input = torch.randn(seq_len, batch_size, input_size)
            h0 = torch.randn(num_layers * num_directions, batch_size, hidden_size)
            return model, (input, h0)

        batch_size1 = 3
        model1, input1 = get_GruNet_model_and_inputs(7, 3, 2, batch_size1, 5, True)
        self.run_test(model1, input1, do_constant_folding=True)

        batch_size2 = 4
        model2, input2 = get_GruNet_model_and_inputs(5, 4, 3, batch_size2, 7, False)
        self.run_test(model2, input2, do_constant_folding=True)

    @skipIfUnsupportedMinOpsetVersion(8)
    def test_max_tensors(self):
        class MaxModel(torch.nn.Module):
            def forward(self, input, other):
                return torch.max(input, other)

        model = MaxModel()
        x = torch.randn(4, 4, requires_grad=True)
        y = torch.randn(4, 1, requires_grad=True)
        self.run_test(model, (x, y))

    @skipIfUnsupportedMinOpsetVersion(9)
    def test_arange_end(self):
        class ArangeScript(torch.jit.ScriptModule):
            @torch.jit.script_method
            def forward(self, a):
                return torch.arange(a.size(0), dtype=torch.float).view(-1, 1) + a

        x = torch.randn(3, 4, requires_grad=True)
        outputs = ArangeScript()(x)
        self.run_test(ArangeScript(), x)

        class ArangeModel(torch.nn.Module):
            def forward(self, a):
                return torch.arange(a.size(0), dtype=torch.float).view(-1, 1) + a

        self.run_test(ArangeModel(), x)

    @skipIfUnsupportedMinOpsetVersion(11)
    def test_arange_end_notype(self):
        class ArangeScript(torch.jit.ScriptModule):
            @torch.jit.script_method
            def forward(self, a):
                return torch.arange(a.size(0))

        x = torch.randn(3, 4, requires_grad=True)
        outputs = ArangeScript()(x)
        self.run_test(ArangeScript(), x, input_names=["x"], dynamic_axes={"x": [0, 1]})
        self.run_test(ArangeScript(), x, remained_onnx_input_idx=[])

        class ArangeModel(torch.nn.Module):
            def forward(self, a):
                return torch.arange(a.size(0))

        self.run_test(ArangeModel(), x, input_names=["x"], dynamic_axes={"x": [0, 1]})
        self.run_test(ArangeModel(), x, remained_onnx_input_idx=[])

    @skipIfUnsupportedMinOpsetVersion(9)
    def test_arange_start_end(self):
        class ArangeScript(torch.jit.ScriptModule):
            @torch.jit.script_method
            def forward(self, a):
                return torch.arange(2, a.size(0) + 2, dtype=torch.float).view(-1, 1) + a

        x = torch.randn(3, 4, requires_grad=True)
        self.run_test(ArangeScript(), x)

        class ArangeModel(torch.nn.Module):
            def forward(self, a):
                return torch.arange(2, a.size(0) + 2, dtype=torch.float).view(-1, 1) + a

        self.run_test(ArangeModel(), x)

    @skipIfUnsupportedMinOpsetVersion(11)
    def test_arange_start_end_notype(self):
        class ArangeScript(torch.jit.ScriptModule):
            @torch.jit.script_method
            def forward(self, a):
                return torch.arange(2.7, a.size(0) + 2).view(-1, 1) + a

        x = torch.randn(3, 4, requires_grad=True)
        self.run_test(ArangeScript(), x)

        class ArangeModel(torch.nn.Module):
            def forward(self, a):
                return torch.arange(2.7, a.size(0) + 2).view(-1, 1) + a

        self.run_test(ArangeModel(), x)

    @skipIfUnsupportedMinOpsetVersion(9)
    def test_arange_start_end_step(self):
        class ArangeScript(torch.jit.ScriptModule):
            @torch.jit.script_method
            def forward(self, a):
                return torch.arange(2, a.size(0) * a.size(1) + 2, a.size(1), dtype=torch.float).view(-1, 1) + a

        x = torch.randn(3, 4, requires_grad=True)
        self.run_test(ArangeScript(), x)

        class ArangeModel(torch.nn.Module):
            def forward(self, a):
                return torch.arange(2, a.size(0) * a.size(1) + 2, a.size(1), dtype=torch.float).view(-1, 1) + a

        self.run_test(ArangeModel(), x)

    @skipIfUnsupportedMinOpsetVersion(11)
    def test_arange_start_end_step_notype(self):
        class ArangeScript(torch.jit.ScriptModule):
            @torch.jit.script_method
            def forward(self, a):
                return torch.arange(2.7, a.size(0) * a.size(1) + 2, a.size(1)).view(-1, 1) + a

        x = torch.randn(3, 4, requires_grad=True)
        self.run_test(ArangeScript(), x)

        class ArangeModel(torch.nn.Module):
            def forward(self, a):
                return torch.arange(2.7, a.size(0) * a.size(1) + 2, a.size(1)).view(-1, 1) + a

        self.run_test(ArangeModel(), x)

    @skipIfUnsupportedMinOpsetVersion(9)
    def test__dim_arange(self):
        class DimArange(torch.nn.Module):
            def forward(self, input):
                return torch._dim_arange(input, 1)

        x = torch.ones(5, 6)
        self.run_test(DimArange(), x, input_names=["x"], dynamic_axes={"x": [0, 1]})
        remained_onnx_input_idx = None if self.opset_version < 11 else []
        self.run_test(DimArange(), x, remained_onnx_input_idx=remained_onnx_input_idx)

    def _test_compare_ops(self, model, num_inputs):
        x_float = torch.randn(1, 2, 3, 4, requires_grad=True)
        x_int = torch.randint(10, (3, 4), dtype=torch.int32)
        if num_inputs > 1:
            y_float = torch.randn(1, 2, 3, 4, requires_grad=True)
            y_int = torch.randint(10, (3, 4), dtype=torch.int32)
            self.run_test(model, (x_float, y_float))
            self.run_test(model, (x_float, y_int))
            self.run_test(model, (x_int, y_float))
            self.run_test(model, (x_int, y_int))
        else:
            self.run_test(model, x_float)
            self.run_test(model, x_int)

    @skipIfUnsupportedMinOpsetVersion(9)
    def test_logical_and(self):
        class AndModel(torch.nn.Module):
            def forward(self, x, y):
                return torch.logical_and(x, y)

        x = torch.randint(0, 2, (5, 5), dtype=torch.bool)
        y = torch.randint(0, 2, (5, 5), dtype=torch.bool)
        self.run_test(AndModel(), input=(x, y))

        x = torch.randint(10, (5, 5), dtype=torch.int32)
        y = torch.randint(10, (5, 5), dtype=torch.int32)
        self.run_test(AndModel(), input=(x, y))

        x = torch.randint(10, (5, 5), dtype=torch.double)
        y = torch.randint(10, (5, 5), dtype=torch.double)
        self.run_test(AndModel(), input=(x, y))

        x = torch.randint(10, (2, 3, 5), dtype=torch.float32)
        y = torch.randint(10, (2, 3, 5), dtype=torch.long)
        self.run_test(AndModel(), input=(x, y))

    @skipIfUnsupportedMinOpsetVersion(9)
    def test_logical_or(self):
        class OrModel(torch.nn.Module):
            def forward(self, x, y):
                return torch.logical_or(x, y)

        x = torch.randint(0, 2, (5, 5), dtype=torch.bool)
        y = torch.randint(0, 2, (5, 5), dtype=torch.bool)
        self.run_test(OrModel(), input=(x, y))

        x = torch.randint(10, (5, 5), dtype=torch.int32)
        y = torch.randint(10, (5, 5), dtype=torch.int32)
        self.run_test(OrModel(), input=(x, y))

        x = torch.randint(10, (5, 5), dtype=torch.double)
        y = torch.randint(10, (5, 5), dtype=torch.double)
        self.run_test(OrModel(), input=(x, y))

        x = torch.randint(10, (2, 3, 5), dtype=torch.float32)
        y = torch.randint(10, (2, 3, 5), dtype=torch.long)
        self.run_test(OrModel(), input=(x, y))

    @skipIfUnsupportedMinOpsetVersion(9)
    def test_logical_xor(self):
        class XorModel(torch.nn.Module):
            def forward(self, x, y):
                return torch.logical_xor(x, y)

        x = torch.randint(0, 2, (5, 5), dtype=torch.bool)
        y = torch.randint(0, 2, (5, 5), dtype=torch.bool)
        self.run_test(XorModel(), input=(x, y))

        x = torch.randint(10, (5, 5), dtype=torch.int32)
        y = torch.randint(10, (5, 5), dtype=torch.int32)
        self.run_test(XorModel(), input=(x, y))

        x = torch.randint(10, (5, 5), dtype=torch.double)
        y = torch.randint(10, (5, 5), dtype=torch.double)
        self.run_test(XorModel(), input=(x, y))

        x = torch.randint(10, (2, 3, 5), dtype=torch.float32)
        y = torch.randint(10, (2, 3, 5), dtype=torch.long)
        self.run_test(XorModel(), input=(x, y))

    def test_gt(self):
        class GreaterModel(torch.nn.Module):
            def forward(self, input, other):
                return input > other
        self._test_compare_ops(GreaterModel(), 2)

    @skipIfUnsupportedMinOpsetVersion(9)
    def test_ge(self):
        class GreaterOrEqualModel(torch.nn.Module):
            def forward(self, input, other):
                return input >= other
        self._test_compare_ops(GreaterOrEqualModel(), 2)

    def test_gt_scalar(self):
        class GreaterModel(torch.nn.Module):
            def forward(self, input):
                return input > 1
        self._test_compare_ops(GreaterModel(), 1)

    def test_gt_primitive(self):
        class GreaterModel(torch.nn.Module):
            def __init__(self):
                super().__init__()
                self.y : int = 2

            def forward(self, x: int):
                return self.y > x

        x = 3
        self.run_test(GreaterModel(), (x, ))

    @skipIfUnsupportedMinOpsetVersion(9)
    def test_ge_scalar(self):
        class GreaterOrEqualModel(torch.nn.Module):
            def forward(self, input):
                return input >= 1
        self._test_compare_ops(GreaterOrEqualModel(), 1)

    def test_lt(self):
        class LessModel(torch.nn.Module):
            def forward(self, input, other):
                return input > other
        self._test_compare_ops(LessModel(), 2)

    @skipIfUnsupportedMinOpsetVersion(9)
    def test_le(self):
        class LessOrEqualModel(torch.nn.Module):
            def forward(self, input, other):
                return input <= other
        self._test_compare_ops(LessOrEqualModel(), 2)

    def test_lt_scalar(self):
        class LessModel(torch.nn.Module):
            def forward(self, input):
                return input < 1
        self._test_compare_ops(LessModel(), 1)

    @skipIfUnsupportedMinOpsetVersion(9)
    def test_le_scalar(self):
        class LessOrEqualModel(torch.nn.Module):
            def forward(self, input):
                return input <= 1
        self._test_compare_ops(LessOrEqualModel(), 1)

    def test_matmul(self):
        class MatmulModel(torch.nn.Module):
            def forward(self, input, other):
                return torch.matmul(input, other)

        x = torch.randn(3, 4, requires_grad=True)
        y = torch.randn(4, 5, requires_grad=True)
        self.run_test(MatmulModel(), (x, y))

        x = torch.randint(10, (3, 4))
        y = torch.randint(10, (4, 5))
        self.run_test(MatmulModel(), (x, y))

    def test_matmul_batch(self):
        class MatmulModel(torch.nn.Module):
            def forward(self, input, other):
                return torch.matmul(input, other)

        x = torch.randn(2, 3, 4, requires_grad=True)
        y = torch.randn(2, 4, 5, requires_grad=True)
        self.run_test(MatmulModel(), (x, y))

        x = torch.randint(10, (2, 3, 4))
        y = torch.randint(10, (2, 4, 5))
        self.run_test(MatmulModel(), (x, y))

    def _argmin_argmax_model(self, input):
        class ArgminArgmaxModel(torch.nn.Module):
            def forward(self, input):
                return torch.argmin(input), \
                    torch.argmax(input), \
                    torch.argmin(input, keepdim=True), \
                    torch.argmax(input, keepdim=True)

        self.run_test(ArgminArgmaxModel(), input)

    def test_argmin_argmax(self):
        input = torch.randn(7, 3, 5)
        self._argmin_argmax_model(input)

    # Argmin and Argmax with "select_last_index" is not supprted before opset 12
    # "select_last_index" was added in opset 12 to deal with corner case where the
    # same value appears multiple times in the tensor
    @skipIfUnsupportedMinOpsetVersion(12)
    def test_argmin_argmax_select_last_index(self):
        input = torch.tensor([[1., 2., 3.],
                             [1., 1., 2.]])
        self._argmin_argmax_model(input)

        input = torch.ones(7, 3, 5)
        self._argmin_argmax_model(input)

    def test_repeat(self):
        class RepeatModel(torch.nn.Module):
            def forward(self, x, y):
                x2 = x.repeat(y.shape[0], 1)
                y1 = y.view(-1, 1)
                return x2 + y1

        x = torch.tensor([1, 2, 3])
        y = torch.tensor([4, 5, 8, 9])
        self.run_test(RepeatModel(), (x, y))

    @skipIfUnsupportedMinOpsetVersion(9)
    def test_repeat_interleave(self):
        class FlattenModel(torch.nn.Module):
            def forward(self, x):
                return x.repeat_interleave(2)

        x = torch.tensor([1, 2, 3])
        self.run_test(FlattenModel(), (x,))

        class DimsModel(torch.nn.Module):
            def forward(self, x):
                return x.repeat_interleave(4, dim=1)

        x = torch.tensor([[1, 2], [3, 4]])
        self.run_test(DimsModel(), (x,))

        class DimsModel2(torch.nn.Module):
            def forward(self, x):
                repeats = torch.tensor([4])
                return torch.repeat_interleave(x, repeats, dim=1)

        x = torch.tensor([[1, 2], [3, 4]])
        self.run_test(DimsModel2(), (x,))

        class RepeatsDimsModel(torch.nn.Module):
            def forward(self, x):
                repeats = torch.tensor([1, 2])
                return torch.repeat_interleave(x, repeats, dim=0)

        x = torch.tensor([[1, 2], [3, 4]])
        self.run_test(RepeatsDimsModel(), (x,))

        class RepeatsDimsModel2(torch.nn.Module):
            def forward(self, x):
                repeats = torch.tensor([1, 2])
                return torch.repeat_interleave(x, repeats, dim=1)

        x = torch.tensor([[1, 2], [3, 4]])
        self.run_test(RepeatsDimsModel2(), (x,))

    @skipIfUnsupportedMinOpsetVersion(11)
    def test_dynamic_repeat_interleave(self):
        class SingleDynamicModel(torch.nn.Module):
            def forward(self, x):
                repeats = torch.tensor(4)
                return torch.repeat_interleave(x, repeats, dim=1)

        x = torch.tensor([[1, 2, 4], [3, 4, 7]])
        another_x = torch.tensor([[7, 8], [5, 6]])
        self.run_test(SingleDynamicModel(), x, test_with_inputs=[another_x],
                      input_names=["input_1"], dynamic_axes={"input_1" : {1 : "w"}})

        class NegDynamicModel(torch.nn.Module):
            def forward(self, x):
                repeats = torch.tensor(4)
                return torch.repeat_interleave(x, repeats, dim=-1)

        x = torch.tensor([[1, 2, 4], [3, 4, 7]])
        another_x = torch.tensor([[7, 8], [5, 6]])
        self.run_test(NegDynamicModel(), x, test_with_inputs=[another_x],
                      input_names=["input_1"], dynamic_axes={"input_1" : {1 : "w"}})

        class SingleDynamicModel2(torch.nn.Module):
            def forward(self, x):
                repeats = torch.tensor([4])
                return torch.repeat_interleave(x, repeats, dim=0)

        x = torch.tensor([[1, 2], [3, 4]])
        another_x = torch.tensor([[7, 8], [5, 6]])
        self.run_test(SingleDynamicModel2(), x, test_with_inputs=[another_x],
                      input_names=["input_1"], dynamic_axes={"input_1" : {0 : "h"}})

        class AllDynamicModel(torch.nn.Module):
            def forward(self, x):
                repeats = torch.tensor([4])
                return torch.repeat_interleave(x, repeats, dim=0)

        x = torch.tensor([[1, 2, 4, 16], [3, 9, 27, 81], [2, 3, 5, 7]])
        another_x = torch.tensor([[7, 8], [5, 6]])
        self.run_test(AllDynamicModel(), x, test_with_inputs=[another_x],
                      input_names=["input_1"], dynamic_axes={"input_1" : {0 : "h", 1 : "w"}})

    def test_view(self):
        class ViewModel(torch.nn.Module):
            def forward(self, input):
                return input.view(4, 24)

        x = torch.randint(10, (4, 2, 3, 4), dtype=torch.int32)
        self.run_test(ViewModel(), x)

    def test_view_dynamic(self):
        class ViewModel(torch.nn.Module):
            def forward(self, input, other):
                return input.view(other.shape)

        x = torch.randn(2, 3, 4)
        shape = torch.randn(6, 4)
        self.run_test(ViewModel(), (x, shape),
                      input_names=["x", "shape"], dynamic_axes={"x": [0, 1, 2], "shape": [0, 1]})
        self.run_test(ViewModel(), (x, shape), remained_onnx_input_idx=[0])

    def test_view_dynamic_zero_dim(self):
        class ViewModel(torch.nn.Module):
            def forward(self, input):
                input = input.view(-1, 2)
                return input.view(1, -1)

        x = torch.ones(2)
        another_x = torch.empty((0,))
        self.run_test(ViewModel(), x, test_with_inputs=[another_x],
                      input_names=["input_1"], dynamic_axes={"input_1": [0, ]})

    def test_view_as(self):
        class ViewModel(torch.nn.Module):
            def forward(self, input, other):
                return input.view_as(other)

        x = torch.randn(2, 3, 4)
        y = torch.randn(6, 4)
        self.run_test(ViewModel(), (x, y))

    def test_linear(self):
        class LinearModel(torch.nn.Module):
            def __init__(self):
                super(LinearModel, self).__init__()
                self.fc = torch.nn.Linear(16, 16)

            def forward(self, x):
                out = self.fc(x)
                out = self.fc(out)
                return out

        x = torch.randn(3, 16)
        self.run_test(LinearModel(), (x,))

        class LinearModel(torch.nn.Module):
            def forward(self, input, weight, bias):
                return torch.nn.functional.linear(input, weight, bias)

        # input of rank 2
        x = torch.randn(2, 2)
        y = torch.randn(2, 2)
        z = torch.randn(1)
        self.run_test(LinearModel(), (x, y, z))

        # input of rank 3
        x = torch.randn(3, 3, 3)
        y = torch.randn(3, 3)
        z = torch.randn(1)
        self.run_test(LinearModel(), (x, y, z))

    @disableScriptTest()
    def test_weight_norm(self):
        # addmm for 3-d inputs converts to onnx::MatMul
        model = torch.nn.utils.weight_norm(torch.nn.Linear(5, 10), dim=1)
        x = torch.randn(3, 4, 5, requires_grad=True)
        self.run_test(model, x)

        # addmm for 2-d inputs converts to onnx::Gemm
        model = torch.nn.utils.weight_norm(torch.nn.Linear(5, 10), dim=1)
        x = torch.randn(4, 5, requires_grad=True)
        self.run_test(model, x)

        model = torch.nn.utils.weight_norm(torch.nn.Conv1d(1, 1, 3))
        x = torch.randn(1, 1, 5, requires_grad=True)
        self.run_test(model, x)

        model = torch.nn.utils.weight_norm(torch.nn.Conv1d(1, 1, 3), dim=-2)
        x = torch.randn(1, 1, 5, requires_grad=True)
        self.run_test(model, x)

        model = torch.nn.utils.weight_norm(torch.nn.Conv1d(3, 6, 3), name="weight")
        x = torch.randn(3, 3, 5, requires_grad=True)
        self.run_test(model, x)

    @disableScriptTest()
    def test_weight_norm_nodim(self):
        # addmm for 3-d inputs converts to onnx::MatMul
        model = torch.nn.utils.weight_norm(torch.nn.Linear(5, 10), dim=None)
        x = torch.randn(3, 4, 5, requires_grad=True)
        self.run_test(model, x)

        # addmm for 2-d inputs converts to onnx::Gemm
        model = torch.nn.utils.weight_norm(torch.nn.Linear(5, 10), dim=None)
        x = torch.randn(4, 5, requires_grad=True)
        self.run_test(model, x)

    def test_flatten(self):
        class FlattenModel(torch.nn.Module):
            def forward(self, input):
                return torch.flatten(input)

        x = torch.randint(10, (1, 2, 3, 4))
        self.run_test(FlattenModel(), x)

    def test_flatten2d(self):
        class FlattenModel(torch.nn.Module):
            def forward(self, input):
                return torch.flatten(input, 1)

        x = torch.randint(10, (1, 2, 3, 4))
        self.run_test(FlattenModel(), x)

    def test_flatten2d_neg(self):
        class FlattenModel(torch.nn.Module):
            def forward(self, x):
                return torch.flatten(x, 1, -1), torch.flatten(x, 0, -2), torch.flatten(x, 1, -2)

        x = torch.randint(10, (1, 2, 3, 4))
        self.run_test(FlattenModel(), x)

    @skipIfUnsupportedMinOpsetVersion(9)
    def test_flatten_dynamic_axes(self):
        class MyModule(torch.nn.Module):
            def forward(self, x):
                return torch.flatten(x, start_dim=2, end_dim=3)

        batch_size = 3
        x = torch.randn(batch_size, 5, 4, 5)
        y = torch.randn(5, 5, 4, 5)
        model = MyModule()
        self.run_test(model, x, test_with_inputs=[y],
                      input_names=["input"],
                      output_names=["output"],
                      dynamic_axes={"input" : {0 : "batch_size"},
                                    "output" : {0 : "batch_size"}})

    @skipIfUnsupportedMinOpsetVersion(11)
    def test_getitem(self):
        class GetItemModel(torch.jit.ScriptModule):
            @torch.jit.script_method
            def forward(self, x, y, z, ind):
                # this will create prim::ListConstruct(x, y, z) + aten::__getitem__
                arr = [x, y, z]
                return arr[ind]

        x = torch.randn(3, 4, 5)
        y = torch.randn(1, 4, 5)
        z = torch.randn(2, 4, 5)
        ind = torch.tensor(1, dtype=torch.long)
        self.run_test(GetItemModel(), (x, y, z, ind))

        ind = torch.tensor(-2, dtype=torch.long)
        self.run_test(GetItemModel(), (x, y, z, ind))

    def test_item(self):
        class M(torch.nn.Module):
            def forward(self, x, y, i: int):
                return int(x[y[i]].item())

        x = torch.arange(6, dtype=torch.float)
        y = torch.tensor([0, 1, 2, 3, 4], dtype=torch.long)
        i = 3
        self.run_test(torch.jit.script(M()), (x, y, i))

    @disableScriptTest()  # torch.nonzero(x, as_tuple=True) is not scriptable.
    @skipIfUnsupportedMinOpsetVersion(9)
    def test_nonzero(self):
        class NonzeroModel(torch.nn.Module):
            def forward(self, x):
                return x.nonzero(), x.nonzero(as_tuple=True)

        x = torch.randn(60).index_fill_(0, torch.randint(0, 60, (20,)), 0).view(3, 4, 5)
        self.run_test(NonzeroModel(), (x,))

    def test_unbind(self):
        class UnbindModel(torch.nn.Module):
            def forward(self, input):
                _, out, _ = input.unbind()
                return out

        x = torch.randn(3, 4, 5)
        self.run_test(UnbindModel(), x)

        class UnbindModel2(torch.nn.Module):
            def forward(self, input):
                _, out, _, _ = input.unbind(1)
                return out

        x = torch.randn(3, 4, 5)
        self.run_test(UnbindModel2(), x)

        class UnbindModel3(torch.nn.Module):
            def forward(self, input):
                _, out, _, _ = input.unbind(-2)
                return out

        x = torch.randn(3, 4, 5)
        self.run_test(UnbindModel3(), x)

    @skipIfUnsupportedMinOpsetVersion(11)
    def test_len(self):
        class LenModel(torch.jit.ScriptModule):
            @torch.jit.script_method
            def forward(self, input):
                return len(input.unbind()) + input

        x = torch.randn(4, 5)
        self.run_test(LenModel(), x, input_names=["input"], dynamic_axes={"input": {0: "seq"}},
                      test_with_inputs=(torch.randn(5, 5),))

    @skipIfUnsupportedMinOpsetVersion(9)
    def test_len_list(self):
        class LenListModel(torch.jit.ScriptModule):
            @torch.jit.script_method
            def forward(self, input):
                return torch.ones(len(input.shape))

        x = torch.randn(4, 5)
        self.run_test(LenListModel(), x, remained_onnx_input_idx=[])

    @skipIfUnsupportedMinOpsetVersion(11)
    def test_unbind_dynamic(self):
        class UnbindModel(torch.jit.ScriptModule):
            @torch.jit.script_method
            def forward(self, input):
                return input.unbind()[1]

        x = torch.randn(3, 4, 5)
        self.run_test(UnbindModel(), x)

        class UnbindModel2(torch.jit.ScriptModule):
            @torch.jit.script_method
            def forward(self, input):
                return input.unbind(-1)[1]

        x = torch.randn(3, 4, 5)
        self.run_test(UnbindModel2(), x)

    @disableScriptTest()  # scripting tests run for opsets > 11. See: test_split_script
    def test_split(self):
        class SplitModel(torch.nn.Module):
            def forward(self, input):
                return input.split([2, 1, 2]), input.split([3, 2])[0]

        x = torch.randn(5, 4, 3)
        self.run_test(SplitModel(), x)

        class SplitModel2(torch.nn.Module):
            def forward(self, input):
                return input.split([2, 1, 1], -2), input.split([2, 2], -2)[-1]

        x = torch.randn(5, 4, 3)
        self.run_test(SplitModel2(), x)

        class SplitModel3(torch.nn.Module):
            def forward(self, input):
                return input.split([2, 1, 2])

        x = torch.randn(5, 4, 3)
        self.run_test(SplitModel3(), x)

    @skipIfUnsupportedMinOpsetVersion(11)
    def test_split_script(self):
        class SplitModel(torch.nn.Module):
            def forward(self, input):
                return input.split([2, 1, 2]), input.split([3, 2])[0]

        x = torch.randn(5, 4, 3)
        self.run_test(SplitModel(), x)

        class SplitModel2(torch.nn.Module):
            def forward(self, input):
                return input.split([2, 1, 1], -2), input.split([2, 2], -2)[-1]

        x = torch.randn(5, 4, 3)
        self.run_test(SplitModel2(), x)

        class SplitModel3(torch.nn.Module):
            def forward(self, input):
                return input.split([2, 1, 2])

        x = torch.randn(5, 4, 3)
        self.run_test(SplitModel3(), x)

    @skipIfUnsupportedMinOpsetVersion(11)
    @disableScriptTest()
    def test_split_size_as_list(self):
        class SplitModel(torch.nn.Module):
            def forward(self, input, split_sizes: List[int]):
                out = []
                split_list: List[torch.Tensor] = input.split(split_sizes)

                for ob in split_list:
                    out.append(ob)
                return torch.cat(out, dim=0)

        x = torch.randn(6, 4, 3)
        split_sizes = [torch.tensor(2), torch.tensor(4)]
        self.run_test(SplitModel(), (x, split_sizes))

    @skipIfUnsupportedMinOpsetVersion(11)
    def test_split_size_with_slice(self):
        class SplitModule(torch.nn.Module):
            def forward(self, x, y, t):
                splits = (x.size(1), y.size(1))
                out, out2 = torch.split(t, splits, dim=1)
                return out, out2

        x = torch.randn(2, 3)
        y = torch.randn(2, 4)
        t = torch.randn(2, 7)
        self.run_test(SplitModule(), (x, y, t), input_names=["x", "y", "t"],
                      dynamic_axes={"x": [0, 1], "y": [0, 1], "t": [0, 1]})
        self.run_test(SplitModule(), (x, y, t), remained_onnx_input_idx=[2])

    @skipIfUnsupportedMinOpsetVersion(11)
    def test_split_dynamic(self):
        class SplitModel(torch.jit.ScriptModule):
            @torch.jit.script_method
            def forward(self, input):
                return input.split(2)[1]

        x = torch.randn(5, 4, 3)
        self.run_test(SplitModel(), x)

        class SplitModel2(torch.jit.ScriptModule):
            @torch.jit.script_method
            def forward(self, input):
                return input.split(2, -3)[1]

        x = torch.randn(5, 4, 3)
        self.run_test(SplitModel2(), x)

    @skipIfUnsupportedMinOpsetVersion(11)
    def test_split_dynamic_axes(self):
        class Split(torch.nn.Module):
            def forward(self, x):
                return x.split(1, dim=-1)

        x = torch.randn(4, 384, 2)
        input_names = ["logits"]
        self.run_test(Split(), x, input_names=input_names,
                      dynamic_axes={input_names[0]: {0: 'batch'}})

    @skipIfUnsupportedMinOpsetVersion(11)
    @disableScriptTest()
    def test_chunk(self):
        class ChunkModel(torch.nn.Module):
            def __init__(self, dim=1):
                super(ChunkModel, self).__init__()
                self.dim = dim

            def forward(self, x):
                return torch.chunk(x, 3, dim=self.dim)

        model = ChunkModel()
        model.eval()
        model_neg_dim = ChunkModel(-1)
        model_neg_dim.eval()
        x = torch.randn(1, 18)

        for dim_size_ in range(13, 16):
            y = torch.randn(1, dim_size_)
            self.run_test(model, x, test_with_inputs=[y],
                          input_names=["x"],
                          dynamic_axes={"x": {0: "batch_size", 1: "dims"}})

            self.run_test(model_neg_dim, x, test_with_inputs=[y],
                          input_names=["x"],
                          dynamic_axes={"x": {0: "batch_size", 1: "dims"}})

    def test_concat(self):
        class ConcatModel(torch.nn.Module):
            def forward(self, x, y, z):
                return torch.cat((x, y, z))

        x = torch.randn(3, 4, 5)
        y = torch.randn(1, 4, 5)
        z = torch.randn(2, 4, 5)
        self.run_test(ConcatModel(), (x, y, z))

    @skipIfUnsupportedMinOpsetVersion(11)
    def test_concat_dynamic(self):
        class ConcatDynamicModel(torch.jit.ScriptModule):
            @torch.jit.script_method
            def forward(self, x):
                return torch.cat(x.unbind())

        x = torch.randn(4, 5, 6)
        self.run_test(ConcatDynamicModel(), x)

    def test_stack(self):
        class StackModel(torch.nn.Module):
            def forward(self, x, y, z):
                return torch.stack((x, y, z), 1)

        x = torch.randn(3, 4, 5)
        y = torch.randn(3, 4, 5)
        z = torch.randn(3, 4, 5)
        self.run_test(StackModel(), (x, y, z))

    @skipIfUnsupportedMinOpsetVersion(11)
    def test_stack_dynamic(self):
        class StackDynamicModel(torch.jit.ScriptModule):
            @torch.jit.script_method
            def forward(self, x):
                return torch.stack(x.unbind(), 1)

        x = torch.randn(4, 5, 6)
        self.run_test(StackDynamicModel(), x)

    def test_loop_dynamic(self):
        class LoopModel(torch.jit.ScriptModule):
            @torch.jit.script_method
            def forward(self, x):
                for i in range(x.size(2)):
                    x = x + i
                return x

        model = LoopModel()
        inputs = torch.zeros(1, 2, 3, dtype=torch.long)
        self.run_test(model, inputs)

    @skipIfUnsupportedMinOpsetVersion(9)
    def test_loop_nested(self):
        class NestedLoopsModel(torch.jit.ScriptModule):
            @torch.jit.script_method
            def forward(self, x):
                for i in range(5):
                    a = 0
                    while a < 4:
                        a += 1
                    x = x + a
                return x

        model = NestedLoopsModel()
        inputs = torch.zeros(1, 2, 3, dtype=torch.long)
        self.run_test(model, inputs)

    @skipIfUnsupportedMinOpsetVersion(11)
    def test_loop_with_list(self):
        class ListLoopModel(torch.jit.ScriptModule):
            @torch.jit.script_method
            def forward(self, x):
                res = []
                res1 = []
                arr = x.split([3, 4, 1, 1, 2, 3, 2], 0)
                res2 = torch.zeros(3, 4, dtype=torch.long)
                res3 = []
                res4 = []
                for i in range(len(arr)):
                    res.append(arr[i].sum(0, False))
                    res1.append(arr[-1 - i].sum(0, False))
                    res2 += 1
                    res3 = res3 + [arr[i].sum(0, False)]
                    res4 += [arr[-1 - i].sum(0, False)]
                return res, res1, res2, torch.stack(res3), torch.stack(res4)

        model = ListLoopModel()
        inputs = torch.randn(16)
        self.run_test(model, inputs)

    @skipIfONNXShapeInference(False)
    @skipIfUnsupportedMinOpsetVersion(11)
    def test_loop_transpose(self):
        class LoopModel(torch.nn.Module):
            def forward(self, x):
                res = torch.zeros_like(x[0])
                for i in range(x.size(0)):
                    res += x[0].transpose(0, 1)
                return res

        model = torch.jit.script(LoopModel())
        x = torch.randn(5, 3, 3)
        self.run_test(model, x)

    @skipIfUnsupportedMinOpsetVersion(11)
    def test_loop_multi_dim(self):
        class LoopMultiDimModel(torch.jit.ScriptModule):
            @torch.jit.script_method
            def forward(self, x, y):
                for x_ in torch.flip(x.narrow(0, 0, 7), [0]):
                    y = x_[0][y]
                return y

        model = LoopMultiDimModel()
        x = torch.randint(0, 5, (8, 1, 17), dtype=torch.long)
        y = torch.ones(1, dtype=torch.long)
        self.run_test(model, (x, y))

    @skipIfUnsupportedMinOpsetVersion(11)
    def test_list(self):
        class ListModel(torch.jit.ScriptModule):
            @torch.jit.script_method
            def forward(self, x):
                tensors = x.unbind()
                res = []
                res.append(tensors[0])
                res.append(tensors[1])
                res.pop(1)

                res.insert(0, tensors[1])
                res.append(tensors[2])
                res += [tensors[3], tensors[4]]
                res = res + [tensors[5]]
                return torch.ones(len(res))

        model = ListModel()
        inputs = torch.randn(16, 1)
        self.run_test(model, inputs)

    @skipIfUnsupportedMinOpsetVersion(11)
    def test_list_append(self):
        class ListModel(torch.nn.Module):
            def forward(self, x, y):
                res = []
                for i in range(x.size(0)):
                    res += [torch.matmul(x[i], y)]
                return res

        model = torch.jit.script(ListModel())
        x = torch.randn(16, 3, 4)
        y = torch.randn(4, 5)
        self.run_test(model, (x, y))

    @skipIfUnsupportedMinOpsetVersion(13)
    def test_list_append_nested(self):
        class ListModel(torch.nn.Module):
            def forward(self, x, y):
                res = []
                for i in range(x.size(0)):
                    for j in range(x.size(1)):
                        res += [torch.matmul(x[i][j], y)]
                return res

        model = torch.jit.script(ListModel())
        x = torch.randn(4, 4, 3, 4)
        y = torch.randn(4, 5)
        self.run_test(model, (x, y))

    @skipIfUnsupportedMinOpsetVersion(14)  # Need onnx::identity of sequence in opset 14
    def test_list_append_nested_2(self):
        class ListModel(torch.nn.Module):
            def forward(self, x):
                res = []
                res_replicate = []
                for i in range(x.size(0)):
                    if len(res) > 2:
                        for j in range(x.size(1)):
                            res.append(x[i][j])
                        res_replicate.append(res[-1])
                        res.append(res_replicate[-1])
                return res, res_replicate

        model = torch.jit.script(ListModel())
        x = torch.randn(4, 4, 3, 4)
        self.run_test(model, (x, ))

    @skipIfUnsupportedMinOpsetVersion(13)
    def test_list_append_nested_mixed_dtype(self):
        class ListModel(torch.nn.Module):
            def forward(self, x, y):
                res = []
                for i in range(x.size(0)):
                    for j in range(x.size(1)):
                        if i == j:
                            res.append(x == y)
                        else:
                            res.append(x != y)
                return res

        model = torch.jit.script(ListModel())
        x = torch.randn(4, 4, 3, 4)
        y = torch.randn(3, 4)
        self.run_test(model, (x, y))

    @skipIfUnsupportedMinOpsetVersion(11)
    def test_list_pop(self):
        class ListModel(torch.nn.Module):
            def forward(self, x, y):
                res = []
                for i in range(x.size(0)):
                    res += [torch.matmul(x[i], y)]
                res.pop()
                return res

        model = torch.jit.script(ListModel())
        x = torch.randn(16, 3, 4)
        y = torch.randn(4, 5)
        self.run_test(model, (x, y))

    @skipIfUnsupportedMinOpsetVersion(13)
    def test_list_pop_nested(self):
        class ListModel(torch.nn.Module):
            def forward(self, x, y):
                res = []
                for i in range(x.size(0)):
                    for j in range(x.size(1)):
                        res += [torch.matmul(x[i][j], y)]
                        res.pop()
                    res += [torch.matmul(x[i][0], y)]
                return res

        model = torch.jit.script(ListModel())
        x = torch.randn(4, 4, 3, 4)
        y = torch.randn(4, 5)
        self.run_test(model, (x, y))

    @skipIfUnsupportedMinOpsetVersion(11)
    def test_list_del(self):
        class ListModel(torch.nn.Module):
            def forward(self, x, y):
                res = []
                for i in range(x.size(0)):
                    res += [torch.matmul(x[i], y)]
                del res[2]
                return res

        model = torch.jit.script(ListModel())
        x = torch.randn(16, 3, 4)
        y = torch.randn(4, 5)
        self.run_test(model, (x, y))

    @skipIfUnsupportedMinOpsetVersion(13)
    def test_list_del_nested(self):
        class ListModel(torch.nn.Module):
            def forward(self, x, y):
                res = []
                for i in range(x.size(0)):
                    for j in range(x.size(1)):
                        res += [torch.matmul(x[i][j], y)]
                        del res[i]
                    res += [torch.matmul(x[i][0], y)]
                return res

        model = torch.jit.script(ListModel())
        x = torch.randn(4, 4, 3, 4)
        y = torch.randn(4, 5)
        self.run_test(model, (x, y))

    @unittest.skip("Enable this once remove is supported by pytorch")
    @skipIfUnsupportedMinOpsetVersion(11)
    def test_list_remove(self):
        class ListModel(torch.nn.Module):
            def forward(self, x, y):
                res = []
                for i in range(x.size(0)):
                    res += [torch.matmul(x[i], y)]
                # The following fails with pytorch
                # RuntimeError: Boolean value of Tensor with more than one value is ambiguous
                res.remove(res[2])
                return res

        model = torch.jit.script(ListModel())
        x = torch.randn(16, 3, 4)
        y = torch.randn(4, 5)
        self.run_test(model, (x, y))

    @skipIfUnsupportedMinOpsetVersion(11)
    def test_list_set(self):
        class ListModel(torch.nn.Module):
            def forward(self, x, y):
                res = []
                for i in range(x.size(0)):
                    res.append(x[i])
                res[y] = x[y]
                return res

        model = torch.jit.script(ListModel())
        x = torch.randn(12, 4)
        y = torch.tensor(2, dtype=torch.long)
        self.run_test(model, (x, y))

    @skipIfUnsupportedMinOpsetVersion(13)
    def test_list_idx_sum(self):
        class ListModel(torch.nn.Module):
            def forward(self, x, y):
                indices = torch.arange(x.size(0))
                res = []
                for i in range(x.size(0)):
                    res.append(x[i])
                return res[torch.sum(indices[:y])]

        model = torch.jit.script(ListModel())
        x = torch.randn(12, 4)
        y = torch.tensor(2, dtype=torch.long)
        self.run_test(model, (x, y))

    @skipIfUnsupportedMinOpsetVersion(9)
    def test_tensor_factories(self):
        class TensorFactory(torch.nn.Module):
            def forward(self, x):
                return torch.zeros(x.size()) + torch.ones(x.size())

        x = torch.randn(2, 3, 4)
        self.run_test(TensorFactory(), x, input_names=["x"], dynamic_axes={"x": [0, 1, 2]})
        self.run_test(TensorFactory(), x, remained_onnx_input_idx=[])

    @skipIfUnsupportedMinOpsetVersion(9)
    def test_tensor_factories_script(self):
        class TensorFactory(torch.jit.ScriptModule):
            @torch.jit.script_method
            def forward(self, x):
                return torch.zeros(x.shape, dtype=torch.float) + torch.ones(x.shape, dtype=torch.float)

        x = torch.randn(2, 3, 4)
        self.run_test(TensorFactory(), x, input_names=["x"], dynamic_axes={"x": [0, 1, 2]})
        self.run_test(TensorFactory(), x, remained_onnx_input_idx=[])

    @skipIfUnsupportedMinOpsetVersion(9)
    def test_tensor_like_factories_script(self):
        class TensorFactory(torch.jit.ScriptModule):
            @torch.jit.script_method
            def forward(self, x):
                zeros = torch.zeros_like(x, dtype=torch.float, layout=torch.strided, device=torch.device("cpu"))
                ones = torch.ones_like(x, dtype=torch.float, layout=torch.strided, device=torch.device("cpu"))
                return zeros + ones

        x = torch.randn(2, 3, 4)
        self.run_test(TensorFactory(), x, input_names=["x"], dynamic_axes={"x": [0, 1, 2]})
        self.run_test(TensorFactory(), x, remained_onnx_input_idx=[])

    @skipIfUnsupportedMinOpsetVersion(9)
    def test_eye(self):
        class TensorFactory(torch.nn.Module):
            def forward(self, x):
                return torch.eye(x.size()[1], 3), torch.eye(4, 4, dtype=torch.long), \
                    torch.eye(x.size()[1], 2, dtype=torch.long), torch.eye(x.shape[0]), \
                    torch.eye(x.shape[0], dtype=torch.float64)

        x = torch.randn(2, 3, 4)
        another_x = torch.randn(5, 6, 7)
        self.run_test(TensorFactory(), x, test_with_inputs=[another_x],
                      input_names=["input_1"], dynamic_axes={"input_1": [0, 1, 2]})

    @skipIfUnsupportedMinOpsetVersion(9)
    def test_inplace_zero(self):
        class Zero_(torch.nn.Module):
            def forward(self, x):
                return x.zero_(), x

        x = torch.randn(2, 3, 4)
        self.run_test(Zero_(), x, input_names=["x"], dynamic_axes={"x": [0, 1, 2]})
        self.run_test(Zero_(), x, remained_onnx_input_idx=[])

    @skipIfUnsupportedMinOpsetVersion(9)
    def test_new_zeros(self):
        class Zero_(torch.nn.Module):
            def forward(self, x):
                return x.new_zeros(x.shape[1:2]), x.new_zeros(x.shape[2:], dtype=torch.long)

        x = torch.randn(2, 3, 4)
        self.run_test(Zero_(), x, input_names=["x"], dynamic_axes={"x": [0, 1, 2]})
        self.run_test(Zero_(), x, remained_onnx_input_idx=[])

    @skipIfONNXShapeInference(True)
    @skipIfUnsupportedMinOpsetVersion(9)
    def test_tolist(self):
        class List(torch.jit.ScriptModule):
            @torch.jit.script_method
            def forward(self, input):
                cur_shape = torch._shape_as_tensor(input)
                final_shape: List[int] = cur_shape.tolist()
                pad_tensor = torch.zeros([1, 2] + final_shape)
                return pad_tensor

        x = torch.randn(2, 3)
        self.run_test(List(), (x,))

    @skipIfUnsupportedMinOpsetVersion(9)
    @disableScriptTest()
    def test_list_pass(self):
        class Slice(torch.nn.Module):
            def forward(self, x, y):
                return x.new_zeros(x.shape[2:] + y.shape[1:])

        x = torch.randn(2, 3, 4, 5)
        y = torch.randn(1, 2, 3, 4)
        self.run_test(Slice(), (x, y), input_names=["x", "y"],
                      dynamic_axes={"x": [0, 1, 2, 3], "y": [0, 1, 2, 3]})
        self.run_test(Slice(), (x, y), remained_onnx_input_idx=[])

        class Size(torch.nn.Module):
            def forward(self, x, y):
                return x.new_zeros(x.shape + y.shape)

        x = torch.randn(2, 3, 4)
        y = torch.randn(1, 2, 3)
        self.run_test(Size(), (x, y), input_names=["x", "y"],
                      dynamic_axes={"x": [0, 1, 2], "y": [0, 1, 2]})
        self.run_test(Size(), (x, y), remained_onnx_input_idx=[])

        class Array(torch.nn.Module):
            def forward(self, x, y):
                arr1 = [x.shape[0], x.shape[1], 2]
                arr2 = [y.shape[0], y.shape[1]]
                return x.new_zeros(arr1 + arr2)

        x = torch.randn(2, 3, 4)
        y = torch.randn(1, 2, 3)
        self.run_test(Array(), (x, y), input_names=["x", "y"],
                      dynamic_axes={"x": [0, 1, 2], "y": [0, 1, 2]})
        self.run_test(Array(), (x, y), remained_onnx_input_idx=[])

        class List(torch.nn.Module):
            def forward(self, x, y):
                l1 = list(x.shape)
                l2 = list(y.shape)
                return x.new_zeros(l1 + l2)

        x = torch.randn(2, 3, 4)
        y = torch.randn(1, 2, 3)
        self.run_test(List(), (x, y), input_names=["x", "y"],
                      dynamic_axes={"x": [0, 1, 2], "y": [0, 1, 2]})
        self.run_test(List(), (x, y), remained_onnx_input_idx=[])

    @skipIfUnsupportedMinOpsetVersion(9)
    def test_new_empty(self):
        class Emtpy(torch.nn.Module):
            def forward(self, x):
                return x.new_empty(x.shape[0]).fill_(0), x.new_empty(x.shape[0], dtype=torch.long) * 0

        x = torch.randn(2, 3, 4)
        self.run_test(Emtpy(), x, input_names=["x"], dynamic_axes={"x": [0, 1, 2]})
        self.run_test(Emtpy(), x, remained_onnx_input_idx=[])

    @skipIfUnsupportedMinOpsetVersion(9)
    def test_new_full(self):
        class Full(torch.nn.Module):
            def forward(self, x):
                return x.new_full(x.shape[1:2], 5), x.new_full(x.shape[0:1], 1.3, dtype=torch.long)

        x = torch.randn(2, 3, 4)
        self.run_test(Full(), x, input_names=["x"], dynamic_axes={"x": [0, 1, 2]})
        self.run_test(Full(), x, remained_onnx_input_idx=[])

    @skipIfUnsupportedMinOpsetVersion(9)
    def test_inplace_list(self):
        class Arithmetic(torch.jit.ScriptModule):
            @torch.jit.script_method
            def forward(self, x, y):
                return torch.cat([x.add_(3), y.fill_(0)])

        x = torch.randn(2, 3)
        y = torch.randn(2, 3)
        self.run_test(Arithmetic(), (x, y), input_names=["x", "y"],
                      dynamic_axes={"x": [0, 1], "y": [0, 1]})
        self.run_test(Arithmetic(), (x, y), remained_onnx_input_idx=[0])

    @skipIfUnsupportedMinOpsetVersion(9)
    def test_inplace_fill(self):
        class Fill_(torch.nn.Module):
            def forward(self, x):
                return x.fill_(3), x

        x = torch.randn(2, 3, 4)
        self.run_test(Fill_(), x, input_names=["x"], dynamic_axes={"x": [0, 1, 2]})
        self.run_test(Fill_(), x, remained_onnx_input_idx=[])

    def test_inplace_arithmetic(self):
        class Arithmetic(torch.jit.ScriptModule):
            @torch.jit.script_method
            def forward(self, x, y):
                x.add_(3)
                y.mul_(x)
                return x, y

        x = torch.randn(2, 3, 4)
        y = torch.randn(2, 3, 4)
        self.run_test(Arithmetic(), (x, y))

    def test_inplace_arithmetic_half(self):
        class InplaceAddModel(torch.nn.Module):
            def forward(self, x, y):
                return x.add_(y)

        class InplaceMulModel(torch.nn.Module):
            def forward(self, x, y):
                return x.mul_(y)

        x = torch.randn(2, 2, dtype=torch.half)
        y = torch.randn(2, 2, dtype=torch.float)
        self.run_test(InplaceAddModel(), (x, y), rtol=1e-2, atol=1e-2)
        self.run_test(InplaceMulModel(), (x, y), rtol=1e-2, atol=1e-2)

    @skipIfUnsupportedMinOpsetVersion(9)
    def test_inplace_with_loop(self):
        class M(torch.nn.Module):
            def forward(self, x):
                a = torch.ones(12,)
                for i in range(10):
                    a.add_(torch.ones(12,))
                return a + x

        m = M()
        x = torch.randn(12,)
        self.run_test(torch.jit.script(M()), (x))

    @skipIfUnsupportedMinOpsetVersion(9)
    def test_inplace_with_loop_2(self):
        class M(torch.nn.Module):
            def forward(self, x):
                _bias = torch.ones(12,)
                a = torch.ones(12,)  # used in loop, altered.
                a_ref = a  # not used in loop, should be altered.
                b = x.clone()  # used in loop, not be altered.
                b_ref = b  # not used in loop, should not be altered.
                for i in range(10):
                    if i == 3:
                        for j in range(5):
                            a += _bias
                            _bias.add_(torch.ones(12,))
                            b = b + torch.ones(12,)

                    _bias.add_(torch.ones(12,))
                    a += _bias
                # TODO: value for a_ref is incorrect.
                # a_ref += torch.ones(12,)
                b_ref += torch.ones(12,)
                return _bias + x, a, b, b_ref

        m = M()
        x = torch.zeros(12,)
        self.run_test(torch.jit.script(M()), (x))

    @skipIfUnsupportedMinOpsetVersion(11)
    def test_inplace_attr_with_loop(self):
        class M(torch.nn.Module):
            def __init__(self):
                super().__init__()
                self._bias = torch.arange(12,)

            def forward(self, x):
                self._bias = torch.arange(12,)
                for i in range(10):
                    if i == 3:
                        for j in range(5):
                            self._bias += torch.arange(12,)
                return self._bias + x

        m = M()
        x = torch.zeros(12,)
        self.run_test(torch.jit.script(M()), (x))

    @skipIfUnsupportedMinOpsetVersion(11)
    def test_inplace_attr_copy_with_loop(self):
        class M(torch.nn.Module):
            def __init__(self):
                super().__init__()
                self._bias = torch.arange(12,)

            def forward(self, x):
                self._bias = torch.arange(12,)
                for i in range(10):
                    if i == 3:
                        for j in range(5):
                            self._bias.copy_(torch.arange(12,))
                        self._bias.copy_(self._bias + torch.arange(12,))

                    self._bias.copy_(self._bias + torch.arange(12,))
                return self._bias + x

        m = M()
        x = torch.zeros(12,)
        self.run_test(torch.jit.script(M()), (x))

    @skipIfUnsupportedMinOpsetVersion(14)  # Need onnx::identity of sequence in opset 14
    def test_inplace_sequence_with_loop(self):
        class M(torch.nn.Module):
            def process(self, beam_hyps: List[torch.Tensor], done: torch.Tensor, x):
                batch_size = x.shape[0]
                for i in range(batch_size):
                    if done[i]:
                        continue

                    beam_idx = 0
                    for _, token in enumerate(x[i]):
                        beam_hyps.append(token)
                        beam_idx += 1

                        if beam_idx == 6:
                            break

                    done[i] = len(beam_hyps) > 4

                return beam_hyps, done

            def forward(self, x):
                beam_hyps: List[torch.Tensor] = []
                batch_size = x.shape[0]
                cur_len = 0
                max_len = x.shape[1]
                done = torch.zeros(batch_size, dtype=torch.bool)
                while cur_len < max_len:
                    beam_hyps, done = self.process(beam_hyps, done, x[:, 0, :])
                    cur_len = cur_len + 1

                return beam_hyps

        m = torch.jit.script(M())
        x = torch.randn(8, 4, 3)
        self.run_test(torch.jit.script(M()), (x))


    @disableScriptTest()  # Sort with dynamic dim not supported in ONNX
    def test_sort(self):
        class SortModel(torch.nn.Module):
            def forward(self, x):
                out = []
                for i in range(-2, 2):
                    out.append(torch.sort(x, dim=i, descending=True))
                return out

        x = torch.randn(3, 4)
        self.run_test(SortModel(), x)

    @skipIfUnsupportedMinOpsetVersion(11)
    @disableScriptTest()  # Sort with dynamic dim not supported in ONNX
    def test_sort_ascending(self):
        class SortModel(torch.nn.Module):
            def forward(self, x):
                out = []
                for i in range(-2, 2):
                    out.append(torch.sort(x, dim=i, descending=False))
                return out

        x = torch.randn(3, 4)
        self.run_test(SortModel(), x)

    @skipIfUnsupportedMinOpsetVersion(9)
    def test_masked_fill(self):
        class MaskedFillModel(torch.nn.Module):
            def forward(self, x):
                mask = torch.tensor([[0, 0, 1], [1, 1, 0]], dtype=torch.uint8)
                return x.masked_fill(mask, 2)

        x = torch.zeros(4, 2, 3, requires_grad=True)
        self.run_test(MaskedFillModel(), x)

        class MaskedFillModel2(torch.nn.Module):
            def forward(self, x):
                return x.masked_fill(x > 3, -1)

        x = torch.arange(16).view(2, 2, 4).to(torch.float32)
        self.run_test(MaskedFillModel2(), x)

    @skipIfUnsupportedMinOpsetVersion(9)
    def test_masked_fill_inplace(self):

        class MaskedFillModel(torch.jit.ScriptModule):
            @torch.jit.script_method
            def forward(self, x):
                mask = torch.tensor([[0, 0, 1], [1, 1, 0]], dtype=torch.uint8)
                x.masked_fill_(mask, 2)
                return x

        x = torch.zeros(4, 2, 3, requires_grad=True)
        self.run_test(MaskedFillModel(), x)

        class MaskedFillModel2(torch.jit.ScriptModule):
            @torch.jit.script_method
            def forward(self, x):
                x.masked_fill_(x > 3, -1)
                return x

        x = torch.arange(16).view(2, 2, 4).to(torch.float32)
        self.run_test(MaskedFillModel2(), x)

    @skipIfUnsupportedMinOpsetVersion(11)
    def test_masked_scatter(self):
        class MaskedScatterModel(torch.nn.Module):
            def forward(self, x):
                return torch.masked_scatter(x, x.ge(0.5), torch.ones(100, 100) * 5)

        x = torch.randn(3, 4, 5, requires_grad=True)
        self.run_test(MaskedScatterModel(), x)

    @skipIfUnsupportedMinOpsetVersion(11)
    def test_masked_select(self):
        class MaskedSelectModel(torch.nn.Module):
            def forward(self, x):
                return torch.masked_select(x, x.ge(0.5))

        x = torch.randn(3, 4, 5, requires_grad=True)
        self.run_test(MaskedSelectModel(), x)

    @skipIfUnsupportedMinOpsetVersion(11)
    def test_index_put_to_masked_fill(self):
        class MaskedFillModel(torch.nn.Module):
            def forward(self, input_mask, some_const):
                mask = input_mask.clone()
                mask[mask != some_const] = 1
                mask[mask == some_const] = 0
                return mask

        mask = torch.randn(2, 2, 2, requires_grad=True)
        constant = torch.tensor(5, dtype=torch.float)
        self.run_test(MaskedFillModel(), (mask, constant))

    @skipIfUnsupportedMinOpsetVersion(11)
    def test_index_put_to_masked_scatter(self):
        class MaskedScatterModel(torch.nn.Module):
            def forward(self, input_mask, some_const):
                mask = input_mask.clone()
                mask[mask != some_const] = torch.ones(8)
                return mask

        mask = torch.randn(2, 2, 2, requires_grad=True)
        constant = torch.tensor(5, dtype=torch.float)
        self.run_test(MaskedScatterModel(), (mask, constant))

    @skipIfUnsupportedMinOpsetVersion(9)
    def test_pixel_shuffle(self):
        class PixelShuffle(torch.nn.Module):
            def forward(self, x):
                return torch.pixel_shuffle(x, upscale_factor=2)

        x = torch.randn(2, 16, 4, 3, requires_grad=True)
        self.run_test(PixelShuffle(), x)

    @skipIfUnsupportedMinOpsetVersion(9)
    def test_scalar_type(self):
        class ArithmeticModel(torch.nn.Module):
            def forward(self, x):
                return x.size(0) * 2 * x, 2 - x

        x = torch.ones(2, 3, dtype=torch.float32)
        self.run_test(ArithmeticModel(), x)

        class ReciprocalModel(torch.nn.Module):
            def forward(self, x):
                return torch.reciprocal(x)

        x = torch.tensor([2.0, 4.0], dtype=torch.double)
        self.run_test(ReciprocalModel(), x)

        class ComparisonModel(torch.nn.Module):
            def forward(self, x, y):
                a = torch.tensor([12.0])
                return x.lt(1.5) & y.le(2) & x.le(1), x.gt(y), x.lt(y), a.ge(x.size(0))

        x = torch.ones(2, 3, dtype=torch.int32)
        y = torch.ones(2, 3, dtype=torch.float32)
        self.run_test(ComparisonModel(), (x, y))

        class MatMulModel(torch.nn.Module):
            def forward(self, x):
                return (torch.mm(x, x) + x + torch.mm(x, x) + x)

        x = torch.ones(3, 3)
        self.run_test(MatMulModel(), x)

        class AddMMModel(torch.nn.Module):
            def forward(self, x):
                return torch.mm(x, x) + x

        x = torch.ones(3, 3)
        self.run_test(AddMMModel(), x)

        class FullModel(torch.nn.Module):
            # add is used for exporting full
            def forward(self, x):
                return torch.full((3, 4), x)
        x = torch.tensor(12.)
        self.run_test(FullModel(), x)

    @skipIfUnsupportedMinOpsetVersion(9)
    def test_full_like(self):
        class FullLikeModel(torch.nn.Module):
            def forward(self, x):
                return torch.full_like(x, 4)

        x = torch.tensor(12)
        self.run_test(FullLikeModel(), x)

    @skipIfUnsupportedMinOpsetVersion(9)
    def test_full_like_value(self):
        class FullLikeModel(torch.nn.Module):
            def forward(self, x, y):
                out = y + 2
                return torch.full_like(x, out)

        x = torch.tensor(12)
        y = torch.tensor(2)
        self.run_test(FullLikeModel(), (x, y))

    def test_l1_norm(self):
        class NormModel(torch.nn.Module):
            def forward(self, x):
                return torch.norm(x, p=1, dim=-1, keepdim=False)

        x = torch.randn(4, 2, 3, requires_grad=True)
        self.run_test(NormModel(), x)

    def test_l2_norm(self):
        class NormModel(torch.nn.Module):
            def forward(self, x):
                return torch.norm(x, p=2, dim=-2, keepdim=False)

        x = torch.randn(4, 2, 3, requires_grad=True)
        self.run_test(NormModel(), x)

    def test_frobenius_norm(self):
        class NormModel(torch.nn.Module):
            def forward(self, x):
                return torch.norm(x, p="fro", dim=0, keepdim=False)

        x = torch.randn(4, 2, 3, requires_grad=True)
        self.run_test(NormModel(), x)

    def test_frobenius_norm_keepdim(self):
        class NormModel(torch.nn.Module):
            def forward(self, x):
                return torch.norm(x, p="fro", dim=(0, 1), keepdim=True)

        x = torch.randn(4, 2, 3, requires_grad=True)
        self.run_test(NormModel(), x)

    def test_unfold(self):
        class UnfoldModel(torch.nn.Module):
            def forward(self, x):
                return x.unfold(dimension=2, size=2, step=2)

        x = torch.randn(4, 2, 3, requires_grad=True)
        y = torch.randn(2, 1, 3, requires_grad=True)
        self.run_test(UnfoldModel(), x,
                      dynamic_axes={"x": [0, 1]},
                      input_names=["x"],
                      test_with_inputs=[y])

    @skipIfONNXShapeInference(False)
    def test_unfold_infer_shape(self):
        class UnfoldModule(torch.jit.ScriptModule):
            def __init__(self):
                super(UnfoldModule, self).__init__()
                self.conv = torch.nn.Conv1d(3, 1, 3, stride=2)

            @torch.jit.script_method
            def forward(self, x):
                x = self.conv(x)
                return x.unfold(dimension=2, size=2, step=2)

        x = torch.randn(32, 3, 64)
        self.run_test(UnfoldModule(), x)

    @skipIfUnsupportedMinOpsetVersion(12)
    def test_unfold_dynamic_inputs(self):
        class UnfoldModel(torch.nn.Module):
            def forward(self, x):
                return x.unfold(dimension=2, size=x.shape[1], step=x.shape[1] - 1)

        x = torch.randn(4, 2, 4, requires_grad=True)
        self.run_test(UnfoldModel(), x)

        class UnfoldModel(torch.nn.Module):
            def forward(self, x):
                return x.unfold(dimension=2, size=x.shape[1], step=1)

        x = torch.randn(4, 2, 4, requires_grad=True)
        self.run_test(UnfoldModel(), x)

    @skipIfUnsupportedMinOpsetVersion(9)  # MatMul long inputs is added in ONNX opset 9.
    def test_mv(self):
        class MatmulModel(torch.nn.Module):
            def forward(self, input, other):
                return torch.mv(input, other)

        x = torch.randn(4, 5, requires_grad=True)
        y = torch.randn(5, requires_grad=True)
        self.run_test(MatmulModel(), (x, y))

        x = torch.randint(10, (4, 5))
        y = torch.randint(10, (5, ))
        self.run_test(MatmulModel(), (x, y))

    def test_prelu(self):
        class PReluModel(torch.nn.Module):
            def __init__(self):
                super(PReluModel, self).__init__()
                self.prelu = torch.nn.PReLU()

            def forward(self, x):
                return self.prelu(x)

        x = torch.randn(2, 3, 4)
        y = torch.randn(2, 4, 5)
        self.run_test(PReluModel(), x, input_names=["x"],
                      dynamic_axes={"x": [1, 2]},
                      test_with_inputs=[y])

    def test_silu(self):
        class SiLUModel(torch.nn.Module):
            def __init__(self):
                super(SiLUModel, self).__init__()
                self.silu = torch.nn.SiLU()

            def forward(self, x):
                return self.silu(x)

        x = torch.randn(2, 3, 4)
        self.run_test(SiLUModel(), (x))

    def test_remainder(self):
        class RemainderModel(torch.nn.Module):
            def forward(self, input, other):
                return torch.remainder(input, other)

        x = torch.randn(4, 2, 3)
        y = torch.randn(1, 2, 1)
        self.run_test(RemainderModel(), (x, y))

    def test_remainder_scalar(self):
        class RemainderModel(torch.nn.Module):
            def forward(self, input):
                return torch.remainder(input, 2.55)

        x = torch.randint(10, (2, 3))
        self.run_test(RemainderModel(), x)

    @skipIfUnsupportedMinOpsetVersion(10)
    def test_fmod(self):
        class FModModel(torch.nn.Module):
            def forward(self, input, other):
                return torch.fmod(input, other)

        x = torch.randn(4, 2, 3)
        y = torch.randn(1, 2, 1)
        self.run_test(FModModel(), (x, y))

    @skipIfUnsupportedMinOpsetVersion(10)
    def test_fmod_scalar(self):
        class FModModel(torch.nn.Module):
            def forward(self, input):
                return torch.fmod(input, 2.55)

        x = torch.randint(10, (2, 3))
        self.run_test(FModModel(), x)

    @skipIfUnsupportedMinOpsetVersion(9)
    def test_glu(self):
        class GluModel(torch.nn.Module):
            def forward(self, x):
                return torch.nn.functional.glu(x)

        x = torch.randn(2, 4, 5, 6, requires_grad=True)
        self.run_test(GluModel(), x)

    @skipIfUnsupportedMinOpsetVersion(9)
    def test_gelu(self):
        class GeluModel(torch.nn.Module):
            def forward(self, x):
                return torch.nn.functional.gelu(x)

        x = torch.randn(2, 4, 5, 6, requires_grad=True)
        self.run_test(GeluModel(), x)

    def test_add_inplace(self):
        class InplaceAddModel(torch.nn.Module):
            def forward(self, x):
                x += 12
                return x

        x = torch.randn(4, 2, 3, requires_grad=True)
        self.run_test(InplaceAddModel(), x)

    def test_rsqrt(self):
        class RsqrtModel(torch.nn.Module):
            def forward(self, x):
                return x.rsqrt()

        x = torch.randn(4, 2, 3, requires_grad=True, dtype=torch.float64)
        self.run_test(RsqrtModel(), x)

    def test_rsqrt_zeros(self):
        class RsqrtModel(torch.nn.Module):
            def forward(self, x):
                return x.rsqrt()
        x = torch.zeros(4, 2, 3, requires_grad=True, dtype=torch.float64)
        self.run_test(RsqrtModel(), x)

    @skipIfUnsupportedMinOpsetVersion(11)
    def test_unique(self):
        class UniqueModel(torch.nn.Module):
            def forward(self, x):
                return torch.unique(x, sorted=True, return_inverse=False, return_counts=True)

        x = torch.tensor([1, 3, 2, 3], dtype=torch.long)
        self.run_test(UniqueModel(), x)

    @skipIfUnsupportedMinOpsetVersion(11)
    def test_unique_along_dim(self):
        class UniqueModel(torch.nn.Module):
            def forward(self, x):
                return torch.unique(x, dim=0, sorted=True, return_inverse=True, return_counts=False)

        x = torch.tensor([1, 3, 2, 3], dtype=torch.long)
        self.run_test(UniqueModel(), x)

    @skipIfUnsupportedMinOpsetVersion(11)
    def test_cumsum(self):
        class CumSum(torch.nn.Module):
            def forward(self, input):
                return torch.cumsum(input, dim=0)
        x = torch.randn(2, 3, 4)
        model = CumSum()
        self.run_test(model, x)

    @skipIfUnsupportedMinOpsetVersion(11)
    def test_cumsum_with_cast(self):
        class CumSum(torch.nn.Module):
            def forward(self, input):
                return torch.cumsum(input, dim=0, dtype=torch.float32)

        model = CumSum()
        x = torch.tensor([2, 3, 4], dtype=torch.int32)
        self.run_test(model, x)
        x = torch.tensor([False, True, True])
        self.run_test(model, x)

    @disableScriptTest()  # error in propagate as assign input shape
    @skipIfUnsupportedMinOpsetVersion(10)
    def test_embedding_bag(self):
        model = torch.nn.EmbeddingBag(10, 5, mode="sum", scale_grad_by_freq=True)
        input = torch.randint(10, (7,))
        offset = torch.tensor([0, 2, 5, 6])
        self.run_test(model, (input, offset))

        model = torch.nn.EmbeddingBag(10, 5, mode="sum", include_last_offset=True)
        input = torch.randint(10, (7,))
        offset = torch.tensor([0, 2, 5, 6])
        self.run_test(model, (input, offset))

        model = torch.nn.EmbeddingBag(10, 5, mode="max")
        input = torch.randint(10, (7, 5))
        self.run_test(model, (input))

    @skipIfUnsupportedMinOpsetVersion(11)
    def test_embedding_bag_1d_per_sample_weights(self):
        class EmbeddingModel(torch.nn.Module):
            def forward(self, embedding_matrix, input, offset, weights):
                return torch.nn.functional.embedding_bag(input, embedding_matrix, offsets=offset,
                                                         mode="sum", per_sample_weights=weights)

        model = EmbeddingModel()
        x = torch.randint(7, (6,))
        w = torch.randn(6, )
        offset = torch.tensor([0, 2, 5])
        embedding_matrix = torch.rand(10, 15)
        self.run_test(model, (embedding_matrix, x, offset, w))

    @skipIfUnsupportedMinOpsetVersion(11)
    def test_embedding_bag_2d_per_sample_weights(self):
        class EmbeddingModel(torch.nn.Module):
            def forward(self, embedding_matrix, input, weights):
                return torch.nn.functional.embedding_bag(input, embedding_matrix,
                                                         mode="sum", per_sample_weights=weights)

        embedding_matrix = torch.rand(10, 15)
        model = EmbeddingModel()
        x = torch.randint(7, (2, 3))
        w = torch.randn(2, 3)
        self.run_test(model, (embedding_matrix, x, w))

    @disableScriptTest()  # scripting prim::Uninitialized, prim::dtype, prim::unchecked_cast
    @skipIfUnsupportedMinOpsetVersion(11)
    @unittest.skip("Due to ONNX Loop shape inference issue.")
    def test_embedding_bag_dynamic_input(self):
        class EmbeddingModel1D(torch.nn.Module):
            def forward(self, embedding_matrix, input, weights, offsets):
                return torch.nn.functional.embedding_bag(input, embedding_matrix, offsets=offsets,
                                                         mode="sum", per_sample_weights=weights)

        model = EmbeddingModel1D()
        x = torch.randint(7, (6,))
        w = torch.randn(6, )
        offsets = torch.tensor([0, 2, 5], dtype=torch.long)
        embedding_matrix = torch.rand(10, 15)
        x2 = torch.randint(7, (2,))
        w2 = torch.randn(2, )
        embedding_matrix2 = torch.rand(12, 25)
        offsets2 = torch.tensor([0, ], dtype=torch.long)
        self.run_test(model, (embedding_matrix, x, w, offsets),
                      test_with_inputs=[(embedding_matrix2, x2, w2, offsets2)],
                      input_names=["embedding_matrix", "x", "offsets", "w"],
                      dynamic_axes={"embedding_matrix": [0, 1], "x": [0], "offsets": [0], "w": [0]})

        class EmbeddingModel2D(torch.nn.Module):
            def forward(self, embedding_matrix, input, weights):
                return torch.nn.functional.embedding_bag(input, embedding_matrix,
                                                         mode="sum", per_sample_weights=weights)

        model = EmbeddingModel2D()
        x = torch.randint(7, (2, 3))
        w = torch.randn(2, 3)
        embedding_matrix = torch.rand(10, 15)
        x2 = torch.randint(7, (3, 5))
        w2 = torch.randn(3, 5)
        embedding_matrix2 = torch.rand(12, 25)
        self.run_test(model, (embedding_matrix, x, w),
                      test_with_inputs=[(embedding_matrix2, x2, w2)],
                      input_names=["embedding_matrix", "x", "w"],
                      dynamic_axes={"embedding_matrix": [0, 1], "x": [0, 1], "w": [0, 1]})

    @skipIfUnsupportedMinOpsetVersion(8)
    def test_meshgrid(self):
        class Meshgrid(torch.nn.Module):
            def forward(self, x, y, z):
                output1, output2, output3 = torch.meshgrid(x, y, z)
                return output1, output2, output3

        x = torch.randn(3, requires_grad=True)
        y = torch.zeros(4, requires_grad=True)
        z = torch.randn(5, requires_grad=True)
        self.run_test(Meshgrid(), (x, y, z))

    @skipIfUnsupportedMinOpsetVersion(8)
    def test_meshgrid_scalar(self):
        class Meshgrid(torch.nn.Module):
            def forward(self, x, y, z):
                output1, output2, output3 = torch.meshgrid(x, y, z)
                return output1, output2, output3

        x = torch.ones(3, requires_grad=True)
        y = torch.zeros(4, requires_grad=True)
        z = torch.tensor(2.0)
        self.run_test(Meshgrid(), (x, y, z))

    def test_baddbmm(self):
        class MyModule(torch.nn.Module):
            def forward(self, input, batch1, batch2):
                return torch.baddbmm(input, batch1, batch2, alpha=torch.tensor(5), beta=3.5)
        x = torch.randn(10, 3, 5)
        batch1 = torch.randn(10, 3, 4)
        batch2 = torch.randn(10, 4, 5)
        model = MyModule()
        self.run_test(model, (x, batch1, batch2))

    def test_baddbmm_dynamic(self):
        class MyModule(torch.nn.Module):
            def forward(self, input, batch1, batch2, alpha, beta):
                return torch.baddbmm(input, batch1, batch2, alpha=alpha, beta=beta)
        x = torch.randn(10, 3, 5)
        batch1 = torch.randn(10, 3, 4)
        batch2 = torch.randn(10, 4, 5)
        alpha = torch.tensor(5)
        beta = torch.tensor(3.5)
        model = MyModule()
        self.run_test(model, (x, batch1, batch2, alpha, beta))

    def test_numel(self):
        class MyModule(torch.jit.ScriptModule):
            @torch.jit.script_method
            def forward(self, input):
                return input.numel() * input

        x = torch.randn(2, 3, 5)
        model = MyModule()
        self.run_test(model, (x,))

    def test_numel_empty(self):
        class MyModule(torch.jit.ScriptModule):
            @torch.jit.script_method
            def forward(self, input):
                return input.numel() * input

        x = torch.randn(0)
        model = MyModule()
        self.run_test(model, (x,))

    def test_dtype(self):
        class MyModel(torch.jit.ScriptModule):
            @torch.jit.script_method
            def forward(self, input, other):
                return input.to(dtype=other.dtype) + other

        x = torch.randn(2, 3)
        y = torch.randn(2, 3)
        self.run_test(MyModel(), (x, y))

    def test_dtype_eq(self):
        class MyModel(torch.jit.ScriptModule):
            @torch.jit.script_method
            def forward(self, input, other):
                if input.dtype == other.dtype:
                    return input + other
                return input

        x = torch.randn(2, 3)
        y = torch.randn(2, 3)
        self.run_test(MyModel(), (x, y))

    def test_cast_to(self):
        class MyModule(torch.jit.ScriptModule):
            @torch.jit.script_method
            def forward(self, input, other):
                return input.to(other) + other

        x = torch.randn(2, 3, 4)
        y = torch.tensor([1], dtype=torch.int64)
        model = MyModule()
        self.run_test(model, (x, y))

    def test_cast_to_bool(self):
        class MyModule(torch.nn.Module):
            def forward(self, input, other):
                return torch.cat((input.to(other), other), 0)

        x = torch.randn(2, 3, 4)
        y = torch.zeros([2, 3, 4], dtype=torch.bool)
        model = MyModule()
        self.run_test(model, (x, y))

    @skipIfUnsupportedMinOpsetVersion(9)
    def test_ones_bool(self):
        class MyModule(torch.nn.Module):
            def forward(self, input):
                true = torch.ones(input.shape, dtype=torch.bool)
                return input.to(true) & true

        x = torch.randn(2, 3, 4)
        model = MyModule()
        self.run_test(model, x)

    def test_log(self):
        class Log(torch.nn.Module):
            def forward(self, input):
                return torch.log(input)
        x = torch.rand(2, 3, 4)
        model = Log()
        self.run_test(model, x)

    def test_log1p(self):
        class Log1p(torch.nn.Module):
            def forward(self, input):
                return torch.log1p(input)
        x = torch.rand(2, 3, 4)
        model = Log1p()
        self.run_test(model, x)

    @skipIfUnsupportedMinOpsetVersion(11)
    def test_round(self):
        class Round(torch.nn.Module):
            def forward(self, x):
                return torch.round(x)

        x = torch.tensor([0.9920, -1.0362, -1.5000, 3.5000], requires_grad=True)
        self.run_test(Round(), x)

    def test_constant_pad(self):
        model = torch.nn.ConstantPad1d(2, 3.5)
        x = torch.randn(2, 4, 4)
        self.run_test(model, x)

        model = torch.nn.ConstantPad2d((3, 0, 2, 1), 3.5)
        x = torch.randn(2, 2, 4, 4)
        self.run_test(model, x)

    # Dynamic padding is added in opset 11
    @skipIfUnsupportedMinOpsetVersion(11)
    @disableScriptTest()  # Functional module not scriptable
    def test_pad_types(self):
        # Test for different pad integer types
        class Pad(torch.nn.Module):
            def forward(self, x, pad: List[int]):
                return torch.nn.functional.pad(x, pad)

        x = torch.randn(2, 2, 4, 4)
        y = pad = (torch.tensor(2, dtype=torch.int32), torch.tensor(4, dtype=torch.int32))
        self.run_test(Pad(), (x, y))

        y = pad = (torch.tensor(2, dtype=torch.int64), torch.tensor(4, dtype=torch.int64))
        self.run_test(Pad(), (x, y))

    @skipIfUnsupportedMaxOpsetVersion(10)
    def test_unsupported_pad(self):
        class Pad(torch.nn.Module):
            def forward(self, x, pad):
                return torch.nn.functional.pad(x, pad)

        def run():
            x = torch.randn(2, 2, 4, 4)
            y = pad = (torch.tensor(2, dtype=torch.int32), torch.tensor(4, dtype=torch.int32))
            p = Pad()
            f = io.BytesIO()
            torch.onnx._export(p, (x, y), f)

        with self.assertRaises(RuntimeError) as cm:
            run()

        the_exception = cm.exception
        self.assertEqual("Unsupported: ONNX export of Pad in opset 9. The sizes of the padding must be constant. " +
                         "Please try opset version 11.", the_exception.args[0])

    @skipIfUnsupportedMinOpsetVersion(9)
    def test_if_fold(self):
        class IfFoldModel(torch.nn.Module):
            def forward(self, y):
                if y.dim() == 2:
                    y = y + 4
                    y = y + 2
                else:
                    y = y - 1
                return y
        x = torch.ones((3, 4), dtype=torch.int)
        self.run_test(IfFoldModel(), x)

        class IfFoldModel(torch.nn.Module):
            def forward(self, y):
                if y.numel() > 1:
                    y = y + 4
                else:
                    y = y + 2
                return y

        x = torch.ones((3, 4), dtype=torch.int)
        self.run_test(IfFoldModel(), x)

        class IfFoldModel(torch.nn.Module):
            def forward(self, y):
                if y.dim() != 3:
                    y = y + 4
                    y = y + 2
                else:
                    return y
                return y

        x = torch.ones((3, 4), dtype=torch.int)
        self.run_test(IfFoldModel(), x)

        class IfFoldModel(torch.nn.Module):
            def forward(self, y):
                if y.dim() >= 1:
                    y = y + 4
                else:
                    y = y - 1
                return y

        x = torch.ones((3, 4), dtype=torch.int)
        self.run_test(IfFoldModel(), x)

        class IfFoldModel(torch.nn.Module):
            def forward(self, y):
                if y.dim() <= 1:
                    y = y + 4
                else:
                    y = y + 2
                return y

        x = torch.ones((3, 4), dtype=torch.int)
        self.run_test(IfFoldModel(), x)

        class IfFoldModel(torch.nn.Module):
            def forward(self, y):
                if y.dim() < 3 and y.dtype == torch.int:
                    y = y + 4
                    y = y + 2
                else:
                    return y
                return y

        x = torch.ones((3, 4), dtype=torch.int)
        self.run_test(IfFoldModel(), x)

        class IfFoldModel(torch.nn.Module):
            def forward(self, y):
                if y.dim() == 3 and y.dtype == torch.int:
                    y = y + 4
                    y = y + 2
                else:
                    y = y + 1
                return y

        x = torch.ones((3, 4), dtype=torch.int)
        self.run_test(IfFoldModel(), x)

        class IfFoldModel(torch.nn.Module):
            def forward(self, y):
                if y.numel() != 0 and y.dim() == 2:
                    y = y + 4
                    y = y + 2
                else:
                    return y
                return y

        x = torch.ones((3, 4), dtype=torch.int)
        self.run_test(IfFoldModel(), x)

        class IfFoldModel(torch.nn.Module):
            def forward(self, x, y):
                if x.numel() == y.numel():
                    y = x + y
                else:
                    y = y - x
                return y

        x = torch.ones((3, 4), dtype=torch.int)
        y = torch.ones((3, 4), dtype=torch.int)
        self.run_test(IfFoldModel(), (x, y))

        class IfFoldModel(torch.nn.Module):
            def forward(self, x, y):
                if x.numel() != y.numel():
                    y = x + y
                else:
                    y = y - x
                return y

        x = torch.ones((3, 4), dtype=torch.int)
        y = torch.ones((3, 4), dtype=torch.int)
        self.run_test(IfFoldModel(), (x, y))

    @skipIfUnsupportedMinOpsetVersion(11)
    @skipIfONNXShapeInference(False)
    def test_uninitialized(self):
        class UninitializedModel(torch.nn.Module):
            def forward(self, y):
                if y.shape[1] < 5:
                    if y.size(0) == 1:
                        y = y + 4
                    else:
                        return y
                return y

        x = torch.ones((3, 4), dtype=torch.int)
        self.run_test(UninitializedModel(), x)

    @skipIfUnsupportedMinOpsetVersion(11)
    @skipIfONNXShapeInference(False)
    def test_uninitialized_dynamic(self):
        class UninitializedModel(torch.nn.Module):
            def forward(self, y):
                if y.shape[1] < 5:
                    if y.size(0) == 1:
                        y = y + 4
                    else:
                        return y
                return y

        x = torch.ones((3, 4), dtype=torch.int)
        y = torch.ones((6, 7), dtype=torch.int)
        self.run_test(UninitializedModel(), x, test_with_inputs=[y],
                      input_names=["input_1"],
                      dynamic_axes={"input_1": [0, 1]})

    def test_reflection_pad(self):
        model = torch.nn.ReflectionPad1d(2)
        x = torch.randn(2, 4, 4)
        self.run_test(model, x)

        model = torch.nn.ReflectionPad2d((3, 0, 2, 1))
        x = torch.randn(2, 2, 4, 4)
        self.run_test(model, x)

    def test_replication_pad(self):
        model = torch.nn.ReplicationPad1d(2)
        x = torch.randn(2, 4, 4)
        self.run_test(model, x)

        model = torch.nn.ReplicationPad2d((3, 0, 2, 1))
        x = torch.randn(2, 2, 4, 4)
        self.run_test(model, x)

    @skipIfUnsupportedMinOpsetVersion(11)
    def test_im2col(self):
        class Unfold(torch.nn.Module):
            def forward(self, input):
                return torch.nn.functional.unfold(input, kernel_size=(10, 15), dilation=2, padding=5, stride=3), \
                    torch.nn.functional.unfold(input, kernel_size=(2, 2), dilation=1, padding=0, stride=3), \
                    torch.nn.functional.unfold(input, kernel_size=(1, 1), dilation=5, padding=2, stride=3)

        x = torch.rand(1, 1, 200, 100)
        self.run_test(Unfold(), x)

    @skipIfNoLapack
    @skipIfUnsupportedMinOpsetVersion(11)
    def test_det(self):
        class Det(torch.nn.Module):
            def forward(self, x):
                return torch.linalg.det(x)

        x = torch.randn(2, 3, 5, 5)
        self.run_test(Det(), x)

    # This test checks output scalar type in the ONNX graph should not be null
    # https://github.com/pytorch/pytorch/issues/28607
    @skipIfUnsupportedMinOpsetVersion(10)
    def test_trace_script(self):
        @torch.jit.script
        def center_slice_helper(input, h_offset):
            return input[:, h_offset:]

        class CenterCrop(torch.nn.Module):
            def forward(self, input):
                return center_slice_helper(input, torch.tensor(input.shape[1] - 1))

        x = torch.randn(3, 4)
        self.run_test(CenterCrop(), x)

    @skipIfNoLapack
    @skipIfUnsupportedMinOpsetVersion(11)
    def test_logdet(self):
        class LogDet(torch.nn.Module):
            def forward(self, x):
                return torch.logdet(x)

        x = torch.randn(2, 3, 5, 5)
        self.run_test(LogDet(), x)

    def test_dim(self):
        class DimModel(torch.jit.ScriptModule):
            @torch.jit.script_method
            def forward(self, input):
                out = input * 2
                out *= out.dim()
                return out

        empty_input = torch.randn(0, requires_grad=True)
        multi_dim_input = torch.randn(1, 2, 3, requires_grad=True)
        self.run_test(DimModel(), empty_input)
        self.run_test(DimModel(), multi_dim_input)

    @skipIfUnsupportedMinOpsetVersion(12)
    def test_outer(self):
        class Outer(torch.nn.Module):
            def forward(self, x, y):
                return torch.outer(x, y)

        x = torch.arange(1, 5)
        y = torch.arange(1, 4)
        self.run_test(Outer(), input=(x, y))

        x = torch.arange(1, 6).to(dtype=torch.float32)
        y = torch.arange(1, 4).to(dtype=torch.long)
        self.run_test(Outer(), input=(x, y))

        x = torch.arange(2, 5).to(dtype=torch.float32)
        y = torch.arange(2, 4).to(dtype=torch.float64)
        self.run_test(Outer(), input=(x, y))

        x = torch.arange(3, 6).to(dtype=torch.int32)
        y = torch.arange(4, 7).to(dtype=torch.long)
        self.run_test(Outer(), input=(x, y))

    @skipIfUnsupportedMinOpsetVersion(12)
    def test_einsum(self):
        class EinsumModelBatchDiagonal(torch.nn.Module):
            def forward(self, x):
                eqn = "...ii ->...i"
                return torch.einsum(eqn, x)

        x = torch.randn(3, 5, 5)
        self.run_test(EinsumModelBatchDiagonal(), input=(x,))

        class EinsumModelBatchMatmul(torch.nn.Module):
            def forward(self, x, y):
                eqn = "bij, bjk -> bik"
                return torch.einsum(eqn, x, y)

        x = torch.randn(5, 2, 3)
        y = torch.randn(5, 3, 4)
        self.run_test(EinsumModelBatchMatmul(), input=(x, y))

        class EinsumModelInnerProd(torch.nn.Module):
            def forward(self, x, y):
                eqn = "i,i"
                return torch.einsum(eqn, x, y)

        x = torch.randn(5)
        y = torch.randn(5)
        self.run_test(EinsumModelInnerProd(), input=(x, y))

        class EinsumModelTranspose(torch.nn.Module):
            def forward(self, x):
                eqn = "ij->ji"
                return torch.einsum(eqn, x)

        x = torch.randn(3, 4)
        self.run_test(EinsumModelTranspose(), input=(x,))

    @skipIfUnsupportedMinOpsetVersion(12)
    def test_crossentropyloss(self):
        for ignore_index in [-100, 1]:
            x = torch.randn(3, 5)
            y = torch.empty(3, dtype=torch.long).random_(5)
            y[y == 1] = ignore_index

            self._crossentropyloss(x, y, ignore_index)

            x = torch.randn(3, 5, 2)
            y = torch.empty(3, 2, dtype=torch.long).random_(5)
            y[y == 1] = ignore_index
            self._crossentropyloss(x, y, ignore_index)

            x = torch.randn(3, 5, 2, 7)
            y = torch.empty(3, 2, 7, dtype=torch.long).random_(5)
            y[y == 1] = ignore_index
            self._crossentropyloss(x, y, ignore_index)

    def _crossentropyloss(self, x, y, ignore_index):
        class CrossEntropyLossNone(torch.nn.Module):
            def __init__(self, ignore_index):
                super(CrossEntropyLossNone, self).__init__()
                if ignore_index == -100:
                    self.loss = torch.nn.CrossEntropyLoss(reduction="none")
                else:
                    self.loss = torch.nn.CrossEntropyLoss(reduction="none", ignore_index=ignore_index)

            def forward(self, input, target):
                return self.loss(input, target)

        self.run_test(CrossEntropyLossNone(ignore_index), input=(x, y))

        class CrossEntropyLossNoneWeight(torch.nn.Module):
            def __init__(self, ignore_index):
                super(CrossEntropyLossNoneWeight, self).__init__()
                if ignore_index == -100:
                    self.loss = torch.nn.CrossEntropyLoss(reduction="none", weight=torch.randn(5))
                else:
                    self.loss = torch.nn.CrossEntropyLoss(reduction="none", weight=torch.randn(5), ignore_index=ignore_index)

            def forward(self, input, target):
                return self.loss(input, target)

        self.run_test(CrossEntropyLossNoneWeight(ignore_index), input=(x, y))

        class CrossEntropyLossSum(torch.nn.Module):
            def __init__(self, ignore_index):
                super(CrossEntropyLossSum, self).__init__()
                if ignore_index == -100:
                    self.loss = torch.nn.CrossEntropyLoss(reduction="sum")
                else:
                    self.loss = torch.nn.CrossEntropyLoss(reduction="sum", ignore_index=ignore_index)

            def forward(self, input, target):
                return self.loss(input, target)

        self.run_test(CrossEntropyLossSum(ignore_index), input=(x, y))

        class CrossEntropyLossSumWeight(torch.nn.Module):
            def __init__(self, ignore_index):
                super(CrossEntropyLossSumWeight, self).__init__()
                if ignore_index == -100:
                    self.loss = torch.nn.CrossEntropyLoss(reduction="sum", weight=torch.randn(5))
                else:
                    self.loss = torch.nn.CrossEntropyLoss(reduction="sum", weight=torch.randn(5), ignore_index=ignore_index)

            def forward(self, input, target):
                return self.loss(input, target)

        self.run_test(CrossEntropyLossSumWeight(ignore_index), input=(x, y))

        class CrossEntropyLossMean(torch.nn.Module):
            def __init__(self, ignore_index):
                super(CrossEntropyLossMean, self).__init__()
                if ignore_index == -100:
                    self.loss = torch.nn.CrossEntropyLoss()
                else:
                    self.loss = torch.nn.CrossEntropyLoss(ignore_index=ignore_index)

            def forward(self, input, target):
                return self.loss(input, target)

        self.run_test(CrossEntropyLossMean(ignore_index), input=(x, y))

        class CrossEntropyLossMeanWeight(torch.nn.Module):
            def __init__(self, ignore_index):
                super(CrossEntropyLossMeanWeight, self).__init__()
                if ignore_index == -100:
                    self.loss = torch.nn.CrossEntropyLoss(weight=torch.randn(5))
                else:
                    self.loss = torch.nn.CrossEntropyLoss(weight=torch.randn(5), ignore_index=ignore_index)

            def forward(self, input, target):
                return self.loss(input, target)

        self.run_test(CrossEntropyLossMeanWeight(ignore_index), input=(x, y))

    @skipIfUnsupportedMinOpsetVersion(9)
    def test_kldiv_loss(self):

        x = torch.randn(5)
        y = torch.randn(5)
        self._kldiv_loss(x, y)

        x = torch.randn(2, 3, 5)
        y = torch.randn(2, 3, 5)
        self._kldiv_loss(x, y)

        x = torch.randn(2, 3, 5, 7)
        y = torch.randn(2, 3, 5, 7)
        self._kldiv_loss(x, y)

    def _kldiv_loss(self, x, y):
        class KLDivLossNone(torch.nn.Module):
            def __init__(self):
                super(KLDivLossNone, self).__init__()
                self.loss = torch.nn.KLDivLoss(reduction="none", log_target=True)

            def forward(self, input, target):
                return self.loss(input, target)

        self.run_test(KLDivLossNone(), input=(x, y))

        class KLDivLossMean(torch.nn.Module):
            def __init__(self):
                super(KLDivLossMean, self).__init__()
                self.loss = torch.nn.KLDivLoss(reduction="mean", log_target=False)

            def forward(self, input, target):
                return self.loss(input, target)

        self.run_test(KLDivLossMean(), input=(x, y))

        class KLDivLossSum(torch.nn.Module):
            def __init__(self):
                super(KLDivLossSum, self).__init__()
                self.loss = torch.nn.KLDivLoss(reduction="sum", log_target=True)

            def forward(self, input, target):
                return self.loss(input, target)

        self.run_test(KLDivLossSum(), input=(x, y))

        class KLDivLossBatchMean(torch.nn.Module):
            def __init__(self):
                super(KLDivLossBatchMean, self).__init__()
                self.loss = torch.nn.KLDivLoss(reduction="batchmean", log_target=False)

            def forward(self, input, target):
                return self.loss(input, target)

        self.run_test(KLDivLossBatchMean(), input=(x, y))

        class KLDivLossMiniBatchMean(torch.nn.Module):
            def __init__(self):
                super(KLDivLossMiniBatchMean, self).__init__()
                self.loss = torch.nn.KLDivLoss(reduction="batchmean", size_average=False, log_target=True)

            def forward(self, input, target):
                return self.loss(input, target)

        self.run_test(KLDivLossMiniBatchMean(), input=(x, y))

    @skipIfUnsupportedMinOpsetVersion(12)
    def test_nllloss(self):
        class NLLModel(torch.nn.Module):
            def __init__(self):
                super(NLLModel, self).__init__()
                self.loss = torch.nn.NLLLoss(reduction="none")
                self.m = torch.nn.LogSoftmax(dim=1)

            def forward(self, input, target):
                output = self.loss(self.m(2 * input), target)
                return output

        N, C = 5, 4
        input = torch.randn(N, 16)
        target = torch.empty(N, dtype=torch.long).random_(0, C)

        # using test data containing default ignore_index=-100
        target[target == 1] = -100
        self.run_test(NLLModel(), (input, target))

    @skipIfUnsupportedMinOpsetVersion(12)
    def test_nllloss_2d_none(self):
        class NLLModel(torch.nn.Module):
            def __init__(self):
                super(NLLModel, self).__init__()
                self.loss = torch.nn.NLLLoss(reduction="none")
                self.conv = torch.nn.Conv2d(16, C, (3, 3))
                self.m = torch.nn.LogSoftmax(dim=1)

            def forward(self, input, target):
                output = self.loss(self.m(self.conv(input)), target)
                return output

        N, C = 5, 4
        input = torch.randn(N, 16, 10, 10)
        target = torch.empty(N, 8, 8, dtype=torch.long).random_(0, C)

        # using test data containing default ignore_index=-100
        target[target == 1] = -100
        self.run_test(NLLModel(), (input, target))

    @skipIfUnsupportedMinOpsetVersion(12)
    def test_nllloss_2d_mean(self):
        class NLLModel(torch.nn.Module):
            def __init__(self):
                super(NLLModel, self).__init__()
                self.loss = torch.nn.NLLLoss(reduction="mean")
                self.conv = torch.nn.Conv2d(16, C, (3, 3))
                self.m = torch.nn.LogSoftmax(dim=1)

            def forward(self, input, target):
                output = self.loss(self.m(self.conv(input)), target)
                return output

        N, C = 5, 4
        input = torch.randn(N, 16, 10, 10)
        target = torch.empty(N, 8, 8, dtype=torch.long).random_(0, C)

        # using test data containing default ignore_index=-100
        target[target == 1] = -100
        self.run_test(NLLModel(), (input, target))

    @skipIfUnsupportedMinOpsetVersion(12)
    def test_nllloss_2d_sum(self):
        class NLLModel(torch.nn.Module):
            def __init__(self):
                super(NLLModel, self).__init__()
                self.loss = torch.nn.NLLLoss(reduction="sum")
                self.conv = torch.nn.Conv2d(16, C, (3, 3))
                self.m = torch.nn.LogSoftmax(dim=1)

            def forward(self, input, target):
                output = self.loss(self.m(self.conv(input)), target)
                return output

        N, C = 5, 4
        input = torch.randn(N, 16, 10, 10)
        target = torch.empty(N, 8, 8, dtype=torch.long).random_(0, C)

        # using test data containing default ignore_index=-100
        target[target == 1] = -100
        self.run_test(NLLModel(), (input, target))

    @skipIfUnsupportedMinOpsetVersion(12)
    def test_nllloss_2d_mean_weights(self):
        class NLLModel(torch.nn.Module):
            def __init__(self):
                super(NLLModel, self).__init__()
                self.loss = torch.nn.NLLLoss(reduction="mean", weight=torch.randn(C))
                self.conv = torch.nn.Conv2d(16, C, (3, 3))
                self.m = torch.nn.LogSoftmax(dim=1)

            def forward(self, input, target):
                output = self.loss(self.m(self.conv(input)), target)
                return output

        N, C = 5, 4
        input = torch.randn(N, 16, 10, 10)
        target = torch.empty(N, 8, 8, dtype=torch.long).random_(0, C)

        # using test data containing default ignore_index=-100
        target[target == 1] = -100
        self.run_test(NLLModel(), (input, target))

    @skipIfUnsupportedMinOpsetVersion(12)
    def test_nllloss_2d_mean_ignore_index(self):
        class NLLModel(torch.nn.Module):
            def __init__(self):
                super(NLLModel, self).__init__()
                self.loss = torch.nn.NLLLoss(reduction="mean", ignore_index=1)
                self.conv = torch.nn.Conv2d(16, C, (3, 3))
                self.m = torch.nn.LogSoftmax(dim=1)

            def forward(self, input, target):
                output = self.loss(self.m(self.conv(input)), target)
                return output

        N, C = 5, 4
        input = torch.randn(N, 16, 10, 10)
        target = torch.empty(N, 8, 8, dtype=torch.long).random_(0, C)
        self.run_test(NLLModel(), (input, target))

    @skipIfUnsupportedMinOpsetVersion(12)
    def test_nllloss_dynamic_ignore_index(self):
        import torch.nn.functional as F

        def linear_combination(x, y, epsilon):
            return epsilon * x + (1 - epsilon) * y

        def reduce_loss(loss, reduction='mean'):
            return loss.mean() if reduction == 'mean' else loss.sum() if reduction == 'sum' else loss

        class LabelSmoothingCrossEntropy(torch.nn.Module):
            def __init__(self, epsilon: float = 0.1, reduction='mean'):
                super().__init__()
                self.epsilon = epsilon
                self.reduction = reduction

            def forward(self, preds, target, start_position):
                n = preds.size()[-1]
                log_preds = F.log_softmax(preds, dim=-1)
                ignore_index = start_position.size(1)
                nll = F.nll_loss(log_preds, target, reduction=self.reduction, ignore_index=ignore_index)
                return nll + start_position.float()

        N = 5
        preds = torch.randn(N, 16)
        target = torch.randint(5, (N,))
        start_position = torch.randint(10, (N, N))
        self.run_test(LabelSmoothingCrossEntropy(), (preds, target, start_position))

    @skipIfUnsupportedMinOpsetVersion(12)
    def test_nllloss_2d_mean_ignore_index_weights(self):
        class NLLModel(torch.nn.Module):
            def __init__(self):
                super(NLLModel, self).__init__()
                self.loss = torch.nn.NLLLoss(reduction="mean", weight=torch.randn(C), ignore_index=1)
                self.conv = torch.nn.Conv2d(16, C, (3, 3))
                self.m = torch.nn.LogSoftmax(dim=1)

            def forward(self, input, target):
                output = self.loss(self.m(self.conv(input)), target)
                return output

        N, C = 5, 4
        input = torch.randn(N, 16, 10, 10)
        target = torch.empty(N, 8, 8, dtype=torch.long).random_(0, C)
        self.run_test(NLLModel(), (input, target))

    @skipIfUnsupportedMinOpsetVersion(12)
    def test_binary_cross_entropy_with_logits(self):
        x = torch.randn(5)
        y = torch.empty(5).random_(2)
        self._bce_logits(x, y)

        x = torch.randn(3, 4)
        y = torch.empty(3, 4).random_(2)
        weight = torch.tensor([3])
        self._bce_logits_wegiht(x, y, weight)

        x = torch.randn(3, 2, 4)
        y = torch.empty(3, 2, 4).random_(2)
        pos_weight = torch.empty([2, 4]).random_(2)
        self._bce_logits_posweight(x, y, pos_weight)

        x = torch.randn(3, 3, 4)
        y = torch.empty(3, 3, 4).random_(2)
        weight = torch.tensor([3])
        pos_weight = torch.empty([3, 4]).random_(2)
        self._bce_logits_loss_weight_posweight(x, y, weight, pos_weight)

    def _bce_logits(self, x, y):
        class BCEWithLogitsLossNone(torch.nn.Module):
            def forward(self, input, target):
                return torch.nn.functional.binary_cross_entropy_with_logits(input, target, reduction="none")

        self.run_test(BCEWithLogitsLossNone(), input=(x, y))

        class BCEWithLogitsLossMean(torch.nn.Module):
            def forward(self, input, target):
                return torch.nn.functional.binary_cross_entropy_with_logits(input, target, reduction="mean")

        self.run_test(BCEWithLogitsLossMean(), input=(x, y))

        class BCEWithLogitsLossSum(torch.nn.Module):
            def forward(self, input, target):
                return torch.nn.functional.binary_cross_entropy_with_logits(input, target, reduction="sum")

        self.run_test(BCEWithLogitsLossSum(), input=(x, y))

    def _bce_logits_wegiht(self, x, y, weight):
        class BCEWithLogitsLossWegihtNone(torch.nn.Module):
            def forward(self, input, target, weight):
                return torch.nn.functional.binary_cross_entropy_with_logits(input, target, weight=weight, reduction="none")
        self.run_test(BCEWithLogitsLossWegihtNone(), input=(x, y, weight))

        class BCEWithLogitsLossWegihtMean(torch.nn.Module):
            def forward(self, input, target, weight):
                return torch.nn.functional.binary_cross_entropy_with_logits(input, target, weight=weight, reduction="mean")

        self.run_test(BCEWithLogitsLossWegihtMean(), input=(x, y, weight))

        class BCEWithLogitsLossWegihtSum(torch.nn.Module):
            def forward(self, input, target, weight):
                return torch.nn.functional.binary_cross_entropy_with_logits(input, target, weight=weight, reduction="sum")

        self.run_test(BCEWithLogitsLossWegihtSum(), input=(x, y, weight))

    def _bce_logits_posweight(self, x, y, pos_weight):
        class BCEWithLogitsLossPosWegihtNone(torch.nn.Module):
            def forward(self, input, target, pos_weight):
                return torch.nn.functional.binary_cross_entropy_with_logits(input, target, pos_weight=pos_weight, reduction="none")
        self.run_test(BCEWithLogitsLossPosWegihtNone(), input=(x, y, pos_weight))

        class BCEWithLogitsLossPosWegihtMean(torch.nn.Module):
            def forward(self, input, target, pos_weight):
                return torch.nn.functional.binary_cross_entropy_with_logits(input, target, pos_weight=pos_weight, reduction="mean")

        self.run_test(BCEWithLogitsLossPosWegihtMean(), input=(x, y, pos_weight))

        class BCEWithLogitsLossPosWegihtSum(torch.nn.Module):
            def forward(self, input, target, pos_weight):
                return torch.nn.functional.binary_cross_entropy_with_logits(input, target, pos_weight=pos_weight, reduction="sum")

        self.run_test(BCEWithLogitsLossPosWegihtSum(), input=(x, y, pos_weight))

    def _bce_logits_loss_weight_posweight(self, x, y, weight, pos_weight):
        class BCEWithLogitsLossWeightPosweightNone(torch.nn.Module):
            def forward(self, input, target, weight, pos_weight):
                return torch.nn.functional.binary_cross_entropy_with_logits(input, target, weight=weight,
                                                                            pos_weight=pos_weight, reduction="none")

        self.run_test(BCEWithLogitsLossWeightPosweightNone(), input=(x, y, weight, pos_weight))

        class BCEWithLogitsLossWeightPosweightMean(torch.nn.Module):
            def forward(self, input, target, weight, pos_weight):
                return torch.nn.functional.binary_cross_entropy_with_logits(input, target, weight=weight,
                                                                            pos_weight=pos_weight, reduction="mean")

        self.run_test(BCEWithLogitsLossWeightPosweightMean(), input=(x, y, weight, pos_weight))

        class BCEWithLogitsLossWeightPosweightSum(torch.nn.Module):
            def forward(self, input, target, weight, pos_weight):
                return torch.nn.functional.binary_cross_entropy_with_logits(input, target, weight=weight,
                                                                            pos_weight=pos_weight, reduction="sum")

        self.run_test(BCEWithLogitsLossWeightPosweightSum(), input=(x, y, weight, pos_weight))


    def test_torch_mm(self):
        class M(torch.nn.Module):
            def forward(self, mat1, mat2):
                mm = torch.mm(mat1, mat2)
                return mm

        mat1 = torch.randn(2, 3)
        mat2 = torch.randn(3, 3)
        self.run_test(M(), input=(mat1, mat2))

    @skipIfUnsupportedMinOpsetVersion(9)  # Because where op is not supported for opset < 9.
    def test_where_with_bool_tensor(self):
        class M(torch.nn.Module):
            def forward(self, mat1, mat2):
                out = torch.where(mat1 > 0, mat1, mat2)
                return out

        mat1 = torch.randn(2, 3)
        mat2 = torch.ones(2, 3)
        self.run_test(M(), input=(mat1, mat2))

    @skipIfUnsupportedMinOpsetVersion(9)  # Because where op is not supported for opset < 9.
    def test_where_with_byte_tensor(self):
        class M(torch.nn.Module):
            def forward(self, cond, mat1, mat2):
                out = torch.where(cond, mat1, mat2)
                return out

        cond = torch.ones(2, 3, dtype=torch.uint8)
        cond[1, 2] = 0
        mat1 = torch.randn(2, 3)
        mat2 = torch.ones(2, 3)
        self.run_test(M(), input=(cond, mat1, mat2))

    @skipIfUnsupportedMinOpsetVersion(10)  # ONNX IsInf op is added in opset 10.
    def test_isinf(self):
        class M(torch.nn.Module):
            def forward(self, x):
                return x.isinf()

        x = torch.tensor([[1, 2, float("inf")], [2, float("nan"), float("inf")]])
        self.run_test(M(), (x, ))

    @skipIfUnsupportedMinOpsetVersion(9)  # ONNX IsNaN op is added in opset 9.
    def test_isnan(self):
        class M(torch.nn.Module):
            def forward(self, x):
                return x.isnan()

        x = torch.tensor([[1, 2, float("inf")], [2, float("nan"), float("inf")]])
        self.run_test(M(), (x, ))

    @skipIfUnsupportedMinOpsetVersion(9)
    def test_any(self):
        class M(torch.nn.Module):
            def forward(self, x):
                return x.any()

        x = torch.tensor([[True, False], [False, False]])
        self.run_test(M(), (x, ))

    @skipIfUnsupportedMinOpsetVersion(9)
    def test_all(self):
        class M(torch.nn.Module):
            def forward(self, x):
                return x.all()

        x = torch.tensor([[True, False], [False, False]])
        self.run_test(M(), (x, ))

    def test_dropout(self):
        class M(torch.nn.Module):
            def __init__(self):
                super(M, self).__init__()
                self.dropout = torch.nn.Dropout(0.3)

            def forward(self, x):
                dropout = self.dropout(x)
                return dropout

        x = torch.randn(10, 3, 53)
        self.run_test(M(), (x))

    def test_shape_constant_fold(self):
        class ShapeModule(torch.nn.Module):
            def __init__(self):
                super(ShapeModule, self).__init__()
                self.register_buffer("weight", torch.ones(5))

            def forward(self, x):
                shape = self.weight.shape[0]
                return x + shape

        x = torch.randn(2, 5)
        self.run_test(ShapeModule(), (x,), rtol=1e-3, atol=1e-5)

    @skipIfUnsupportedMinOpsetVersion(12)
    def test_celu(self):
        class Celu(torch.nn.Module):
            def __init__(self):
                super(Celu, self).__init__()
                self.celu = torch.nn.CELU(alpha=1.0)

            def forward(self, input):
                return self.celu(input)

        input = torch.randn(2)
        self.run_test(Celu(), (input,))

    @skipIfUnsupportedMinOpsetVersion(12)
    def test_celu_default(self):
        class Celu(torch.nn.Module):
            def __init__(self):
                super(Celu, self).__init__()
                self.celu = torch.nn.CELU()

            def forward(self, input):
                return self.celu(input)

        input = torch.randn(2)
        self.run_test(Celu(), (input,))

    @skipIfUnsupportedMinOpsetVersion(12)
    def test_celu_alpha(self):
        class Celu(torch.nn.Module):
            def __init__(self):
                super(Celu, self).__init__()
                self.celu = torch.nn.CELU(alpha=2.)

            def forward(self, input):
                return self.celu(input)

        input = torch.randn(2)
        self.run_test(Celu(), (input,))

    @skipIfUnsupportedMinOpsetVersion(12)
    def test_celu_cast(self):
        class Celu(torch.nn.Module):
            def __init__(self):
                super(Celu, self).__init__()
                self.celu = torch.nn.CELU()

            def forward(self, input):
                return self.celu(input)

        input = torch.randn(2, 5, 7, dtype=torch.float64)
        self.run_test(Celu(), (input,))

    def test_lower_tuple(self):
        class TupleModule(torch.nn.Module):
            def forward(self, input1, input2, input3):
                # type: (Tensor, Tensor, Tensor) -> Tensor
                a = (input1, input2)
                b = a
                c = (input1, input2, input3)
                for i in range(5):
                    d = a[0]
                    for j in range(2):
                        e, f = a
                        a = (d, f)
                        f = c[2]
                        if f.size(0) != input1.size(-1):
                            g = b[1]
                            b = (g, f)
                        else:
                            k = c[1:]
                            b = (f, k[0])
                    m, n = b
                    c = (input1, n, m)
                p, q, r = c
                return p + q + r

        input1 = torch.randn(2)
        input2 = torch.randn(2)
        input3 = torch.randn(2)
        self.run_test(TupleModule(), (input1, input2, input3))

    def test_lower_tuple_2(self):
        class TupleModule(torch.nn.Module):
            def forward(self, input1, input2):
                # type: (Tensor, Tensor) -> Tuple[Tensor, Tensor]
                a = (input1, input2)
                for x in range(5):
                    c, d = a
                    a = (c, d)
                return a

        input1 = torch.randn(2)
        input2 = torch.randn(2)
        self.run_test(TupleModule(), (input1, input2))

    def test_lower_tuple_3(self):
        class TupleModule(torch.nn.Module):
            def forward(self, input1, input2):
                # type: (Tuple[Tensor, Tensor], Tuple[Tensor, Tensor])
                a = input1
                b = input2
                for x in range(5):
                    c, d = a
                    e, f = b
                    if c.shape[0] == e.shape[0]:
                        e = e + c
                    else:
                        f = f + d
                    a = (e, f)
                    b = (c, d)
                return a , b

        input1 = (torch.randn(2), torch.randn(2))
        input2 = (torch.randn(2), torch.randn(2))
        self.run_test(TupleModule(), (input1, input2))

    @skipIfUnsupportedMinOpsetVersion(9)
    def test_where(self):
        class Model(torch.nn.Module):
            def forward(self, cond, input, other):
                return torch.where(cond, input, other)

        x = torch.randint(0, 1, (2, 3, 4), dtype=torch.bool)
        y = torch.randn(2, 1, 4)
        z = torch.ones(2, 3, 1)
        self.run_test(Model(), (x, y, z))

    @skipIfUnsupportedMinOpsetVersion(9)
    @disableScriptTest()  # scripting tests run for opsets > 11. See: test_where_condition_script
    def test_where_condition(self):
        class Model1(torch.nn.Module):
            def forward(self, input):
                return torch.stack(torch.where(input > 0.5), dim=1)

        x = torch.randint(0, 2, (2, 3, 4), dtype=bool)
        self.run_test(Model1(), (x))

        class Model2(torch.nn.Module):
            def forward(self, input, other):
                return torch.stack(torch.where(input > other), dim=1)

        x = torch.randint(0, 1, (2, 3, 4), dtype=bool)
        y = torch.randint(1, 2, (2, 3, 4), dtype=bool)
        self.run_test(Model2(), (x, y))

    @skipIfUnsupportedOpsetVersion([13])
    @skipIfUnsupportedMinOpsetVersion(11)
    def test_where_condition_script(self):
        class Model1(torch.nn.Module):
            def forward(self, input):
                return torch.stack(torch.where(input > 0.5), dim=1)

        x = torch.randint(0, 2, (2, 3, 4), dtype=bool)
        self.run_test(Model1(), (x))

        class Model2(torch.nn.Module):
            def forward(self, input, other):
                return torch.stack(torch.where(input > other), dim=1)

        x = torch.randint(0, 1, (2, 3, 4), dtype=bool)
        y = torch.randint(1, 2, (2, 3, 4), dtype=bool)
        self.run_test(Model2(), (x, y))

    def test_empty_branch(self):
        class EmptyBranchModel(torch.jit.ScriptModule):
            @torch.jit.script_method
            def forward(self, input):
                out = input + 1
                if out.dim() > 2:
                    if out.dim() > 3:
                        out += 3
                    else:
                        pass
                else:
                    pass
                return out

        x = torch.randn(1, 2, 3, requires_grad=True)
        self.run_test(EmptyBranchModel(), x)

    @disableScriptTest()
    def test_derive_index(self):
        class MyModule(torch.nn.Module):
            def forward(self, x: torch.Tensor):
                j = []
                for idx in range(len(x) - 1, -len(x), -2):
                    y = x[idx]
                    j += [x * y]
                return j

        x = torch.randn(5, 13)
        self.run_test(MyModule(), x)

        class MyModule(torch.nn.Module):
            def forward(self, x: torch.Tensor):
                j = []
                for idx in range(-len(x), len(x) - 1, 2):
                    y = x[idx]
                    j += [x * y]
                return j

        x = torch.randn(5, 13)
        self.run_test(MyModule(), x)

        class MyModule(torch.nn.Module):
            def forward(self, x: torch.Tensor):
                j = []
                for idx in range(len(x) - 1, -len(x), -3):
                    y = x[idx]
                    j += [x * y]
                return j

        self.run_test(MyModule(), x)

        class MyModule(torch.nn.Module):
            def forward(self, x: torch.Tensor):
                j = []
                for idx in range(-len(x), len(x) - 1, 3):
                    y = x[idx]
                    j += [x * y]
                return j

        self.run_test(MyModule(), x)

    @skipIfONNXShapeInference(False)
    @skipIfUnsupportedMinOpsetVersion(11)
    def test_if_transpose(self):
        class IfModel(torch.nn.Module):
            def forward(self, x):
                x = x.transpose(0, 1)
                if x.size(0) == 2:
                    return x.transpose(0, 1)
                else:
                    return x

        x = torch.randn(2, 3)
        self.run_test(torch.jit.script(IfModel()), x,
                      output_names=["output_1"],
                      dynamic_axes={"output_1": [0, 1]})

    @skipIfONNXShapeInference(False)
    @skipIfUnsupportedMinOpsetVersion(13)
    def test_if_list(self):
        class IfModel(torch.nn.Module):
            def forward(self, x, y, cond):
                res = []
                if cond:
                    res = res + [x]
                else:
                    res = res + [y]
                return res

        x = torch.randn(2, 3)
        y = torch.randn(3, 3)
        cond = torch.tensor(1, dtype=torch.bool)
        self.run_test(torch.jit.script(IfModel()), (x, y, cond))

    @skipIfUnsupportedMinOpsetVersion(13)
    def test_if_view(self):
        class IfModel(torch.nn.Module):
            def forward(self, x, y, cond):
                bs, seq = y.shape[:2]
                if cond:
                    res = x.view(bs, seq, -1)
                else:
                    res = y
                return res.transpose(1, 2)

        x = torch.randn(2, 16, 2, 2)
        y = torch.randn(2, 16, 8)
        cond = torch.tensor(1, dtype=torch.bool)
        self.run_test(torch.jit.script(IfModel()), (x, y, cond),
                      output_names=["output_1"],
                      dynamic_axes={"output_1": [1]})

    def test_onnx_proto_checker(self):
        class Model(torch.nn.Module):
            def __init__(self):
                super(Model, self).__init__()

            def forward(self, x):
                return 2 * x

        x = torch.randn(1, 2, 3, requires_grad=True)
        f = io.BytesIO()
        torch.onnx._export(Model(), x, f)
        model = onnx.load(f)
        model.ir_version = 0

        def check_proto():
            torch._C._check_onnx_proto(model.SerializeToString())

        self.assertRaises(RuntimeError, check_proto)

    @disableScriptTest()  # dtype mismatch
    def test_split_tensor_scalar(self):
        class SplitModel(torch.nn.Module):
            def forward(self, x):
                return torch.split(x, x.size(1))

        x = torch.randn(1, 2, 3, requires_grad=True)
        self.run_test(SplitModel(), x)

    def test_split_tensor_multi(self):
        class SplitModel(torch.nn.Module):
            def forward(self, x):
                return torch.split(x, torch.ones(3))

        x = torch.randn(1, 2, 3, requires_grad=True)

        def run_model():
            SplitModel(x)

        self.assertRaises(TypeError, run_model)

    @skipIfUnsupportedMinOpsetVersion(9)
    def test_embedding(self):
        class EmbedModel(torch.nn.Module):
            def forward(self, input, emb):
                return torch.nn.functional.embedding(input, emb, padding_idx=1)

        model = EmbedModel()
        x = torch.randint(4, (4,))
        x[2] = x[0] = 1
        embedding_matrix = torch.rand(10, 3)
        self.run_test(model, (x, embedding_matrix))

        x = torch.randint(4, (4, 3, 2))
        x[2] = 1
        x[0][1] = 1
        self.run_test(model, (x, embedding_matrix))
        self.run_test(model, (x, embedding_matrix), training=torch.onnx.TrainingMode.TRAINING)

        class EmbedModelWithoutPaddingIdx(torch.nn.Module):
            def forward(self, input, emb):
                return torch.nn.functional.embedding(input, emb)

        model = EmbedModelWithoutPaddingIdx()
        x = torch.randint(4, (4, 3, 2))
        self.run_test(model, (x, embedding_matrix))

    @skipIfUnsupportedMinOpsetVersion(9)
    def test_embedding_module(self):
        class EmbedModel(torch.nn.Module):
            def __init__(self):
                super().__init__()
                self.emb = torch.nn.Embedding(4, 3, padding_idx=1)
                self.emb2 = torch.nn.Embedding(4, 3, padding_idx=1)
                with torch.no_grad():
                    self.emb2.weight[1] = torch.ones(3)

            def forward(self, input):
                return self.emb(input), self.emb2(input)

        model = EmbedModel()
        x = torch.randint(4, (4,))
        x[2] = x[0] = 1
        self.run_test(model, (x,))

        x = torch.randint(4, (4, 3, 2))
        x[2] = 1
        x[0][1] = 1
        self.run_test(model, (x,))

        class EmbedModelWithoutPaddingIdx(torch.nn.Module):
            def __init__(self):
                super().__init__()
                self.emb = torch.nn.Embedding(4, 3)

            def forward(self, input):
                return self.emb(input)

        model = EmbedModelWithoutPaddingIdx()
        x = torch.randint(4, (4, 3, 2))
        self.run_test(model, (x,))

    def _dispatch_rnn_test(self, name, *args, **kwargs):
        if name == "elman":
            self._elman_rnn_test(*args, **kwargs)
        if name == "lstm":
            self._lstm_test(*args, **kwargs)
        if name == "gru":
            self._gru_test(*args, **kwargs)

    def _elman_rnn_test(self, layers, nonlinearity, bidirectional,
                        initial_state, packed_sequence, dropout):

        class ElmanWithStateModel(torch.nn.Module):
            def __init__(self, layers, nonlinearity, bidirect, dropout, batch_first):
                super(ElmanWithStateModel, self).__init__()

                self.batch_first = batch_first
                self.inner_model = torch.nn.RNN(RNN_INPUT_SIZE, RNN_HIDDEN_SIZE, layers, nonlinearity=nonlinearity,
                                                bidirectional=bidirectional, dropout=dropout, batch_first=batch_first)

            def forward(self, input: PackedSequence, hx=None):
                return self.inner_model(input, hx)

        class ElmanWithoutStateModel(torch.nn.Module):
            def __init__(self, layers, nonlinearity, bidirect, dropout, batch_first):
                super(ElmanWithoutStateModel, self).__init__()
                self.batch_first = batch_first
                self.inner_model = torch.nn.RNN(RNN_INPUT_SIZE, RNN_HIDDEN_SIZE, layers, nonlinearity=nonlinearity,
                                                bidirectional=bidirectional, dropout=dropout, batch_first=batch_first)

            def forward(self, input: PackedSequence):
                return self.inner_model(input)

        batch_first = packed_sequence == 2

        if initial_state:
            model = ElmanWithStateModel(layers=layers, bidirect=bidirectional, nonlinearity=nonlinearity,
                                        dropout=dropout, batch_first=batch_first)
            if packed_sequence:
                model = RnnModelWithPackedSequenceWithState(model, batch_first)
        else:
            model = ElmanWithStateModel(layers=layers, bidirect=bidirectional,
                                        nonlinearity=nonlinearity, dropout=dropout,
                                        batch_first=batch_first)
            if packed_sequence:
                model = RnnModelWithPackedSequenceWithoutState(model, batch_first)

        def make_input(batch_size):
            seq_lengths = np.random.randint(1, RNN_SEQUENCE_LENGTH + 1, size=batch_size)
            seq_lengths = list(reversed(sorted(map(int, seq_lengths))))
            inputs = [torch.randn(l, RNN_INPUT_SIZE) for l in seq_lengths]
            inputs = rnn_utils.pad_sequence(inputs, batch_first=batch_first)
            inputs = [inputs]

            directions = 2 if bidirectional else 1

            if initial_state:
                h0 = torch.randn(directions * layers, batch_size, RNN_HIDDEN_SIZE)
                inputs.append(h0)
            if packed_sequence != 0:
                inputs.append(torch.IntTensor(seq_lengths))
            if len(inputs) == 1:
                input = inputs[0]
            else:
                input = tuple(inputs)
            return input

        input = make_input(RNN_BATCH_SIZE)
        self.run_test(model, input, batch_size=RNN_BATCH_SIZE)

        # test that the model still runs with a different batch size
        other_input = make_input(RNN_BATCH_SIZE + 1)
        self.run_test(model, other_input, batch_size=RNN_BATCH_SIZE + 1)

    def _lstm_test(self, layers, bidirectional, initial_state,
                   packed_sequence, dropout):
        batch_first = packed_sequence == 2

        if packed_sequence:
            model = LstmFlatteningResultWithSeqLength(RNN_INPUT_SIZE, RNN_HIDDEN_SIZE, layers,
                                                      bidirectional, dropout, batch_first)
            if initial_state:
                model = RnnModelWithPackedSequenceWithState(model, batch_first)
            else:
                model = RnnModelWithPackedSequenceWithoutState(model, batch_first)
        else:
            model = LstmFlatteningResultWithoutSeqLength(RNN_INPUT_SIZE, RNN_HIDDEN_SIZE, layers,
                                                         bidirectional, dropout, batch_first)

        def make_input(batch_size):
            seq_lengths = np.random.randint(1, RNN_SEQUENCE_LENGTH + 1, size=batch_size)
            seq_lengths = list(reversed(sorted(map(int, seq_lengths))))
            inputs = [torch.randn(l, RNN_INPUT_SIZE) for l in seq_lengths]
            inputs = rnn_utils.pad_sequence(inputs, batch_first=batch_first)
            inputs = [inputs]

            directions = 2 if bidirectional else 1

            if initial_state:
                h0 = torch.randn(directions * layers, batch_size, RNN_HIDDEN_SIZE)
                c0 = torch.randn(directions * layers, batch_size, RNN_HIDDEN_SIZE)
                inputs.append((h0, c0))
            if packed_sequence != 0:
                inputs.append(torch.IntTensor(seq_lengths))
            if len(inputs) == 1:
                input = inputs[0]
            else:
                input = tuple(inputs)
            return input

        input = make_input(RNN_BATCH_SIZE)
        self.run_test(model, input, batch_size=RNN_BATCH_SIZE)

        # test that the model still runs with a different batch size
        other_input = make_input(RNN_BATCH_SIZE + 1)
        self.run_test(model, other_input, batch_size=RNN_BATCH_SIZE + 1)

    def _gru_test(self, layers, bidirectional, initial_state,
                  packed_sequence, dropout):

        class GRUWithStateModel(torch.nn.Module):
            def __init__(self, layers, bidirect, dropout, batch_first):
                super(GRUWithStateModel, self).__init__()

                self.batch_first = batch_first
                self.inner_model = torch.nn.GRU(RNN_INPUT_SIZE, RNN_HIDDEN_SIZE, num_layers=layers,
                                                bidirectional=bidirectional, dropout=dropout,
                                                batch_first=batch_first)

            def forward(self, input: PackedSequence, hx):
                return self.inner_model(input, hx)

        class GRUWithoutStateModel(torch.nn.Module):
            def __init__(self, layers, bidirect, dropout, batch_first):
                super(GRUWithoutStateModel, self).__init__()
                self.batch_first = batch_first
                self.inner_model = torch.nn.GRU(RNN_INPUT_SIZE, RNN_HIDDEN_SIZE, num_layers=layers,
                                                bidirectional=bidirectional, dropout=dropout,
                                                batch_first=batch_first)

            def forward(self, input: PackedSequence):
                return self.inner_model(input)

        class GRUNoSeqLengthWithoutStateModel(torch.nn.Module):
            def __init__(self, layers, bidirect, dropout, batch_first):
                super(GRUNoSeqLengthWithoutStateModel, self).__init__()
                self.batch_first = batch_first
                self.inner_model = torch.nn.GRU(RNN_INPUT_SIZE, RNN_HIDDEN_SIZE, num_layers=layers,
                                                bidirectional=bidirectional, dropout=dropout,
                                                batch_first=batch_first)

            def forward(self, input):
                return self.inner_model(input)

        class GRUNoSeqLengthWithStateModel(torch.nn.Module):
            def __init__(self, layers, bidirect, dropout, batch_first):
                super(GRUNoSeqLengthWithStateModel, self).__init__()
                self.batch_first = batch_first
                self.inner_model = torch.nn.GRU(RNN_INPUT_SIZE, RNN_HIDDEN_SIZE, num_layers=layers,
                                                bidirectional=bidirectional, dropout=dropout,
                                                batch_first=batch_first)

            def forward(self, input, hx):
                return self.inner_model(input, hx)

        batch_first = packed_sequence == 2

        if packed_sequence:
            if initial_state:
                model = GRUWithStateModel(layers=layers, bidirect=bidirectional, dropout=dropout,
                                          batch_first=batch_first)
                model = RnnModelWithPackedSequenceWithState(model, batch_first)
            else:
                model = GRUWithoutStateModel(layers=layers, bidirect=bidirectional, dropout=dropout,
                                             batch_first=batch_first)
                model = RnnModelWithPackedSequenceWithoutState(model, batch_first)
        else:
            if initial_state:
                model = GRUNoSeqLengthWithStateModel(layers=layers, bidirect=bidirectional,
                                                     dropout=dropout, batch_first=batch_first)
            else:
                model = GRUNoSeqLengthWithoutStateModel(layers=layers, bidirect=bidirectional,
                                                        dropout=dropout, batch_first=batch_first)

        def make_input(batch_size):
            seq_lengths = np.random.randint(1, RNN_SEQUENCE_LENGTH + 1, size=batch_size)
            seq_lengths = list(reversed(sorted(map(int, seq_lengths))))
            inputs = [torch.randn(l, RNN_INPUT_SIZE) for l in seq_lengths]
            inputs = rnn_utils.pad_sequence(inputs, batch_first=batch_first)
            inputs = [inputs]

            directions = 2 if bidirectional else 1

            if initial_state:
                h0 = torch.randn(directions * layers, batch_size, RNN_HIDDEN_SIZE)
                inputs.append(h0)
            if packed_sequence != 0:
                inputs.append(torch.IntTensor(seq_lengths))
            if len(inputs) == 1:
                input = inputs[0]
            else:
                input = tuple(inputs)
            return input

        input = make_input(RNN_BATCH_SIZE)
        self.run_test(model, input, batch_size=RNN_BATCH_SIZE)

        # test that the model still runs with a different batch size
        other_input = make_input(RNN_BATCH_SIZE + 1)
        self.run_test(model, other_input, batch_size=RNN_BATCH_SIZE + 1)

    @disableScriptTest()  # TODO: RuntimeError: Exporting the operator __is_ to ONNX is not supported
    def test_transformer_encoder(self):
        from torch.nn import TransformerEncoderLayer, TransformerEncoder

        class MyModule(torch.nn.Module):
            def __init__(self, ninp, nhead, nhid, dropout, nlayers):
                super(MyModule, self).__init__()
                encoder_layers = TransformerEncoderLayer(ninp, nhead, nhid, dropout)
                self.transformer_encoder = TransformerEncoder(encoder_layers, nlayers)

            def forward(self, input):
                return self.transformer_encoder(input)

        x = torch.rand(10, 32, 512)
        self.run_test(MyModule(512, 8, 2048 , 0., 3), (x,), atol=1e-6)

    @skipIfUnsupportedMinOpsetVersion(10)
    def test_fake_quantize_per_tensor(self):
        class FakeQuantizePerTensorModel(torch.nn.Module):
            def forward(self, input):
                scale = 1. / 127
                zero_point = 0
                quant_min = -128
                quant_max = 127
                return torch.fake_quantize_per_tensor_affine(input, scale, zero_point, quant_min, quant_max)

        x = torch.randn(6, 4, 3, 3)
        self.run_test(FakeQuantizePerTensorModel(), (x))

    @skipIfUnsupportedMinOpsetVersion(13)
    def test_fake_quantize_per_channel(self):
        class FakeQuantizePerChannelModel(torch.nn.Module):
            def forward(self, input):
                amax = torch.ones(4)
                scale = amax / 127.
                zero_point = torch.zeros_like(amax, dtype=torch.long)
                # Quantize twice to test differnet branches
                y = torch.fake_quantize_per_channel_affine(input, scale, zero_point, 1, 0, 255)
                return torch.fake_quantize_per_channel_affine(y, scale, zero_point, 1, -128, 127)

        x = torch.randn(6, 4, 3, 3)
        self.run_test(FakeQuantizePerChannelModel(), (x))

    def test_batchnorm_training(self):
        class MyModule(torch.nn.Module):
            def __init__(self):
                super(MyModule, self).__init__()
                self.bn = torch.nn.BatchNorm2d(3, affine=True)

            def forward(self, x):
                bn = self.bn(x)
                return bn

        model = MyModule()
        x = torch.randn(10, 3, 128, 128)

        model.train()
        out = model(x)

        # state after 1 train epoch
        running_mean = model.bn.running_mean
        running_var = model.bn.running_var
        saved_mean = x.mean((0, 2, 3))
        saved_var = x.var((0, 2, 3), correction=1)

        pytorch_out = [out.detach().numpy(),
                       running_mean.cpu().numpy(), running_var.cpu().numpy(),
                       saved_mean.cpu().numpy(), saved_var.cpu().numpy()]

        model_export = MyModule()
        f = io.BytesIO()

        ort_sess = convert_to_onnx(model_export, input=(x,), opset_version=self.opset_version,
                                   training=torch.onnx.TrainingMode.TRAINING)
        ort_outs = run_ort(ort_sess, input=(x,))
        [np.testing.assert_allclose(p_out, ort_out, atol=10e-3, rtol=10e-3) for p_out, ort_out in zip(pytorch_out, ort_outs)]

        model_export = torch.jit.script(MyModule())
        ort_sess = convert_to_onnx(model_export, input=(x,), opset_version=self.opset_version,
                                   example_outputs=out,
                                   training=torch.onnx.TrainingMode.TRAINING,
                                   onnx_shape_inference=True)
        ort_outs = run_ort(ort_sess, input=(x,))
        [np.testing.assert_allclose(p_out, ort_out, atol=10e-3, rtol=10e-3) for p_out, ort_out in
         zip(pytorch_out, ort_outs)]

    @skipIfUnsupportedMinOpsetVersion(12)
    def test_dropout_training(self):
        class MyModule(torch.nn.Module):
            def __init__(self):
                super(MyModule, self).__init__()
                self.dropout = torch.nn.Dropout(0.4)

            def forward(self, x):
                dropout = self.dropout(x)
                return dropout

        model = MyModule()
        x = torch.randn(10)

        model.train()

        ort_sess = convert_to_onnx(model, input=(x,), opset_version=self.opset_version,
                                   training=torch.onnx.TrainingMode.TRAINING)
        ort_outs = run_ort(ort_sess, input=(x,))
        assert not torch.all(torch.eq(x, torch.from_numpy(ort_outs[0])))

        script_model = torch.jit.script(model)
        output = model(x)
        ort_sess = convert_to_onnx(script_model, input=(x,), opset_version=self.opset_version,
                                   example_outputs=output,
                                   training=torch.onnx.TrainingMode.TRAINING)
        ort_outs = run_ort(ort_sess, input=(x,))
        assert not torch.all(torch.eq(x, torch.from_numpy(ort_outs[0])))

    @skipIfUnsupportedMinOpsetVersion(12)
    def test_dropout_training_zero(self):
        class MyModule(torch.nn.Module):
            def __init__(self):
                super(MyModule, self).__init__()
                self.dropout = torch.nn.Dropout(0.5)

            def forward(self, x):
                dropout = self.dropout(x)
                return dropout

        model = MyModule()

        # ensure there are no zeros in the input
        x = torch.randn(10, 3, 128, 128)
        y = x.numpy()
        y_mask = np.where(y == 0, 1, y)
        input = torch.from_numpy(y_mask)
        nb_elements = torch.numel(input)

        model.train()

        ort_sess = convert_to_onnx(model, input=(x,), opset_version=self.opset_version,
                                   training=torch.onnx.TrainingMode.TRAINING)
        ort_outs = run_ort(ort_sess, input=(x,))

        y = model(input)
        output = y.cpu().numpy()
        ort_mask = np.where(ort_outs[0] != 0, 1, 0)
        pyt_mask = np.where(output != 0, 1, 0)

        ratio_pytorch = np.sum(pyt_mask) / nb_elements
        ratio_ort = np.sum(ort_mask) / nb_elements

        np.testing.assert_allclose(ratio_pytorch, ratio_ort, rtol=0.01, atol=0.01)

        script_model = torch.jit.script(model)
        y = model(input)
        output = y.cpu().numpy()
        ort_sess = convert_to_onnx(script_model, input=(x,), opset_version=self.opset_version,
                                   example_outputs=y,
                                   training=torch.onnx.TrainingMode.TRAINING)
        ort_outs = run_ort(ort_sess, input=(x,))
        ort_mask = np.where(ort_outs[0] != 0, 1, 0)
        pyt_mask = np.where(output != 0, 1, 0)

        ratio_pytorch = np.sum(pyt_mask) / nb_elements
        ratio_ort = np.sum(ort_mask) / nb_elements

        np.testing.assert_allclose(ratio_pytorch, ratio_ort, rtol=0.01, atol=0.01)

    def test_conv_bn(self):
        class MyModule(torch.nn.Module):
            def __init__(self):
                super(MyModule, self).__init__()
                self.conv = torch.nn.Conv2d(3, 16, kernel_size=1, stride=2, padding=3, bias=True)
                self.bn = torch.nn.BatchNorm2d(16, affine=True)

            def forward(self, x):
                x = self.conv(x)
                bn = self.bn(x)
                return bn

        model = MyModule()
        x = torch.randn(10, 3, 128, 128)
        ort_sess1 = convert_to_onnx(model, input=(x,), opset_version=self.opset_version,
                                    training=torch.onnx.TrainingMode.TRAINING)
        ort_outs1 = run_ort(ort_sess1, input=(x,))
        ort_sess2 = convert_to_onnx(model, input=(x,), opset_version=self.opset_version,
                                    training=torch.onnx.TrainingMode.EVAL)
        ort_outs2 = run_ort(ort_sess2, input=(x,))
        [np.testing.assert_allclose(ort_out1, ort_out2, atol=1e-7, rtol=0.001) for ort_out1, ort_out2 in
         zip(ort_outs1, ort_outs2)]

        script_model = torch.jit.script(model)
        outputs = model(x)
        ort_sess1 = convert_to_onnx(script_model, input=(x,), opset_version=self.opset_version,
                                    example_outputs=outputs,
                                    training=torch.onnx.TrainingMode.TRAINING)
        ort_outs1 = run_ort(ort_sess1, input=(x,))
        ort_sess2 = convert_to_onnx(script_model, input=(x,), opset_version=self.opset_version,
                                    example_outputs=outputs,
                                    training=torch.onnx.TrainingMode.EVAL)
        ort_outs2 = run_ort(ort_sess2, input=(x,))
        [np.testing.assert_allclose(ort_out1, ort_out2, atol=1e-7, rtol=0.001) for ort_out1, ort_out2 in
         zip(ort_outs1, ort_outs2)]

    def test_multiple_conv_bn(self):
        class MyModule(torch.nn.Module):
            def __init__(self):
                super(MyModule, self).__init__()
                self.conv1 = torch.nn.Conv2d(3, 64, kernel_size=7, stride=2, padding=3, bias=False)
                self.conv2 = torch.nn.Conv2d(64, 2, kernel_size=1, stride=1, padding=0, bias=False)
                self.conv3 = torch.nn.Conv2d(2, 2, kernel_size=3, stride=1, padding=1, bias=False)
                self.bn = torch.nn.BatchNorm2d(64)
                self.bn2 = torch.nn.BatchNorm2d(2)
                self.relu = torch.nn.ReLU(inplace=True)
                self.maxpool = torch.nn.MaxPool2d(kernel_size=3, stride=2, padding=1)

            def forward(self, x):
                x = self.conv1(x)
                x = self.bn(x)
                x = self.relu(x)
                x = self.maxpool(x)
                x = self.conv2(x)
                x = self.bn2(x)
                x = self.relu(x)
                x = self.conv3(x)
                x = self.bn2(x)
                x = self.relu(x)
                return x

        model = MyModule()
        x = torch.randn(2, 3, 224, 224)
        ort_sess1 = convert_to_onnx(model, input=(x,), opset_version=self.opset_version,
                                    training=torch.onnx.TrainingMode.TRAINING)
        ort_outs1 = run_ort(ort_sess1, input=(x,))
        ort_sess2 = convert_to_onnx(model, input=(x,), opset_version=self.opset_version,
                                    training=torch.onnx.TrainingMode.EVAL)
        ort_outs2 = run_ort(ort_sess2, input=(x,))
        [np.testing.assert_allclose(ort_out1, ort_out2, atol=1e-7, rtol=0.001) for ort_out1, ort_out2 in
         zip(ort_outs1, ort_outs2)]

    def test_script_custom_class_error(self):
        class BoxCoder(object):
            def __init__(self, bbox_xform_clip: float):
                # type: (float) -> None
                self.bbox_xform_clip = bbox_xform_clip

            def decode(self, rel_codes, boxes):
                # type: (Tensor, List[Tensor]) -> Tensor
                boxes = torch.cat(boxes, dim=0)
                pred_ctr_x = torch.clamp(rel_codes[:, 0::4], max=self.bbox_xform_clip) * boxes[:, 2]
                return pred_ctr_x

        class MyModule(torch.nn.Module):
            __annotations__ = {
                "box_coder": BoxCoder,
            }

            def __init__(self):
                super(MyModule, self).__init__()
                self.box_coder = BoxCoder(1.4)

            def forward(self, box_regression: torch.Tensor, proposals: List[torch.Tensor]):
                return self.box_coder.decode(box_regression, proposals)

        model = torch.jit.script(MyModule())
        box_regression = torch.randn([4, 4])
        proposal = [torch.randn(2, 4), torch.randn(2, 4)]
        outputs = model(box_regression, proposal)

        with self.assertRaises(RuntimeError) as cm:
            convert_to_onnx(model, input=(box_regression, proposal),
                            example_outputs=outputs)

    def test_initializer_sequence(self):
        class MyModule(torch.nn.Module):
            def __init__(self, input_size, hidden_size, num_classes):
                super(MyModule, self).__init__()
                self.fc1 = torch.nn.Linear(input_size, hidden_size)
                self.relu = torch.nn.ReLU()
                self.fc2 = torch.nn.Linear(hidden_size, num_classes)

            def forward(self, x):
                out = self.fc1(x)
                out = self.relu(out)
                out = self.fc2(out)
                return out

        test_model = MyModule(3, 4, 10)
        state_dict_list = [k for (k, v) in test_model.state_dict().items()]
        named_params_list = [k for (k, v) in test_model.named_parameters()]

        x = torch.randn(32, 3)
        f = io.BytesIO()
        torch.onnx._export(test_model, (x,), f, _retain_param_name=True, do_constant_folding=False)
        loaded_model = onnx.load_from_string(f.getvalue())

        actual_list = [p.name for p in loaded_model.graph.initializer]
        assert actual_list == state_dict_list, \
            "Initializers' sequence is not as same as state_dict(). Expected: (" \
            + ", ".join(state_dict_list) + "). Actual:(" + ", ".join(actual_list) + ")."
        assert actual_list == named_params_list, \
            "Initializers' sequence is not as same as named_parameters(). Expected: (" \
            + ", ".join(named_params_list) + "). Actual:(" + ", ".join(actual_list) + ")."

    def test_initializer_sequence_script_model(self):
        def list_is_expected(short_list, long_list) -> bool:
            if (len(short_list) > len(long_list)):
                return False

            for i in range(len(short_list)):
                if (short_list[i] not in long_list[i]):
                    return False

            return True

        def loop(x, y):
            for i in range(int(y)):
                x = x + i
            return x

        class MyModule(torch.nn.Module):
            def __init__(self, input_size, hidden_size, num_classes):
                super(MyModule, self).__init__()
                self.fc1 = torch.nn.Linear(input_size, hidden_size)
                self.relu = torch.nn.ReLU()
                self.fc2 = torch.nn.Linear(hidden_size, num_classes)

            def forward(self, x, y):
                x = loop(x, y)
                out = self.fc1(x)
                out = self.relu(out)
                out = self.fc2(out)
                return out

        test_model = torch.jit.script(MyModule(3, 4, 10))
        state_dict_list = [k for (k, v) in test_model.state_dict().items()]
        named_params_list = [k for (k, v) in test_model.named_parameters()]

        x = torch.ones(2, 3, dtype=torch.float)
        y = torch.tensor(5, dtype=torch.long)
        example_output = (test_model(x, y),)
        f = io.BytesIO()

        torch.onnx.export(test_model, (x, y), f, example_outputs=example_output, _retain_param_name=True, do_constant_folding=False)
        loaded_model = onnx.load_from_string(f.getvalue())

        actual_list = [p.name for p in loaded_model.graph.initializer]
        assert list_is_expected(state_dict_list, actual_list), \
            "ScriptModel - Initializers' sequence is not as same as state_dict(). Expected: (" \
            + ", ".join(state_dict_list) + "). Actual:(" + ", ".join(actual_list) + ")."
        assert list_is_expected(named_params_list, actual_list), \
            "ScriptModel - Initializers' sequence is not as same as named_parameters(). Expected: (" \
            + ", ".join(named_params_list) + "). Actual:(" + ", ".join(actual_list) + ")."

    @skipIfUnsupportedMinOpsetVersion(11)
    def test_nms(self):
        boxes = torch.rand(5, 4)
        boxes[:, 2:] += torch.rand(5, 2)
        scores = torch.randn(5)

        class Module(torch.nn.Module):
            def forward(self, boxes, scores):
                return ops.nms(boxes, scores, 0.5)

        self.run_test(Module(), (boxes, scores))

    @skipIfUnsupportedMinOpsetVersion(11)
    @disableScriptTest()
    def test_clip_boxes_to_image(self):
        boxes = torch.randn(5, 4) * 500
        boxes[:, 2:] += boxes[:, :2]
        size = torch.randn(200, 300)

        size_2 = torch.randn(300, 400)

        class Module(torch.nn.Module):
            def forward(self, boxes, size):
                shape = (size.shape[0], size.shape[1])
                return ops.boxes.clip_boxes_to_image(boxes, shape)

        self.run_test(Module(), (boxes, size),
                      input_names=["boxes", "size"],
                      dynamic_axes={"size": [0, 1]},
                      test_with_inputs=[(boxes, size), (boxes, size_2)])

    @skipIfUnsupportedMinOpsetVersion(11)
    def test_roi_align(self):
        x = torch.rand(1, 1, 10, 10, dtype=torch.float32)
        single_roi = torch.tensor([[0, 0, 0, 4, 4]], dtype=torch.float32)
        model = ops.RoIAlign((5, 5), 1., 2)
        self.run_test(model, (x, single_roi))

    @skipIfUnsupportedMinOpsetVersion(11)
    def test_roi_align_aligned(self):
        x = torch.rand(1, 1, 10, 10, dtype=torch.float32)
        single_roi = torch.tensor([[0, 1.5, 1.5, 3, 3]], dtype=torch.float32)
        model1 = ops.RoIAlign((5, 5), 1., 2, aligned=True)
        self.run_test(model1, (x, single_roi))

        x = torch.rand(1, 1, 10, 10, dtype=torch.float32)
        single_roi = torch.tensor([[0, 0.2, 0.3, 4.5, 3.5]], dtype=torch.float32)
        model2 = ops.RoIAlign((5, 5), 0.5, 3, aligned=True)
        self.run_test(model2, (x, single_roi))

        x = torch.rand(1, 1, 10, 10, dtype=torch.float32)
        single_roi = torch.tensor([[0, 0.2, 0.3, 4.5, 3.5]], dtype=torch.float32)
        model3 = ops.RoIAlign((5, 5), 1.8, 2, aligned=True)
        self.run_test(model3, (x, single_roi))

        x = torch.rand(1, 1, 10, 10, dtype=torch.float32)
        single_roi = torch.tensor([[0, 0.2, 0.3, 4.5, 3.5]], dtype=torch.float32)
        model4 = ops.RoIAlign((2, 2), 2.5, 0, aligned=True)
        self.run_test(model4, (x, single_roi))

    @skipIfUnsupportedMinOpsetVersion(11)
    def test_roi_pool(self):
        x = torch.rand(1, 1, 10, 10, dtype=torch.float32)
        rois = torch.tensor([[0, 0, 0, 4, 4]], dtype=torch.float32)
        pool_h = 5
        pool_w = 5
        model = ops.RoIPool((pool_h, pool_w), 2.)
        self.run_test(model, (x, rois))

    @skipIfUnsupportedMinOpsetVersion(11)
    def test_resize_images(self):
        class TransformModule(torch.nn.Module):
            def __init__(self):
                super(TransformModule, self).__init__()
                self.transform = _init_test_generalized_rcnn_transform()

            def forward(self, images):
                return self.transform.resize(images, None)[0]

        input = torch.rand(3, 10, 20)
        input_test = torch.rand(3, 100, 150)
        self.run_test(TransformModule(), (input,),
                      input_names=["input1"], dynamic_axes={"input1": [0, 1, 2]},
                      test_with_inputs=[(input,), (input_test,)])

    @skipIfUnsupportedMinOpsetVersion(11)
    @disableScriptTest()
    def test_transform_images(self):

        class TransformModule(torch.nn.Module):
            def __init__(self):
                super(TransformModule, self).__init__()
                self.transform = _init_test_generalized_rcnn_transform()

            def forward(self, images: List[torch.Tensor]):
                return self.transform(images)[0].tensors

        input = torch.rand(3, 100, 200), torch.rand(3, 200, 200)
        input_test = torch.rand(3, 100, 200), torch.rand(3, 200, 200)
        self.run_test(TransformModule(), (input,), test_with_inputs=[(input,), (input_test,)])

    def get_features(self, images):
        s0, s1 = images.shape[-2:]
        features = [
            ("0", torch.rand(2, 256, s0 // 4, s1 // 4)),
            ("1", torch.rand(2, 256, s0 // 8, s1 // 8)),
            ("2", torch.rand(2, 256, s0 // 16, s1 // 16)),
            ("3", torch.rand(2, 256, s0 // 32, s1 // 32)),
            ("4", torch.rand(2, 256, s0 // 64, s1 // 64)),
        ]
        features = OrderedDict(features)
        return features

    @skipIfUnsupportedMinOpsetVersion(11)
    @disableScriptTest()
    def test_rpn(self):
        set_rng_seed(0)

        class RPNModule(torch.nn.Module):
            def __init__(self):
                super(RPNModule, self).__init__()
                self.rpn = _init_test_rpn()

            def forward(self, images, features: Dict[str, torch.Tensor]):
                images_m = ImageList(images, [(i.shape[-1], i.shape[-2]) for i in images])
                return self.rpn(images_m, features)

        images = torch.rand(2, 3, 150, 150)
        features = self.get_features(images)
        images2 = torch.rand(2, 3, 80, 80)
        test_features = self.get_features(images2)

        model = RPNModule()
        model.eval()
        model(images, features)
        self.run_test(model, (images, features),
                      input_names=["input1", "input2", "input3", "input4", "input5", "input6"],
                      dynamic_axes={"input1": [0, 1, 2, 3], "input2": [0, 1, 2, 3],
                                    "input3": [0, 1, 2, 3], "input4": [0, 1, 2, 3],
                                    "input5": [0, 1, 2, 3], "input6": [0, 1, 2, 3]},
                      test_with_inputs=[(images, features), (images2, test_features)],
                      dict_check=False)

    @skipIfUnsupportedMinOpsetVersion(11)
    @disableScriptTest()
    def test_multi_scale_roi_align(self):

        class TransformModule(torch.nn.Module):
            def __init__(self):
                super(TransformModule, self).__init__()
                self.model = ops.MultiScaleRoIAlign(["feat1", "feat2"], 3, 2)
                self.image_sizes = [(512, 512)]

            def forward(self, input, boxes):
                # type: (Dict[str, torch.Tensor], List[torch.Tensor]) -> torch.Tensor
                return self.model(input, boxes, self.image_sizes)

        i = OrderedDict()
        i["feat1"] = torch.rand(1, 5, 64, 64)
        i["feat2"] = torch.rand(1, 5, 16, 16)
        boxes = torch.rand(6, 4) * 256
        boxes[:, 2:] += boxes[:, :2]

        i1 = OrderedDict()
        i1["feat1"] = torch.rand(1, 5, 64, 64)
        i1["feat2"] = torch.rand(1, 5, 16, 16)
        boxes1 = torch.rand(6, 4) * 256
        boxes1[:, 2:] += boxes1[:, :2]

        self.run_test(TransformModule(), (i, [boxes],), test_with_inputs=[(i, [boxes],), (i1, [boxes1],)])

    @skipIfUnsupportedMinOpsetVersion(11)
    @disableScriptTest()
    def test_roi_heads(self):
        class RoiHeadsModule(torch.nn.Module):
            def __init__(self):
                super(RoiHeadsModule, self).__init__()
                self.transform = _init_test_generalized_rcnn_transform()
                self.rpn = _init_test_rpn()
                self.roi_heads = _init_test_roi_heads_faster_rcnn()

            def forward(self, images, features: Dict[str, torch.Tensor]):
                original_image_sizes = [(img.shape[-1], img.shape[-2]) for img in images]

                images_m = ImageList(images, [(i.shape[-1], i.shape[-2]) for i in images])
                proposals, _ = self.rpn(images_m, features)
                detections, _ = self.roi_heads(features, proposals, images_m.image_sizes)
                detections = self.transform.postprocess(detections,
                                                        images_m.image_sizes,
                                                        original_image_sizes)
                return detections

        images = torch.rand(2, 3, 100, 100)
        features = self.get_features(images)
        images2 = torch.rand(2, 3, 150, 150)
        test_features = self.get_features(images2)

        model = RoiHeadsModule()
        model.eval()
        model(images, features)

        self.run_test(model, (images, features),
                      input_names=["input1", "input2", "input3", "input4", "input5", "input6"],
                      dynamic_axes={"input1": [0, 1, 2, 3], "input2": [0, 1, 2, 3], "input3": [0, 1, 2, 3],
                                    "input4": [0, 1, 2, 3], "input5": [0, 1, 2, 3], "input6": [0, 1, 2, 3]},
                      test_with_inputs=[(images, features), (images2, test_features)],
                      dict_check=False)

    @skipIfUnsupportedMinOpsetVersion(9)
    def test_set_attr_modules(self):
        class InnerModule2(torch.nn.Module):
            def __init__(self, embedding_dim):
                super().__init__()
                self.weights = InnerModule2.get_embedding(embedding_dim)
                self.register_buffer("_float_tensor", torch.FloatTensor(1))
                self.const = 2

            @staticmethod
            def get_embedding(embedding_dim: int):
                emb = 4 / ((embedding_dim // 2) - 1)
                emb = torch.exp(torch.arange((embedding_dim // 2), dtype=torch.float) * -emb)
                return emb

            def forward(self, input, incremental_state: Optional[torch.Tensor] = None):
                bsz, seq_len = input.shape[0], input.shape[1]
                self.const = 3
                if self.weights is None:
                    self.weights = InnerModule.get_embedding(self.embedding_dim)
                self.weights = self.weights.to(self._float_tensor)
                self.weights = self.weights * self.const
                if incremental_state is not None:
                    pos = seq_len
                    return self.weights[1 + pos, :].expand(bsz, 1, -1)
                return (
                    self.weights.index_select(0, torch.ones((bsz * seq_len), dtype=torch.int64)).view(bsz, seq_len, -1)
                )

        class InnerModule(torch.nn.Module):
            def __init__(self, embedding_dim):
                super().__init__()
                self.weights = InnerModule.get_embedding(embedding_dim)
                self.module = InnerModule2(embedding_dim=8)

            @staticmethod
            def get_embedding(embedding_dim: int):
                emb = 4 / ((embedding_dim // 2) - 1)
                emb = torch.exp(torch.arange((embedding_dim // 2), dtype=torch.float) * -emb)
                return emb

            def forward(self, x):
                return self.module(x) + self.weights

        class Module(torch.nn.Module):
            def __init__(self):
                super(Module, self).__init__()
                self.module = InnerModule(embedding_dim=8)

            def forward(self, x):
                return self.module(x)

        x = torch.randn(3, 256)
        self.run_test(Module(), (x, ), input_names=["x"], dynamic_axes={"x": [0, 1]})
        self.run_test(Module(), (x, ), remained_onnx_input_idx=[])

    @skipIfUnsupportedMinOpsetVersion(9)
    def test_set_attr_modules_2(self):
        class InnerModule(torch.nn.Module):
            def __init__(self, embedding_dim):
                super().__init__()
                self.embedding_dim = embedding_dim
                self.const = 2.5
                self.weights = InnerModule.get_embedding(self.embedding_dim)
                self.register_buffer("_float_tensor", torch.FloatTensor(1))

            @staticmethod
            def get_embedding(embedding_dim: int):
                emb = 4 / ((embedding_dim // 2) - 1)
                emb = torch.exp(torch.arange((embedding_dim // 2), dtype=torch.float) * -emb)
                return emb

            def forward(self, input, incremental_state: Optional[torch.Tensor] = None):
                bsz, seq_len = input.shape[0], input.shape[1]
                self.const = 1.5
                self.weights = InnerModule.get_embedding(self.embedding_dim)
                return (
                    self.weights.index_select(0, torch.ones((bsz * seq_len), dtype=torch.int64)).view(bsz, seq_len, -1)
                ) * self.const

        class Module(torch.nn.Module):
            def __init__(self):
                super(Module, self).__init__()
                self.module = InnerModule(embedding_dim=8)

            def forward(self, x):
                return self.module(x)

        x = torch.randn(3, 256)
        self.run_test(Module(), (x, ), input_names=["x"], dynamic_axes={"x": [0, 1]})
        self.run_test(Module(), (x, ), remained_onnx_input_idx=[])

    def test_set_attr(self):
        class MyModule(torch.nn.Module):
            def __init__(self):
                super(MyModule, self).__init__()
                self.conv = torch.nn.Conv1d(3, 10, 2)
                self.b = False

            def forward(self, box_regression, weight):
                self.b = True
                self.conv.weight = weight
                w = torch.softmax(self.conv.weight, dim=0)
                self.conv.weight = w + w
                if self.b:
                    return box_regression + self.conv.weight
                else:
                    return box_regression - self.conv.weight

        model = torch.jit.script(MyModule())
        weight = torch.ones(3, 2)
        box_regression = torch.randn(3, 2)
        self.run_test(model, (box_regression, weight))

    @skipIfUnsupportedMinOpsetVersion(11)
    def test_set_attr_2(self):
        class MyModule(torch.nn.Module):
            def __init__(self):
                super(MyModule, self).__init__()
                self.conv = torch.nn.Conv1d(10, 3, 3)
                self.conv.bias = torch.nn.Parameter(torch.zeros(3, 10, 3))

            def set_cell_anchors(self, anchors):
                if self.conv.bias is not None:
                    b = self.conv.bias
                    assert b is not None
                    self.conv.bias = anchors + b
                elif self.conv.weight is not None:
                    self.conv.weight = torch.randn(3, 10)
                    self.conv.bias = self.conv.weight[:]

            def forward(self, anchors) -> Optional[torch.Tensor]:
                self.set_cell_anchors(anchors)
                return self.conv.bias

        model = torch.jit.script(MyModule())
        anchors = torch.ones(3, 10, 3)
        self.run_test(model, (anchors))

    @skipIfUnsupportedMinOpsetVersion(11)
    def test_set_attr_3(self):
        class MyModule(torch.nn.Module):
            def __init__(self):
                super(MyModule, self).__init__()
                self.conv = torch.nn.Conv1d(10, 3, 3)
                self.conv.weight = torch.nn.Parameter(torch.zeros(3, 10))
                self.conv.bias = torch.nn.Parameter(torch.zeros(3, 10, 3))

            def set_cell_anchors(self, anchors, boxes):
                self.conv.weight = torch.ones(3, 10)
                if self.conv.bias is not None:
                    self.conv.bias = torch.randn(3, 10, 3)
                    self.conv.weight = anchors + self.conv.weight
                    boxes[:] = torch.zeros(2, 3)

            def forward(self, anchors) -> Tuple[torch.Tensor, torch.Tensor]:
                boxes = torch.ones(2, 2, 3)
                self.set_cell_anchors(anchors, boxes)
                if self.conv.bias is not None:
                    return self.conv.weight, boxes
                return anchors, boxes

        model = torch.jit.script(MyModule())
        anchors = torch.rand(3, 10)
        self.run_test(model, (anchors))

    @skipIfUnsupportedMinOpsetVersion(11)
    def test_set_attr_4(self):
        class MyModule(torch.nn.Module):
            def __init__(self):
                super(MyModule, self).__init__()
                self.conv = torch.nn.Conv1d(10, 3, 3)
                self.conv.bias = torch.nn.Parameter(torch.zeros(3, 10, 3))

            def set_cell_anchors(self, anchors):
                self.conv.weight = torch.zeros(10, 3)
                if self.conv.bias is not None:
                    w = self.conv.bias
                    assert w is not None
                    self.conv.bias = anchors + w
                else:
                    self.conv.bias = torch.ones(3, 10, 3)

            def forward(self, feature_maps, anchors) -> Tuple[torch.Tensor, torch.Tensor]:
                self.set_cell_anchors(anchors)
                result = []
                if self.conv.bias is not None:
                    a = self.conv.bias
                    assert a is not None
                    result += [a]
                result += [feature_maps]
                return result[0], result[1]

        model = torch.jit.script(MyModule())
        x = torch.rand(5, 11, 30)
        anchors = torch.ones(3, 10, 3)
        self.run_test(model, (x, anchors))

    @skipIfUnsupportedMinOpsetVersion(11)
    def test_set_attr_5(self):
        class MyModule(torch.nn.Module):
            def __init__(self):
                super(MyModule, self).__init__()
                self.conv = torch.nn.Conv1d(10, 3, 3)
                self.conv.bias = torch.nn.Parameter(torch.zeros(3, 10, 3))

            def set_cell_anchors(self, anchors):
                self.conv.weight = torch.arange(10)
                for i in range(10):
                    if i == 3:
                        for j in range(10):
                            w = self.conv.weight
                            self.conv.weight = torch.arange(10) + w

                    self.conv.weight = self.conv.weight + torch.arange(10)
                    # NOTE: `is not None` and `assert` is for passing torchscript.
                    if self.conv.bias is not None:
                        a = self.conv.bias
                        assert a is not None
                        self.conv.bias = anchors + a

            def forward(self, anchors):
                self.set_cell_anchors(anchors)
                return self.conv.weight, self.conv.bias

        model = torch.jit.script(MyModule())
        anchors = torch.ones(3, 10, 3)
        self.run_test(model, (anchors))

    @skipIfUnsupportedMinOpsetVersion(11)
    def test_set_attr_in_loop(self):
        class MyModule(torch.nn.Module):
            def __init__(self):
                super(MyModule, self).__init__()
                self.conv = torch.nn.Conv1d(10, 3, 3)
                self.conv.weight = torch.nn.Parameter(torch.zeros(3, 10))
                self.conv.bias = torch.nn.Parameter(torch.zeros(3, 10, 3))

            def set_cell_anchors(self, anchors, boxes):
                self.conv.weight = torch.randn(3, 10)
                for i in range(self.conv.weight.size(0)):
                    for j in range(10):
                        self.conv.bias = torch.randn(3, 10, 3)
                        self.conv.weight = anchors * i
                        boxes[j] += torch.ones(3, 3)

            def forward(self, anchors) -> Tuple[torch.Tensor, torch.Tensor]:
                boxes = torch.ones(10, 3, 3)
                self.set_cell_anchors(anchors, boxes)
                if self.conv.bias is not None:
                    return self.conv.weight, boxes
                return anchors, boxes

        model = torch.jit.script(MyModule())
        anchors = torch.rand(10)
        self.run_test(model, anchors)

    @skipIfUnsupportedMinOpsetVersion(11)
    def test_index_put_if(self):
        @torch.jit.script
        def check_init(input_data, hidden_size, prev_state):
            # type: (torch.Tensor, int, torch.Tensor) -> Tuple[torch.Tensor, torch.Tensor]
            batch_size = input_data.size(0)
            spatial_size_0 = input_data.size(2)
            spatial_size_1 = input_data.size(3)
            # generate empty prev_state, if None is provided
            state_size = (2, batch_size, hidden_size, spatial_size_0, spatial_size_1)
            state = torch.zeros(state_size, device=input_data.device)
            state_copy = torch.zeros(state_size, device=input_data.device)
            if prev_state.size(0) == 0:
                state[:] = torch.zeros(batch_size, hidden_size, spatial_size_0, spatial_size_1) + state[:]
                state_copy[:] = torch.ones(batch_size, hidden_size, spatial_size_0, spatial_size_1) * 2
                state_copy[:] = torch.zeros(batch_size, hidden_size, spatial_size_0, spatial_size_1) * 2
            else:
                state[:] = torch.ones(batch_size, hidden_size, spatial_size_0, spatial_size_1) * 4
            return state, state_copy

        class Example(torch.nn.Module):
            def __init__(self, hidden_size):
                super().__init__()
                self.hidden_size = hidden_size

            def forward(self, input_data, prev_state):
                prev_state = check_init(input_data, self.hidden_size, prev_state)
                return prev_state[0], prev_state[1]

        model = Example(10)
        random_data = torch.rand((1, 5, 30, 30))
        empty_tensor = torch.tensor([], dtype=torch.float).view(0, 0, 0, 0, 0)
        self.run_test(model, (random_data, empty_tensor),
                      input_names=["random_data", "empty_tensor"],
                      dynamic_axes={"random_data": [0, 1, 2, 3], "empty_tensor": [0, 1, 2, 3, 4]})
        self.run_test(model, (random_data, empty_tensor), remained_onnx_input_idx=[])

    @skipIfUnsupportedMinOpsetVersion(11)
    def test_index_put_if_2(self):
        @torch.jit.script
        def check_init(input_data, hidden_size, prev_state):
            # type: (torch.Tensor, int, torch.Tensor) -> Tuple[torch.Tensor, torch.Tensor]
            batch_size = input_data.size(0)
            spatial_size_0 = input_data.size(2)
            spatial_size_1 = input_data.size(3)
            # generate empty prev_state, if None is provided
            state_size = (2, batch_size, hidden_size, spatial_size_0, spatial_size_1)
            state = torch.zeros(state_size, device=input_data.device)
            state_copy = torch.zeros(state_size, device=input_data.device)
            if prev_state.size(0) == 0:
                for i in range(2):
                    state[:] = torch.ones(batch_size, hidden_size, spatial_size_0, spatial_size_1) * i
                    state_copy[:] = torch.ones(batch_size, hidden_size, spatial_size_0, spatial_size_1) * i
            elif prev_state.size(0) == 1:
                s = state[:]
                state[:] = prev_state + s
            elif prev_state.size(0) == 2:
                state[:] = torch.ones(batch_size, hidden_size, spatial_size_0, spatial_size_1) * 4
            return state, state_copy

        class Example(torch.nn.Module):
            def __init__(self, hidden_size):
                super().__init__()
                self.hidden_size = hidden_size

            def forward(self, input_data, prev_state):
                prev_state = check_init(input_data, self.hidden_size, prev_state)
                return prev_state[0], prev_state[1]

        model = Example(10)
        random_data = torch.rand((1, 5, 30, 30))
        empty_tensor = torch.tensor([], dtype=torch.float).view(0, 0, 0, 0, 0)
        random_state = torch.rand((1, 1, 10, 30, 30))
        self.run_test(model, (random_data, empty_tensor),
                      input_names=["data", "state"],
                      dynamic_axes={"state": [0, 1, 2, 3, 4]},
                      test_with_inputs=[(random_data, random_state)])
        self.run_test(model, (random_data, empty_tensor), remained_onnx_input_idx=[])

    @skipIfUnsupportedMinOpsetVersion(11)
    def test_index_put_if_3(self):
        @torch.jit.script
        def check_init(input_data, hidden_size, prev_state):
            # type: (torch.Tensor, int, torch.Tensor) -> torch.Tensor
            batch_size = input_data.size(0)
            spatial_size_0 = input_data.size(2)
            spatial_size_1 = input_data.size(3)
            # generate empty prev_state, if None is provided
            state_size = (2, batch_size, hidden_size, spatial_size_0, spatial_size_1)
            state = torch.zeros(state_size, device=input_data.device)
            if prev_state.size(0) < 2:
                state = state * 3
                if prev_state.size(0) == 0:
                    state[:] = torch.ones(batch_size, hidden_size, spatial_size_0, spatial_size_1) * 3
                else:
                    state = state + 2

            return state

        class Example(torch.nn.Module):
            def __init__(self, hidden_size):
                super().__init__()
                self.hidden_size = hidden_size

            def forward(self, input_data, prev_state):
                prev_state = check_init(input_data, self.hidden_size, prev_state)
                return prev_state

        model = Example(4)
        random_data = torch.rand((1, 5, 4, 4))
        empty_tensor = torch.tensor([], dtype=torch.float).view(0, 0, 0, 0, 0)
        self.run_test(model, (random_data, empty_tensor),
                      input_names=["random_data", "empty_tensor"],
                      dynamic_axes={"random_data": [0, 1, 2, 3], "empty_tensor": [0, 1, 2, 3, 4]})
        self.run_test(model, (random_data, empty_tensor), remained_onnx_input_idx=[])

    @skipIfUnsupportedMinOpsetVersion(11)
    def test_index_put_if_4(self):
        @torch.jit.script
        def check_init(input_data, hidden_size, prev_state):
            # type: (torch.Tensor, int, torch.Tensor) -> torch.Tensor
            batch_size = input_data.size(0)
            spatial_size_0 = input_data.size(2)
            spatial_size_1 = input_data.size(3)
            # generate empty prev_state, if None is provided
            state_size = (2, batch_size, hidden_size, spatial_size_0, spatial_size_1)
            state = torch.zeros(state_size, device=input_data.device)
            if prev_state.size(0) == 0:
                state = state + 3
                state[:] = torch.ones(batch_size, hidden_size, spatial_size_0, spatial_size_1) * 3
                state = state + 3
                state[:] = torch.ones(batch_size, hidden_size, spatial_size_0, spatial_size_1) * 4
            else:
                state = state + 2
            return state

        class Example(torch.nn.Module):
            def __init__(self, hidden_size):
                super().__init__()
                self.hidden_size = hidden_size

            def forward(self, input_data, prev_state):
                prev_state = check_init(input_data, self.hidden_size, prev_state)
                return prev_state

        model = Example(4)
        random_data = torch.rand((1, 5, 4, 4))
        empty_tensor = torch.tensor([], dtype=torch.float).view(0, 0, 0, 0, 0)
        self.run_test(model, (random_data, empty_tensor),
                      input_names=["random_data", "empty_tensor"],
                      dynamic_axes={"random_data": [0, 1, 2, 3], "empty_tensor": [0, 1, 2, 3, 4]})
        self.run_test(model, (random_data, empty_tensor), remained_onnx_input_idx=[])


    @skipIfUnsupportedMinOpsetVersion(11)
    def test_index_put_if_5(self):
        @torch.jit.script
        def check_init(input_data, hidden_size, prev_state):
            # type: (torch.Tensor, int, torch.Tensor) -> Tuple[torch.Tensor, torch.Tensor]
            batch_size = input_data.size(0)
            spatial_size_0 = input_data.size(2)
            spatial_size_1 = input_data.size(3)
            # generate empty prev_state, if None is provided
            state_size = (2, batch_size, hidden_size, spatial_size_0, spatial_size_1)
            state = torch.zeros(state_size, device=input_data.device)
            state_ref = state
            if prev_state.size(0) == 0:
                state[:] = torch.ones(batch_size, hidden_size, spatial_size_0, spatial_size_1) * 3
                state = state + 3
                state[:] = torch.ones(batch_size, hidden_size, spatial_size_0, spatial_size_1) * 4
            else:
                state = state + 2
            return state, state_ref

        class Example(torch.nn.Module):
            def __init__(self, hidden_size):
                super().__init__()
                self.hidden_size = hidden_size

            def forward(self, input_data, prev_state):
                prev_state, state_ref = check_init(input_data, self.hidden_size, prev_state)
                return prev_state, state_ref

        model = Example(4)
        random_data = torch.rand((1, 5, 4, 4))
        empty_tensor = torch.tensor([], dtype=torch.float).view(0, 0, 0, 0, 0)
        self.run_test(model, (random_data, empty_tensor),
                      input_names=["random_data", "empty_tensor"],
                      dynamic_axes={"random_data": [0, 1, 2, 3], "empty_tensor": [0, 1, 2, 3, 4]})
        self.run_test(model, (random_data, empty_tensor), remained_onnx_input_idx=[])

    @skipIfUnsupportedMinOpsetVersion(11)
    def test_list_append_in_block(self):
        class ListModel(torch.nn.Module):
            def forward(self, x, y):
                res = []
                for i in range(x.size(0)):
                    res.append(torch.matmul(x[i], y))
                return res

        model = torch.jit.script(ListModel())
        x = torch.randn(16, 3, 4)
        y = torch.randn(4, 5)
        self.run_test(model, (x, y))

    @skipIfUnsupportedMinOpsetVersion(13)
    def test_list_append_in_nested_block(self):
        class ListModel(torch.nn.Module):
            def forward(self, x, y):
                res = []
                for i in range(x.size(0)):
                    for j in range(x.size(1)):
                        res.append(torch.matmul(x[i][j], y))
                return res

        model = torch.jit.script(ListModel())
        x = torch.randn(4, 4, 3, 4)
        y = torch.randn(4, 5)
        self.run_test(model, (x, y))

    @skipIfUnsupportedMinOpsetVersion(13)
    def test_list_pop_in_block(self):
        class ListModel(torch.nn.Module):
            def forward(self, x, y):
                res = []
                elem = torch.matmul(x[0], y)
                for i in range(x.size(0)):
                    res.append(torch.matmul(x[i], y))
                for i in range(x.size(0)):
                    elem = res.pop()
                for i in range(x.size(0)):
                    res.append(torch.matmul(x[i], y))
                    elem = res.pop()
                return res.append(elem)

        model = torch.jit.script(ListModel())
        x = torch.randn(16, 3, 4)
        y = torch.randn(4, 5)
        self.run_test(model, (x, y))


    @skipIfUnsupportedMinOpsetVersion(13)
    def test_list_del_in_block(self):
        class ListModel(torch.nn.Module):
            def forward(self, x, y):
                res = []
                elem = torch.matmul(x[0], y)
                for i in range(x.size(0)):
                    res.append(torch.matmul(x[i], y))
                for i in range(x.size(0)):
                    del res[0]
                for i in range(x.size(0)):
                    res.append(torch.matmul(x[i], y))
                    del res[0]
                return res.append(elem)

        model = torch.jit.script(ListModel())
        x = torch.randn(16, 3, 4)
        y = torch.randn(4, 5)
        self.run_test(model, (x, y))

    @skipIfUnsupportedMinOpsetVersion(11)
    def test_list_unpack(self):
        class ListModel(torch.nn.Module):
            def forward(self, x, y):
                res = []
                elem = torch.matmul(x[0], y)
                for i in range(x.size(0)):
                    res.append(torch.matmul(x[i], y))
                a, b, c = res
                return a, b

        model = torch.jit.script(ListModel())
        x = torch.randn(3, 3, 4)
        y = torch.randn(4, 5)
        self.run_test(model, (x, y))

    @skipIfUnsupportedMinOpsetVersion(11)
    def test_index_put_inplace_ops(self):
        @torch.jit.script
        def check_init(input_data, hidden_size):
            # type: (torch.Tensor, int) -> torch.Tensor
            batch_size = input_data.size(0)
            spatial_size_0 = input_data.size(2)
            spatial_size_1 = input_data.size(3)
            # generate empty prev_state, if None is provided
            state_size = (2, batch_size, hidden_size, spatial_size_0, spatial_size_1)
            state = torch.zeros(state_size, device=input_data.device)
            if input_data.size(0) == 1:
                state[1] += torch.ones(batch_size, hidden_size, spatial_size_0, spatial_size_1) * 2
                state[1] /= torch.ones(batch_size, hidden_size, spatial_size_0, spatial_size_1) * 3
            for i in range(input_data.size(0)):
                state[1] += torch.ones(batch_size, hidden_size, spatial_size_0, spatial_size_1)
                state[1] /= torch.ones(batch_size, hidden_size, spatial_size_0, spatial_size_1) * i
            return state

        class Example(torch.nn.Module):
            def __init__(self, hidden_size):
                super().__init__()
                self.hidden_size = hidden_size

            def forward(self, input_data):
                state = check_init(input_data, self.hidden_size)
                return state

        model = Example(10)
        random_data = torch.rand((1, 5, 30, 30))
        self.run_test(model, (random_data), input_names=["random_data"],
                      dynamic_axes={"random_data": [0, 1, 2, 3]})
        self.run_test(model, (random_data), remained_onnx_input_idx=[])

    @skipIfUnsupportedMinOpsetVersion(11)
    def test_input_mask_model(self):
        class InputMaskModel(torch.nn.Module):
            def __init__(self, output_size):
                super(InputMaskModel, self).__init__()
                self.bias = torch.nn.Parameter(torch.empty(
                    output_size,
                    dtype=torch.float))
                with torch.no_grad():
                    self.bias.zero_()

            def forward(self, model_input, y):
                input_mask = (model_input <= 0) | (model_input > 25)
                y[input_mask, :] = 0.0
                output = y + self.bias
                return output

        output_size = 4
        m = InputMaskModel(output_size)
        x = torch.tensor([0, 4, 24, 25], dtype=torch.int64)
        y = torch.tensor([[0.1, 0.2, 0.3, 0.4], [0.1, 0.2, 0.3, 0.4],
                         [0.1, 0.2, 0.3, 0.4], [0.1, 0.2, 0.3, 0.4]], dtype=torch.float)
        self.run_test(m, (x, y))

        class InputMaskModel(torch.nn.Module):
            def __init__(self, output_size):
                super(InputMaskModel, self).__init__()

            def forward(self, model_input_1, model_input_2, y):
                input_mask_1 = (model_input_1 <= 0) | (model_input_1 > 25)
                input_mask_2 = (model_input_2 < 1) | (model_input_2 >= 12)
                y[input_mask_1, input_mask_2] = 0.0
                return y

        output_size = 4
        m = InputMaskModel(output_size)
        x1 = torch.tensor([0, 4, 24, 25], dtype=torch.int64)
        x2 = torch.tensor([0, 3, 12, 15], dtype=torch.int64)
        y = torch.tensor([[0.1, 0.2, 0.3, 0.4], [0.1, 0.2, 0.3, 0.4],
                         [0.1, 0.2, 0.3, 0.4], [0.1, 0.2, 0.3, 0.4]], dtype=torch.float)
        self.run_test(m, (x1, x2, y))

    @disableScriptTest()
    def test_unsafe_chunk(self):
        class ChunkModel(torch.nn.Module):
            def forward(self, x):
                return torch.unsafe_chunk(x, 3, dim=1)

        model = ChunkModel()
        model.eval()
        x = torch.randn(1, 18)
        self.run_test(model, x, input_names=["x"])

    def test_symbolic_shape_inference(self):
        # ConstantOfShape is tested in test_embedding_bag
        # Tile is tested in test_repeat
        # test Shape, Reshape, Transpose, Gather
        class ShapeModel(torch.nn.Module):
            def forward(self, x, y):
                shape = x.size()[:3] + (-1,)  # shape [4], ("batch", 3, 4, -1)
                y = y.reshape(shape)  # batch, 3, 4, 10/batch
                return y.transpose(1, 2)

        model = ShapeModel()
        model.eval()
        x = torch.ones(2, 3, 4, 5)
        y = torch.ones(3, 4, 5, 2)
        self.run_test(model, (x, y), input_names=["x", "y"],
                      dynamic_axes={"x": [0, 1, 2, 3], "y": [0, 1, 2, 3]})
        self.run_test(model, (x, y), remained_onnx_input_idx=[1])

        class ViewModel(torch.nn.Module):
            def forward(self, x):
                return x.view(-1)

        model = ViewModel()
        model.eval()
        x = torch.tensor(2.)
        self.run_test(model, (x,))

        # test prim::ListConstruct for Reshape input 1
        class ViewModel_2(torch.nn.Module):
            def forward(self, x):
                N, C, H, W = x.shape[0], x.shape[2], x.shape[3], x.shape[4]
                x1 = x.view(N, -1, C, H, W)
                x2 = x1.permute(0, 3, 4, 1, 2)
                return x2.reshape(N, -1, C)

        model = ViewModel_2()
        model.eval()
        x = torch.ones(2, 3, 4, 5, 6)
        self.run_test(model, x)

    @skipIfUnsupportedMinOpsetVersion(9)
    def test_symbolic_shape_inference_arange(self):
        # test Range
        class ArangeModel(torch.nn.Module):
            def forward(self, signal):
                frame_step = 2
                outer_dimensions = signal.size()[:-2]
                frames, frame_length = signal.size()[-2:]

                subframe_length = signal.size()[0]
                subframe_step = frame_step // subframe_length
                subframes_per_frame = frame_length // subframe_length
                output_size = frame_step * (frames - 1) + frame_length
                output_subframes = output_size // subframe_length

                frame = torch.arange(0, output_subframes)
                return frame

        model = ArangeModel()
        model.eval()
        M, C, K, N = 1, 2, 3, 4
        x = torch.randint(5, (M, C, K, N))
        y = torch.randint(5, (M, C + 1, K + 1, N + 1))
        self.run_test(model, x, input_names=["x"], dynamic_axes={"x": [0, 1, 2, 3]})
        self.run_test(model, x, remained_onnx_input_idx=[])
        self.run_test(model, x, input_names=["x"],
                      dynamic_axes={"x" : [0, 1, 2, 3]}, test_with_inputs=[(x,), (y,)])

    @skipIfUnsupportedMinOpsetVersion(11)
    def test_symbolic_shape_inference_box(self):
        # test NonZero
        class BoxModel(torch.nn.Module):
            def forward(self, boxes):
                min_size = 1e-2
                ws, hs = boxes[:, 2] - boxes[:, 0], boxes[:, 3] - boxes[:, 1]
                keep = (ws >= min_size) & (hs >= min_size)
                keep = torch.where(keep)[0]
                return keep

        model = BoxModel()
        model.eval()
        x = torch.ones(2, 4)
        y = torch.ones(3, 5)
        self.run_test(model, x)
        self.run_test(model, x, input_names=["x"],
                      dynamic_axes={"x" : [0, 1]}, test_with_inputs=[(x,), (y,)])

    @skipIfUnsupportedMinOpsetVersion(11)
    def test_symbolic_shape_inference_box_if(self):
        # test If
        class BoxIfModel(torch.nn.Module):
            def forward(self, boxes, scores):
                score_thresh = 0.0
                inds = torch.where(scores > score_thresh)[0]
                boxes_1 = boxes[inds]
                if boxes_1.numel() > 3:
                    return boxes_1
                else:
                    return boxes_1 * 2

        model = BoxIfModel()
        model.eval()
        boxes = torch.ones(2, 4)
        scores = torch.ones(1, 4)
        self.run_test(model, (boxes, scores))

    @skipIfUnsupportedMinOpsetVersion(11)
    def test_symbolic_shape_inference_arange_2(self):
        # test Range
        class ArangeModel(torch.nn.Module):
            def forward(self, start):
                return torch.arange(start.size(0), 8.5, 1.5, dtype=torch.int64)
        x = torch.randn(2, 3, 4)
        self.run_test(ArangeModel(), (x,), input_names=['x'], dynamic_axes={"x": [0, 1, 2]})
        self.run_test(ArangeModel(), (x,), remained_onnx_input_idx=[])

        class ArangeModel2(torch.nn.Module):
            def forward(self, start):
                return torch.arange(start.size(0), 8.5, 1.5, dtype=torch.double)
        x = torch.randn(2, 3, 4)
        self.run_test(ArangeModel2(), (x,), input_names=['x'], dynamic_axes={"x": [0, 1, 2]})
        self.run_test(ArangeModel2(), (x,), remained_onnx_input_idx=[])

    @skipIfUnsupportedMinOpsetVersion(9)
    def test_symbolic_shape_inference_nonzero(self):
        class OneLikeModel(torch.nn.Module):
            def forward(self, x):
                ones = torch.ones_like(x, dtype=torch.float, layout=torch.strided, device=torch.device("cpu"))
                return torch.nonzero(ones)

        x = torch.randn(2)
        self.run_test(OneLikeModel(), x, input_names=['x'], dynamic_axes={"x": [0]})
        self.run_test(OneLikeModel(), x, remained_onnx_input_idx=[])
        x = torch.randn(2, 3, 4)
        self.run_test(OneLikeModel(), x, input_names=['x'], dynamic_axes={"x": [0, 1, 2]})
        self.run_test(OneLikeModel(), x, remained_onnx_input_idx=[])

        class ZeroLikeModel(torch.nn.Module):
            def forward(self, x):
                zeros = torch.zeros_like(x, dtype=torch.float, layout=torch.strided, device=torch.device("cpu"))
                return torch.nonzero(zeros)

        x = torch.randn(2)
        self.run_test(ZeroLikeModel(), x, input_names=['x'], dynamic_axes={"x": [0]})
        self.run_test(ZeroLikeModel(), x, remained_onnx_input_idx=[])
        x = torch.randn(2, 3, 4)
        self.run_test(ZeroLikeModel(), x, input_names=['x'], dynamic_axes={"x": [0, 1, 2]})
        self.run_test(ZeroLikeModel(), x, remained_onnx_input_idx=[])

    @skipIfUnsupportedMinOpsetVersion(9)
    def test_symbolic_shape_inference_expand_1(self):
        class ExpandModel(torch.nn.Module):
            def forward(self, x):
                return x.expand(4, 6, 2)
        x = torch.randn(6, 1, requires_grad=True)
        self.run_test(ExpandModel(), (x,))

    @skipIfUnsupportedMinOpsetVersion(9)
    @disableScriptTest()  # Test code not scriptable
    def test_symbolic_shape_inference_expand_2(self):
        class M(torch.nn.Module):
            def forward(self, x):
                input_shape = x.size()
                batch_size, seq_length = input_shape
                seq_ids = torch.arange(seq_length)
                causal_mask = seq_ids[None, None, :].repeat(batch_size, seq_length, 1) <= seq_ids[None, :, None]
                return causal_mask.transpose(0, 1)
        x = torch.randn(3, 16)
        self.run_test(M(), (x,), input_names=["x"], dynamic_axes={"x": [0, 1]})
        self.run_test(M(), (x,), remained_onnx_input_idx=[])

    @skipIfUnsupportedMinOpsetVersion(10)
    @disableScriptTest()  # Test code not scriptable
    def test_symbolic_shape_inference_slice(self):
        class M(torch.nn.Module):
            def forward(self, x, position_bias):
                input_shape = x.size()
                batch_size, seq_length = input_shape
                position_bias = position_bias[:, :, -seq_length:, :]
                return position_bias.transpose(0, 1)
        x = torch.randn(3, 16)
        position_bias = torch.randn(1, 3, 20, 8)
        self.run_test(M(), (x, position_bias), input_names=["x", "position_bias"],
                      dynamic_axes={"x": [0, 1], "position_bias": [0, 1, 2, 3]})
        self.run_test(M(), (x, position_bias), remained_onnx_input_idx=[1])

    def test_symbolic_shape_inference_slice_2(self):
        class M(torch.nn.Module):
            def forward(self, position_bias):
                position_bias = position_bias[:, :, -2:, :]
                return position_bias.transpose(0, 1)
        position_bias = torch.randn(1, 3, 20, 8)
        self.run_test(M(), (position_bias,))

    @skipIfUnsupportedMinOpsetVersion(9)
    @disableScriptTest()
    def test_symbolic_shape_inference_time(self):
        input = torch.randn(RNN_SEQUENCE_LENGTH, BATCH_SIZE, RNN_INPUT_SIZE)
        h0 = torch.randn(1, BATCH_SIZE, RNN_HIDDEN_SIZE)
        c0 = torch.randn(1, BATCH_SIZE, RNN_HIDDEN_SIZE)
        model_lstm = torch.nn.LSTM(RNN_INPUT_SIZE, RNN_HIDDEN_SIZE, 1, bidirectional=False)
        self.run_test(model_lstm, (input, (h0, c0)), input_names=["x", "y"],
                      dynamic_axes={"x" : [0, 1]})
        model_gru = torch.nn.GRU(RNN_INPUT_SIZE, RNN_HIDDEN_SIZE, 1, bidirectional=False, bias=False)
        self.run_test(model_gru, (input, h0), input_names=["x", "y"],
                      dynamic_axes={"x" : [0, 1]})
        model_rnn = torch.nn.RNN(RNN_INPUT_SIZE, RNN_HIDDEN_SIZE, 1, bidirectional=False, bias=False)
        self.run_test(model_rnn, (input, h0), input_names=["x", "y"],
                      dynamic_axes={"x" : [0, 1]})

    def test_symbolic_shape_inference_dynamic_axes(self):
        class M(torch.nn.Module):
            def forward(self, input_ids):
                input_shape = input_ids.size()
                input_ids = input_ids.view(-1, input_shape[-1])
                return input_ids.transpose(0, 1)
        x = torch.randn(3, 16)
        self.run_test(M(), (x,), input_names=["input_ids"],
                      dynamic_axes={"input_ids": {0: "batch", 1: "sequence"}})

    @skipIfUnsupportedMinOpsetVersion(9)
    def test_hann_window_periodic(self):
        class HannWindowModule_Periodic(torch.nn.Module):
            def __init__(self):
                super(HannWindowModule_Periodic, self).__init__()
                self.window_length = 0

            def forward(self, x, window_length: int):
                self.window_length = window_length
                return torch.add(x, torch.hann_window(self.window_length, periodic=True, dtype=torch.float))

        win_length = 100
        x = torch.randn(win_length)

        module = HannWindowModule_Periodic()
        self.run_test(module, (x, win_length))

    @skipIfUnsupportedMinOpsetVersion(9)
    def test_hann_window_not_periodic(self):
        class HannWindowModule_NotPeriodic(torch.nn.Module):
            def __init__(self):
                super(HannWindowModule_NotPeriodic, self).__init__()
                self.window_length = 0

            def forward(self, x, window_length: int):
                self.window_length = window_length
                return torch.add(x, torch.hann_window(self.window_length, periodic=False, dtype=torch.float))

        win_length = 100
        x = torch.randn(win_length)

        module = HannWindowModule_NotPeriodic()
        self.run_test(module, (x, win_length))

    @skipIfUnsupportedMinOpsetVersion(9)
    @disableScriptTest()
    def test_hann_window_default_values(self):
        class HannWindowModule(torch.nn.Module):
            def __init__(self):
                super(HannWindowModule, self).__init__()
                self.window_length = 0

            def forward(self, x, window_length: int):
                import torch.nn.functional as F
                self.window_length = window_length
                return torch.add(x, F.relu(torch.hann_window(self.window_length)))

        win_length = 100
        x = torch.randn(win_length, dtype=torch.float)
        module = HannWindowModule()

        output = module(x, win_length)
        self.run_test(module, (x, win_length))

    @skipIfUnsupportedMinOpsetVersion(12)
    @disableScriptTest()
    def test_tensordot_dim_count(self):
        class M(torch.nn.Module):
            def forward(self, x, y):
                output = torch.tensordot(x, y, 2)
                return output

        x = torch.randint(6, (7, 5, 3, 4))
        y = torch.randint(6, (3, 4, 9, 2))

        self.run_test(M(), (x, y))

    @skipIfUnsupportedMinOpsetVersion(12)
    def test_tensordot_dim_list(self):
        class M(torch.nn.Module):
            def forward(self, x, y):
                output = torch.tensordot(x, y, ([1, -2, -1], [1, 0, 3]))
                return output

        x = torch.randint(6, (7, 4, 3, 5, 2))
        y = torch.randint(6, (5, 4, 4, 2, 6))

        self.run_test(M(), (x, y))

    @skipIfUnsupportedMinOpsetVersion(12)
    @disableScriptTest()
    def test_tensordot_dynamic_dim(self):
        class M(torch.nn.Module):
            def forward(self, x, y):
                output = torch.tensordot(x, y, 2)
                return output

        x = torch.randint(6, (7, 5, 3, 4))
        y = torch.randint(6, (3, 4, 9, 2))

        new_x = torch.randint(6, (8, 6, 2, 5))
        new_y = torch.randint(6, (2, 5, 3, 4))

        self.run_test(M(), (x, y), test_with_inputs=[(new_x, new_y)],
                      input_names=["input_x", "input_y"],
                      dynamic_axes={"input_x": [0, 1, 2, 3], "input_y": [0, 1, 2, 3]})

    @skipIfUnsupportedMinOpsetVersion(9)
    def test_to_device(self):
        class M_ToDevice(torch.nn.Module):
            def forward(self, x, y):
                return x.to(y.device), y

        class M_ToDeviceDtype(torch.nn.Module):
            def forward(self, x, y):
                return x.to(y.device, dtype=torch.long), y

        x = torch.randn(6)
        y = torch.randn(6)

        self.run_test(M_ToDevice(), (x, y))
        self.run_test(M_ToDeviceDtype(), (x, y))

    @skipIfUnsupportedMinOpsetVersion(9)
    @disableScriptTest()
    def test_fill(self):
        class FillModule(torch.nn.Module):
            def forward(self, x, filled_value: int):
                return x.fill_(filled_value)

        x = torch.randn((4, 5, 6))
        filled_value = 7
        self.run_test(FillModule(), (x, filled_value))

    @skipIfUnsupportedMinOpsetVersion(9)
    def test_index_add_normal(self):
        class M(torch.nn.Module):
            def __init__(self, dim, index, updates):
                super(M, self).__init__()
                self.dim = dim
                self.index = index
                self.updates = updates

            def forward(self, x):
                x.index_add_(self.dim, self.index, self.updates)
                return x

        x = torch.ones(5, 4, 3)
        updates = torch.tensor([[1], [4], [7], [3], [2]], dtype=torch.float)
        index = torch.tensor([0, 2, 3, 1, 4])
        self.run_test(M(0, index, updates), (x,))

        updates = torch.tensor([[[1, 5, 7], [2, 4, 5], [5, 5, 6], [2, 3, 4]]], dtype=torch.float)
        index = torch.tensor([0, 2, 3, 1])
        self.run_test(M(1, index, updates), (x,))

        updates = torch.tensor([[[1, 2, 3], [4, 5, 6], [7, 8, 9], [2, 3, 4]]], dtype=torch.float)
        index = torch.tensor([0, 2, 1])
        self.run_test(M(2, index, updates), (x,))

    @skipIfUnsupportedMinOpsetVersion(9)
    def test_index_add_dim_size_differ(self):
        class M(torch.nn.Module):
            def __init__(self, dim, index, updates):
                super(M, self).__init__()
                self.dim = dim
                self.index = index
                self.updates = updates

            def forward(self, x):
                x.index_add_(self.dim, self.index, self.updates)
                return x

        x = torch.ones(5, 4, 3)
        updates = torch.tensor([[[1, 5, 7], [2, 4, 5], [5, 5, 6]]], dtype=torch.float)
        index = torch.tensor([0, 2, 1])
        self.run_test(M(1, index, updates), (x,))

    @skipIfUnsupportedMinOpsetVersion(9)
    def test_index_add_in_loop(self):
        class M(torch.nn.Module):
            def __init__(self, dim, index, updates, loop_count):
                super(M, self).__init__()
                self.dim = dim
                self.index = index
                self.updates = updates
                self.loop_count = loop_count

            def forward(self, x):
                for i in range(self.loop_count):
                    x.index_add_(self.dim, self.index, self.updates)
                return x

        x = torch.ones(5, 4, 3)
        updates = torch.tensor([[[1, 5, 7], [2, 4, 5], [5, 5, 6], [2, 3, 4]]], dtype=torch.float)
        index = torch.tensor([0, 2, 3, 1])
        loop_count = torch.randint(20, (1, ))[0].item()
        self.run_test(M(1, index, updates, loop_count), (x,))

    @skipIfUnsupportedMinOpsetVersion(9)
    def test_index_add_if(self):
        class M(torch.nn.Module):
            def __init__(self, dim, updates, index_true, index_false):
                super(M, self).__init__()
                self.dim = dim
                self.updates = updates
                self.index_true = index_true
                self.index_false = index_false

            def forward(self, x, cond):
                if cond:
                    x.index_add_(self.dim, self.index_true, self.updates)
                else:
                    x.index_add_(self.dim, self.index_false, self.updates)
                return x

        x = torch.ones(5, 4, 3)
        updates = torch.tensor([[[1, 5, 7], [2, 4, 5], [5, 5, 6], [2, 3, 4]]], dtype=torch.float)
        index_true = torch.tensor([0, 2, 3, 1])
        index_false = torch.tensor([1, 0, 2, 3])
        cond = torch.tensor(1, dtype=torch.bool)
        self.run_test(torch.jit.script(M(1, updates, index_true, index_false)), (x, cond))

    @skipIfUnsupportedMinOpsetVersion(9)
    def test_index_add_dynamic_axes(self):
        class M(torch.nn.Module):
            def __init__(self, dim, index, updates):
                super(M, self).__init__()
                self.dim = dim
                self.index = index
                self.updates = updates

            def forward(self, x):
                x.index_add_(self.dim, self.index, self.updates)
                return x

        x = torch.ones(5, 4, 3)
        y = torch.ones(7, 8, 3)
        updates = torch.tensor([[[1, 5, 7], [2, 4, 5], [5, 5, 6], [2, 3, 4]]], dtype=torch.float)
        index = torch.tensor([0, 2, 3, 1])

        self.run_test(M(1, index, updates), (x,), test_with_inputs=[y],
                      input_names=['input_1'],
                      dynamic_axes={'input_1': [0, 1]})

    def test_roll(self):
        class M(torch.nn.Module):
            def __init__(self, shifts, dims):
                super(M, self).__init__()
                self.shifts = shifts
                self.dims = dims

            def forward(self, x):
                return torch.roll(x, self.shifts, self.dims)

        x = torch.randn(2, 3, 4)
        self.run_test(M([1, 1], [1, 0]), (x,))
        self.run_test(M([0, 1, 2], [1, 0, 2]), (x,))
        self.run_test(M(2, 1), (x,))
        self.run_test(M([-1, 3], [-2, -1]), (x,))

def make_test(name, base, layer, bidirectional, initial_state,
              variable_length, dropout, script_test_min_opset_version,
              **extra_kwargs):
    test_name = str("_".join([
        "test", name, layer[1],
        bidirectional[1], initial_state[1],
        variable_length[1], dropout[1]
    ]))

    # Cannot export with older opsets because of "ConstantFill" op
    # ConstantFill was a temp op removed at opset 8. This is no longer supported by onnxruntime
    # There are still some issues prevent us from enabling script test for these scenarios:
    # test_gru_*:
    #   Operator aten::as_tensor is not supported by exporter yet.
    #       - https://msdata.visualstudio.com/Vienna/_workitems/edit/1055382
    #   Operator aten::_pack_padded_sequence is not supported by exporter yet.
    #       - https://msdata.visualstudio.com/Vienna/_workitems/edit/1055384
    @disableScriptTest()
    @skipIfUnsupportedMinOpsetVersion(9)
    def f(self):
        self.is_script_test_enabled = self.opset_version >= script_test_min_opset_version
        self._dispatch_rnn_test(
            base,
            layers=layer[0],
            bidirectional=bidirectional[0],
            initial_state=initial_state[0],
            packed_sequence=variable_length[0],
            dropout=dropout[0],
            **extra_kwargs)

    f.__name__ = test_name
    setattr(TestONNXRuntime, f.__name__, f)

def setup_rnn_tests():
    layers_opts = [
        (1, "unilayer"),
        (3, "trilayer")
    ]
    bidirectional_opts = [
        (False, "forward"),
        (True, "bidirectional")
    ]
    initial_state_opts = [
        (True, "with_initial_state"),
        (False, "no_initial_state")
    ]
    variable_length_opts = [
        (0, "without_sequence_lengths"),
        (1, "with_variable_length_sequences"),
        (2, "with_batch_first_sequence_lengths")
    ]
    dropout_opts = [
        (0.2, "with_dropout"),
        (0.0, "without_dropout")
    ]
    test_count = 0
    for (layer, bidirectional, initial_state, variable_length, dropout) in \
            itertools.product(
                layers_opts,
                bidirectional_opts,
                initial_state_opts,
                variable_length_opts,
                dropout_opts,):

        for base, name, extra_kwargs in (
                ("elman", "elman_relu", {"nonlinearity": u"relu"}),
                ("elman", "elman_tanh", {"nonlinearity": u"tanh"}),
                ("lstm", "lstm", {}),
                ("gru", "gru", {})
        ):
            # Need Add between list of tensors
            script_test_min_opset_version = 11

            if (    # compiling in script mode fails with errors like:
                    # torch.jit.frontend.UnsupportedNodeError: annotated assignments
                    # without assigned value aren't supported
                    # https://msdata.visualstudio.com/Vienna/_workitems/edit/1160723
                    base == 'elman' or
                    # compiling in script mode fails with errors like:
                    # RuntimeError: Arguments for call are not valid.
                    # https://msdata.visualstudio.com/Vienna/_workitems/edit/1160723
                    base == 'lstm'):
                script_test_min_opset_version = float("inf")
            make_test(name, base, layer, bidirectional, initial_state,
                      variable_length, dropout, script_test_min_opset_version,
                      **extra_kwargs)
            test_count += 1

    # sanity check that a representative example does exist
    TestONNXRuntime.test_gru_trilayer_forward_with_initial_state_without_sequence_lengths_with_dropout

    # make sure no one accidentally disables all the tests without
    # noticing
    if test_count != 192:
        raise ValueError("Expected 192 tests but found {}".format(test_count))

setup_rnn_tests()


# opset 7 tests
TestONNXRuntime_opset7 = type(str("TestONNXRuntime_opset7"),
                              (unittest.TestCase,),
                              dict(TestONNXRuntime.__dict__, opset_version=7))

# opset 8 tests
TestONNXRuntime_opset8 = type(str("TestONNXRuntime_opset8"),
                              (unittest.TestCase,),
                              dict(TestONNXRuntime.__dict__, opset_version=8))


# opset 10 tests
TestONNXRuntime_opset10 = type(str("TestONNXRuntime_opset10"),
                               (unittest.TestCase,),
                               dict(TestONNXRuntime.__dict__, opset_version=10))

# opset 11 tests
TestONNXRuntime_opset11 = type(str("TestONNXRuntime_opset11"),
                               (unittest.TestCase,),
                               dict(TestONNXRuntime.__dict__, opset_version=11))

# opset 12 tests
TestONNXRuntime_opset12 = type(str("TestONNXRuntime_opset12"),
                               (unittest.TestCase,),
                               dict(TestONNXRuntime.__dict__, opset_version=12))

# opset 9 tests, with keep_initializers_as_inputs=False for
# IR version 4 style export.
TestONNXRuntime_opset9_IRv4 = type(str("TestONNXRuntime_opset9_IRv4"),
                                   (unittest.TestCase,),
                                   dict(TestONNXRuntime.__dict__,
                                        keep_initializers_as_inputs=False))


# opset 10 tests, with keep_initializers_as_inputs=False for
# IR version 4 style export.
TestONNXRuntime_opset10_IRv4 = type(str("TestONNXRuntime_opset10_IRv4"),
                                    (unittest.TestCase,),
                                    dict(TestONNXRuntime.__dict__, opset_version=10,
                                         keep_initializers_as_inputs=False))


# opset 11 tests, with keep_initializers_as_inputs=False for
# IR version 4 style export.
TestONNXRuntime_opset11_IRv4 = type(str("TestONNXRuntime_opset11_IRv4"),
                                    (unittest.TestCase,),
                                    dict(TestONNXRuntime.__dict__, opset_version=11,
                                         keep_initializers_as_inputs=False))

# opset 12 tests, with keep_initializers_as_inputs=False for
# IR version 4 style export.
TestONNXRuntime_opset12_IRv4 = type(str("TestONNXRuntime_opset12_IRv4"),
                                    (unittest.TestCase,),
                                    dict(TestONNXRuntime.__dict__, opset_version=12,
                                         keep_initializers_as_inputs=False))

# opset 13 tests
TestONNXRuntime_opset13 = type(str("TestONNXRuntime_opset13"),
                               (unittest.TestCase,),
                               dict(TestONNXRuntime.__dict__, opset_version=13,
                                    keep_initializers_as_inputs=False,
                                    onnx_shape_inference=True))

if __name__ == "__main__":
    unittest.main()<|MERGE_RESOLUTION|>--- conflicted
+++ resolved
@@ -99,11 +99,7 @@
                    dynamic_axes=None, test_with_inputs=None,
                    input_names=None, output_names=None,
                    fixed_batch_size=False, dict_check=True,
-<<<<<<< HEAD
-                   training=None):
-=======
                    training=None, remained_onnx_input_idx=None):
->>>>>>> cab48494
     model.eval()
     if input is None:
         input = torch.randn(batch_size, 3, 224, 224, requires_grad=True)
@@ -259,22 +255,14 @@
     def run_test(self, model, input, rtol=1e-3, atol=1e-7, do_constant_folding=True,
                  batch_size=2, use_gpu=True, dynamic_axes=None, test_with_inputs=None,
                  input_names=None, output_names=None, fixed_batch_size=False, dict_check=True,
-<<<<<<< HEAD
-                 training=None):
-        def _run_test(m):
-=======
                  training=None, remained_onnx_input_idx=None):
         def _run_test(m, remained_onnx_input_idx):
->>>>>>> cab48494
             return run_model_test(self, m, batch_size=batch_size,
                                   input=input, use_gpu=use_gpu, rtol=rtol, atol=atol,
                                   do_constant_folding=do_constant_folding,
                                   dynamic_axes=dynamic_axes, test_with_inputs=test_with_inputs,
                                   input_names=input_names, output_names=output_names,
                                   fixed_batch_size=fixed_batch_size, dict_check=dict_check,
-<<<<<<< HEAD
-                                  training=training)
-=======
                                   training=training, remained_onnx_input_idx=remained_onnx_input_idx)
 
         if isinstance(remained_onnx_input_idx, dict):
@@ -284,7 +272,6 @@
             scripting_remained_onnx_input_idx = remained_onnx_input_idx
             tracing_remained_onnx_input_idx = remained_onnx_input_idx
 
->>>>>>> cab48494
         if self.is_script_test_enabled:
             script_model = torch.jit.script(model)
             _run_test(script_model, scripting_remained_onnx_input_idx)
@@ -5566,6 +5553,18 @@
 
         x = torch.randn(2, 3, 4)
         self.run_test(SiLUModel(), (x))
+
+    def test_mish(self):
+        class MishModel(torch.nn.Module):
+            def __init__(self):
+                super(MishModel, self).__init__()
+                self.mish = torch.nn.Mish()
+
+            def forward(self, x):
+                return self.mish(x)
+
+        x = torch.randn(2, 3, 4)
+        self.run_test(MishModel(), (x))
 
     def test_remainder(self):
         class RemainderModel(torch.nn.Module):
