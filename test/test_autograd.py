--- conflicted
+++ resolved
@@ -834,26 +834,16 @@
         self.assertEqual(input * 18, input.grad)
 
     def test_retain_grad_cycle(self):
-        import gc
-        import weakref
-        counter = [0]
-        refs = [None]
-
         x = torch.ones(5, 5, requires_grad=True)
 
         def run_test():
             y = x * 2
             y.retain_grad()
 
-            def inc(*args):
-                counter[0] += 1
-            refs[0] = weakref.ref(y, inc)
-            return y / 2
-
-        z = run_test()
-        gc.collect()
-        self.assertIsNone(refs[0]())
-        self.assertEqual(counter[0], 1)
+            return y / 2, torch._C._WeakTensorRef(y)
+
+        z, ref = run_test()
+        self.assertTrue(ref.expired())
         z.sum().backward()
 
     def test_backward(self):
@@ -5436,18 +5426,8 @@
                 'expand', 'rot90', 'transpose',
                 'permute', 'squeeze', 'unsqueeze', 'resize', 'resize_as', 'tril', 'triu',
                 'chunk', 'split', 'split_with_sizes', 'zero_',
-<<<<<<< HEAD
-                'eq_', 'ne_', 'add', '__radd__', 'sum', 'mul',
-                '__rmul__', 'dot', 'vdot', 'matmul',
-                'bmm', 'mv', 'ger', 'diagonal', 'fill_', 'sub',
-                'mean', 'inverse', 'addcmul',
-                'addcdiv', 'linalg.tensorinv', 'matrix_exp',
-                'narrow', 'swapaxes', 'swapdims', 'tensor_split',
-                'baddbmm', 'addbmm', 'addmv'] + complex_list_filter + separate_complex_tests
-=======
                 '__radd__', 'mul', '__rmul__', 'diagonal', 'fill_', 'sub', 'narrow',
                 'swapaxes', 'swapdims', 'tensor_split'] + separate_complex_tests
->>>>>>> e1a7ec3c
 
 # deny list for batched grad computation
 EXCLUDE_BATCHED_GRAD_TESTS = set([
@@ -7067,64 +7047,39 @@
         super().tearDown()
 
     def test_forward_level_cleanup(self):
-        import weakref
-
         def get_tensor_and_weak_ref():
-            # Helper function to get a Tensor and a weak ref that tells us
-            # if the c++ version of this Tensor is still alive or not.
-            #
-            # Create the following reference chain to do so:
-            #   - python Tensor t
-            #   - c++ Tensor corresponding by t
-            #   - c++ Node corresponding to t.grad_fn
-            #   - python dict of metadata from this Node
-            #   - an object in this dict that we can take a weakref of
-
-
-            # Create a new Tensor and Node
-            t = torch.rand(2, requires_grad=True).clone()
-            # Create the metadata dict
-            meta_dict = t.grad_fn.metadata
-            # Create the object in the dict
-
-            class Foo(object):
-                pass
-            my_obj = Foo()
-            meta_dict[0] = my_obj
-
-            # After exiting this function, the python Tensor t is the only
-            # thing keeping ref alive
-            ref = weakref.ref(my_obj)
-            return t, ref
+            # Create a new Tensor and weak reference
+            t = torch.rand(2, requires_grad=True)
+            return t, torch._C._WeakTensorRef(t)
 
         # Sanity check that the helper function works as expected
         t, t_ref = get_tensor_and_weak_ref()
-        self.assertIsNotNone(t_ref())
+        self.assertFalse(t_ref.expired())
 
         del t
-        self.assertIsNone(t_ref())
+        self.assertTrue(t_ref.expired())
 
         # Main test code
         foo = torch.rand(2)
 
         with fwAD.dual_level():
             tangent, tangent_ref = get_tensor_and_weak_ref()
-            self.assertIsNotNone(tangent_ref())
+            self.assertFalse(tangent_ref.expired())
 
             dual = fwAD.make_dual(foo, tangent)
-            self.assertIsNotNone(tangent_ref())
+            self.assertFalse(tangent_ref.expired())
 
             # Make sure that the tangent we provided has been re-used as is
             self.assertTrue(fwAD.unpack_dual(dual)[1] is tangent)
 
             # Make sure that dual is keeping the tangent alive
             del tangent
-            self.assertIsNotNone(tangent_ref())
+            self.assertFalse(tangent_ref.expired())
 
             # Make sure that the dual level does not keep the c++
             # version of the tangent alive
             del dual
-            self.assertIsNone(tangent_ref())
+            self.assertTrue(tangent_ref.expired())
 
     def test_size_check(self):
         foo = torch.rand(2)
