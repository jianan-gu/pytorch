from tools.codegen.model import (Argument, FunctionSchema, NativeFunction,
                                 SelfArgument, TensorOptionsArguments, BaseTy)
from dataclasses import dataclass
from typing import Optional, Union, Sequence, TypeVar, List, Set, Dict
from enum import Enum

_T = TypeVar('_T')

# An ArgName is just the str name of the argument in schema;
# but in some special circumstances, we may add a little extra
# context.  The Enum SpecialArgName covers all of these cases;
# grep for their construction sites to see when they can occr.

SpecialArgName = Enum('SpecialArgName', (
    'possibly_redundant_memory_format',
))
ArgName = Union[str, SpecialArgName]

# This class shouldn't be created directly; instead, use/create one of the singletons below.
@dataclass(frozen=True)
class BaseCppType:
    ns: Optional[str]
    name: str

    def __str__(self) -> str:
        if self.ns is None or self.ns == '':
            return self.name
        return f"{self.ns}::{self.name}"

# The set of all non-templated, valid, fully-qualified names of C++ types that are used in the codegen.
# Templated types get their own dataclass, mainly to make namespace parsing easier.
intT = BaseCppType('', 'int64_t')
doubleT = BaseCppType('', 'double')
boolT = BaseCppType('', 'bool')
voidT = BaseCppType('', 'void')
stringT = BaseCppType('std', 'string')
generatorT = BaseCppType('at', 'Generator')
scalarTypeT = BaseCppType('at', 'ScalarType')
tensorT = BaseCppType('at', 'Tensor')
tensorListT = BaseCppType('at', 'TensorList')
dimnameT = BaseCppType('at', 'Dimname')
dimnameListT = BaseCppType('at', 'DimnameList')
layoutT = BaseCppType('at', 'Layout')
deviceT = BaseCppType('at', 'Device')
scalarT = BaseCppType('at', 'Scalar')
memoryFormatT = BaseCppType('at', 'MemoryFormat')
qschemeT = BaseCppType('at', 'QScheme')
storageT = BaseCppType('at', 'Storage')
streamT = BaseCppType('at', 'Stream')
intArrayRefT = BaseCppType('at', 'IntArrayRef')
tensorOptionsT = BaseCppType('at', 'TensorOptions')
typeAndSizeT = BaseCppType('torch::autograd::generated', 'TypeAndSize')
tensorGeometryT = BaseCppType('at', 'TensorGeometry')

BaseTypeToCppMapping: Dict[BaseTy, BaseCppType] = {
    BaseTy.int: intT,
    BaseTy.float: doubleT,
    BaseTy.bool: boolT,
    BaseTy.str: stringT,
    BaseTy.Generator: generatorT,
    BaseTy.ScalarType: scalarTypeT,
    BaseTy.Tensor: tensorT,
    BaseTy.Dimname: dimnameT,
    BaseTy.Layout: layoutT,
    BaseTy.Device: deviceT,
    BaseTy.Scalar: scalarT,
    BaseTy.MemoryFormat: memoryFormatT,
    BaseTy.QScheme: qschemeT,
    BaseTy.Storage: storageT,
    BaseTy.Stream: streamT,
}

# CTypes encode C++ type structure as needed for translation.

@dataclass(frozen=True)
class BaseCType:
    type: BaseCppType

    def cpp_type(self, *, strip_ref: bool = False) -> str:
        return str(self.type)

    # For BC reasons, we don't want to introduce at:: namespaces to RegistrationDeclarations.yaml
    # TODO: Kill this when we eventually remove it!
    def cpp_type_registration_declarations(self) -> str:
        return str(self.type).replace('at::', '')

    def remove_const_ref(self) -> 'CType':
        return self

@dataclass(frozen=True)
class ConstRefCType:
    elem: 'CType'

    def cpp_type(self, *, strip_ref: bool = False) -> str:
        if strip_ref:
            return self.elem.cpp_type(strip_ref=strip_ref)
        return f'const {self.elem.cpp_type()} &'

    def cpp_type_registration_declarations(self) -> str:
        return f'const {self.elem.cpp_type_registration_declarations()} &'

    def remove_const_ref(self) -> 'CType':
        return self.elem.remove_const_ref()

@dataclass(frozen=True)
class MutRefCType:
    elem: 'CType'

    def cpp_type(self, *, strip_ref: bool = False) -> str:
        if strip_ref:
            return self.elem.cpp_type(strip_ref=strip_ref)
        return f'{self.elem.cpp_type()} &'

    def cpp_type_registration_declarations(self) -> str:
        return f'{self.elem.cpp_type_registration_declarations()} &'

    def remove_const_ref(self) -> 'CType':
        return self.elem.remove_const_ref()

@dataclass(frozen=True)
class OptionalCType:
    elem: 'CType'

    def cpp_type(self, *, strip_ref: bool = False) -> str:
        # Do not pass `strip_ref` recursively.
        return f'c10::optional<{self.elem.cpp_type()}>'

    def cpp_type_registration_declarations(self) -> str:
        return f'c10::optional<{self.elem.cpp_type_registration_declarations()}>'

    def remove_const_ref(self) -> 'CType':
        return OptionalCType(self.elem.remove_const_ref())

@dataclass(frozen=True)
class ListCType:
    elem: 'CType'

    def cpp_type(self, *, strip_ref: bool = False) -> str:
        # Do not pass `strip_ref` recursively.
        return f'c10::List<{self.elem.cpp_type()}>'

    def cpp_type_registration_declarations(self) -> str:
        return f'c10::List<{self.elem.cpp_type_registration_declarations()}>'

    def remove_const_ref(self) -> 'CType':
        return ListCType(self.elem.remove_const_ref())

@dataclass(frozen=True)
class ArrayRefCType:
    elem: 'CType'

    def cpp_type(self, *, strip_ref: bool = False) -> str:
        # Do not pass `strip_ref` recursively.
        return f'at::ArrayRef<{self.elem.cpp_type()}>'

    def cpp_type_registration_declarations(self) -> str:
        return f'ArrayRef<{self.elem.cpp_type_registration_declarations()}>'

    def remove_const_ref(self) -> 'CType':
        return ArrayRefCType(self.elem.remove_const_ref())

@dataclass(frozen=True)
class VectorCType:
    elem: 'CType'
<<<<<<< HEAD

    def cpp_type(self, *, strip_ref: bool = False) -> str:
        # Do not pass `strip_ref` recursively.
        return f'std::vector<{self.elem.cpp_type()}>'

    def cpp_type_registration_declarations(self) -> str:
        return f'std::vector<{self.elem.cpp_type_registration_declarations()}>'

=======

    def cpp_type(self, *, strip_ref: bool = False) -> str:
        # Do not pass `strip_ref` recursively.
        return f'std::vector<{self.elem.cpp_type()}>'

    def cpp_type_registration_declarations(self) -> str:
        return f'std::vector<{self.elem.cpp_type_registration_declarations()}>'

>>>>>>> d312aeb6
    def remove_const_ref(self) -> 'CType':
        return VectorCType(self.elem.remove_const_ref())

@dataclass(frozen=True)
class ArrayCType:
    elem: 'CType'
    size: int

    def cpp_type(self, *, strip_ref: bool = False) -> str:
        # Do not pass `strip_ref` recursively.
        return f'std::array<{self.elem.cpp_type()},{self.size}>'

    def cpp_type_registration_declarations(self) -> str:
        return f'std::array<{self.elem.cpp_type_registration_declarations()},{self.size}>'

    def remove_const_ref(self) -> 'CType':
        return ArrayCType(self.elem.remove_const_ref(), self.size)

@dataclass(frozen=True)
class TupleCType:
    elems: List['CType']

    def cpp_type(self, *, strip_ref: bool = False) -> str:
        # Do not pass `strip_ref` recursively.
        return f'std::tuple<{",".join([e.cpp_type() for e in self.elems])}>'

    def cpp_type_registration_declarations(self) -> str:
        return f'std::tuple<{",".join([e.cpp_type_registration_declarations() for e in self.elems])}>'

    def remove_const_ref(self) -> 'CType':
        return TupleCType([e.remove_const_ref() for e in self.elems])

CType = Union[
    BaseCType,
    OptionalCType,
    ConstRefCType,
    MutRefCType,
    ListCType,
    ArrayRefCType,
    ArrayCType,
    VectorCType,
    TupleCType
]

# A NamedCType is short for Named C++ semantic type.  A NamedCType represents a C++ type, plus
# semantic information about what it represents.  For example, consider the
# argument "bool pin_memory"; its normal C++ type is "bool", but its C++
# semantic type also keeps track that this represents a "pin_memory"; you can't
# just use a random other boolean in a context where you need a "pin_memory"!
#

@dataclass(frozen=True)
class NamedCType:
    name: ArgName
    type: CType

    def cpp_type(self, *, strip_ref: bool = False) -> str:
        return self.type.cpp_type(strip_ref=strip_ref)

    # For BC reasons, we don't want to introduce at:: namespaces to RegistrationDeclarations.yaml
    # TODO: Kill this when we eventually remove it!
    def cpp_type_registration_declarations(self) -> str:
        return self.type.cpp_type_registration_declarations()

    def remove_const_ref(self) -> 'NamedCType':
        return NamedCType(self.name, self.type.remove_const_ref())

    def with_name(self, name: str) -> 'NamedCType':
        return NamedCType(name, self.type)

# A binding represents any C++ binding site for a formal parameter.
# We don't distinguish between binding sites for different APIs;
# instead, all of the important distinctions are encoded in CType,
# which you can use to figure out if a given Binding is appropriate
# for use in another context.  (See tools.codegen.api.translate)

@dataclass(frozen=True)
class Binding:
    name: str
    nctype: NamedCType
    argument: Union[Argument, TensorOptionsArguments, SelfArgument]
    # TODO: maybe don't represent default here
    default: Optional[str] = None

    @property
    def type(self) -> str:
        return self.nctype.cpp_type()

    def no_default(self) -> 'Binding':
        return Binding(
            name=self.name,
            nctype=self.nctype,
            default=None,
            argument=self.argument,
        )

    def decl(self, *, func_ptr_cast: bool = False) -> str:
        mb_default = ""
        if self.default is not None:
            mb_default = f"={self.default}"

        # casting only needs to know the type
        if func_ptr_cast:
            return f"{self.type}"
        else:
            return f"{self.type} {self.name}{mb_default}"

    # For BC reasons, we don't want to introduce at:: namespaces to RegistrationDeclarations.yaml
    # TODO: Kill this when we eventually remove it!
    def decl_registration_declarations(self) -> str:
        type_s = self.nctype.cpp_type_registration_declarations()
        mb_default = ""
        if self.default is not None:
            mb_default = f"={self.default}"
        return f"{type_s} {self.name}{mb_default}"

    # For BC reasons, we don't want to introduce at:: namespaces to RegistrationDeclarations.yaml
    # TODO: Kill this when we eventually remove it!
    def decl_registration_declarations(self) -> str:
        type_s = self.nctype.cpp_type_registration_declarations()
        mb_default = ""
        if self.default is not None:
            mb_default = f"={self.default}"
        return f"{type_s} {self.name}{mb_default}"

    def defn(self) -> str:
        return f"{self.type} {self.name}"

# An Expr is a C++ expression.  It has a C++ string representing its syntax,
# as well as a CType saying what it provides.

@dataclass(frozen=True)
class Expr:
    expr: str
    type: NamedCType

# A CppSignature represents a single overload in the C++ API.  For
# any given function schema, there may be multiple CppSignatures
# corresponding to it, based on how we desugar to C++.  See also
# CppSignatureGroup.
@dataclass(frozen=True)
class CppSignature:
    # The schema this signature is derived from
    func: FunctionSchema

    # Is this a C++ signature for a method, i.e. Tensor::my_op(...)?
    method: bool

    # Is this a faithful C++ signature (i.e. following the JIT schema) or a convenience API
    # (i.e. with a potential TensorOptions argument and out arguments in the front)
    faithful: bool

    # The set of C++ arguments which should not have defaults applied to them
    cpp_no_default_args: Set[str]

    # Is this a fallback C++ binding?  Fallback bindings are enabled by
    # manual_cpp_binding: True and are alternate, non-public API that
    # lets manual C++ binding implementors access the binding that would
    # have been automatically generated
    fallback_binding: bool = False

    # Return the unpacked argument structure of this signature,
    # discarding information about which arguments are semantically
    # related to each other.
    def arguments(self) -> Sequence[Binding]:
        return cpp.arguments(
            self.func.arguments, faithful=self.faithful,
            method=self.method, cpp_no_default_args=self.cpp_no_default_args)

    def name(self) -> str:
        n = cpp.name(self.func, faithful_name_for_out_overloads=self.faithful)
        if self.fallback_binding:
            n = f"__dispatch_{n}"
        return n

    # Render the C++ declaration for this signature
    def decl(self, *, prefix: str = "", is_redispatching_fn: bool = False) -> str:
        returns_type = cpp.returns_type(self.func.returns).cpp_type()
        cpp_args = [a.decl() for a in self.arguments()]
        if is_redispatching_fn:
            cpp_args = ['c10::DispatchKeySet dispatchKeySet'] + cpp_args
        cpp_args_str = ', '.join(cpp_args)
        name = prefix + self.name()
        return f"{returns_type} {name}({cpp_args_str})"

    # Render the C++ definition for this signature, not including
    # the body (with curly braces)
    def defn(self, *, prefix: str = "", is_redispatching_fn: bool = False) -> str:
        returns_type = cpp.returns_type(self.func.returns).cpp_type()
        cpp_args = [a.defn() for a in self.arguments()]
        if is_redispatching_fn:
            cpp_args = ['c10::DispatchKeySet dispatchKeySet'] + cpp_args
        cpp_args_str = ', '.join(cpp_args)
        name = prefix + self.name()
        return f"{returns_type} {name}({cpp_args_str})"


# Represents group of all CppSignatures associated with a
# FunctionSchema.  Right now, that's the regular, user-visible
# signature, as well as a "faithful" signature which doesn't
# have grouping.
@dataclass(frozen=True)
class CppSignatureGroup:
    func: FunctionSchema
    signature: CppSignature
    faithful_signature: Optional[CppSignature]

    def most_faithful_signature(self) -> CppSignature:
        if self.faithful_signature:
            return self.faithful_signature
        else:
            return self.signature

    @staticmethod
    def from_native_function(f: NativeFunction, *, method: bool, fallback_binding: bool = False) -> 'CppSignatureGroup':
        func = f.func
        faithful_signature: Optional[CppSignature]
        if func.arguments.tensor_options is not None or len(func.arguments.out) > 0:
            faithful_signature = CppSignature(
                func=func,
                faithful=True,
                method=method,
                fallback_binding=fallback_binding,
                cpp_no_default_args=f.cpp_no_default_args
            )
        else:
            faithful_signature = None
        signature = CppSignature(
            func=func,
            faithful=False,
            method=method,
            fallback_binding=fallback_binding,
            cpp_no_default_args=f.cpp_no_default_args
        )
        return CppSignatureGroup(
            func=func,
            signature=signature,
            faithful_signature=faithful_signature,
        )

@dataclass(frozen=True)
class DispatcherSignature:
    # The schema this signature is derived from
    func: FunctionSchema

    def arguments(self) -> List[Binding]:
        return dispatcher.arguments(self.func)

    def name(self) -> str:
        return dispatcher.name(self.func)

    def decl(self, name: Optional[str] = None, func_ptr_cast: bool = False) -> str:
        args_str = ', '.join(a.decl(func_ptr_cast=func_ptr_cast) for a in self.arguments())
        if name is None:
            name = self.name()
        if func_ptr_cast:
            name = "(*)"  # We don't include the name- just the function pointer syntax.
        return f"{self.returns_type().cpp_type()} {name}({args_str})"

    def defn(self, name: Optional[str] = None) -> str:
        args_str = ', '.join(a.defn() for a in self.arguments())
        if name is None:
            name = self.name()
        return f"{self.returns_type().cpp_type()} {name}({args_str})"

    def exprs(self) -> List[Expr]:
        return [Expr(a.name, a.nctype) for a in self.arguments()]

    def returns_type(self) -> CType:
        return dispatcher.returns_type(self.func.returns)

    # Return the C++ function type, e.g., something like int(bool)
    def type(self) -> str:
        dispatcher_args_types_str = ', '.join(a.type for a in self.arguments())
        return f'{self.returns_type().cpp_type()} ({dispatcher_args_types_str})'

    @staticmethod
    def from_schema(func: FunctionSchema) -> 'DispatcherSignature':
        return DispatcherSignature(func)

@dataclass(frozen=True)
class NativeSignature:
    # The schema this signature is derived from
    func: FunctionSchema

    prefix: str = ""

    def name(self) -> str:
        return self.prefix + native.name(self.func)

    def decl(self, name: Optional[str] = None) -> str:
        args_str = ', '.join(a.decl() for a in self.arguments())
        if name is None:
            name = self.name()
        return f"{native.returns_type(self.func.returns).cpp_type()} {name}({args_str})"

    def defn(self, name: Optional[str] = None) -> str:
        args_str = ', '.join(a.defn() for a in self.arguments())
        if name is None:
            name = self.name()
        return f"{native.returns_type(self.func.returns).cpp_type()} {name}({args_str})"

    def ptr_type(self) -> str:
        # don't include defaults in type signature!
        args_str = ', '.join(a.defn() for a in self.arguments())
        return f'{native.returns_type(self.func.returns).cpp_type()} (*)({args_str})'

    def arguments(self) -> List[Binding]:
        return native.arguments(self.func)

    def returns_type(self) -> CType:
        return native.returns_type(self.func.returns)

    def dispatcher_exprs(self) -> List[Expr]:
        return translate.translate(self.arguments(), dispatcher.arguments(self.func), method=False)

# Functions only, no types
from tools.codegen.api import cpp, dispatcher, native, translate<|MERGE_RESOLUTION|>--- conflicted
+++ resolved
@@ -41,12 +41,12 @@
 dimnameT = BaseCppType('at', 'Dimname')
 dimnameListT = BaseCppType('at', 'DimnameList')
 layoutT = BaseCppType('at', 'Layout')
-deviceT = BaseCppType('at', 'Device')
+deviceT = BaseCppType('c10', 'Device')
 scalarT = BaseCppType('at', 'Scalar')
 memoryFormatT = BaseCppType('at', 'MemoryFormat')
 qschemeT = BaseCppType('at', 'QScheme')
 storageT = BaseCppType('at', 'Storage')
-streamT = BaseCppType('at', 'Stream')
+streamT = BaseCppType('', 'Stream')
 intArrayRefT = BaseCppType('at', 'IntArrayRef')
 tensorOptionsT = BaseCppType('at', 'TensorOptions')
 typeAndSizeT = BaseCppType('torch::autograd::generated', 'TypeAndSize')
@@ -162,7 +162,6 @@
 @dataclass(frozen=True)
 class VectorCType:
     elem: 'CType'
-<<<<<<< HEAD
 
     def cpp_type(self, *, strip_ref: bool = False) -> str:
         # Do not pass `strip_ref` recursively.
@@ -171,16 +170,6 @@
     def cpp_type_registration_declarations(self) -> str:
         return f'std::vector<{self.elem.cpp_type_registration_declarations()}>'
 
-=======
-
-    def cpp_type(self, *, strip_ref: bool = False) -> str:
-        # Do not pass `strip_ref` recursively.
-        return f'std::vector<{self.elem.cpp_type()}>'
-
-    def cpp_type_registration_declarations(self) -> str:
-        return f'std::vector<{self.elem.cpp_type_registration_declarations()}>'
-
->>>>>>> d312aeb6
     def remove_const_ref(self) -> 'CType':
         return VectorCType(self.elem.remove_const_ref())
 
@@ -287,15 +276,6 @@
             return f"{self.type}"
         else:
             return f"{self.type} {self.name}{mb_default}"
-
-    # For BC reasons, we don't want to introduce at:: namespaces to RegistrationDeclarations.yaml
-    # TODO: Kill this when we eventually remove it!
-    def decl_registration_declarations(self) -> str:
-        type_s = self.nctype.cpp_type_registration_declarations()
-        mb_default = ""
-        if self.default is not None:
-            mb_default = f"={self.default}"
-        return f"{type_s} {self.name}{mb_default}"
 
     # For BC reasons, we don't want to introduce at:: namespaces to RegistrationDeclarations.yaml
     # TODO: Kill this when we eventually remove it!
@@ -432,12 +412,10 @@
     def name(self) -> str:
         return dispatcher.name(self.func)
 
-    def decl(self, name: Optional[str] = None, func_ptr_cast: bool = False) -> str:
-        args_str = ', '.join(a.decl(func_ptr_cast=func_ptr_cast) for a in self.arguments())
+    def decl(self, name: Optional[str] = None) -> str:
+        args_str = ', '.join(a.decl() for a in self.arguments())
         if name is None:
             name = self.name()
-        if func_ptr_cast:
-            name = "(*)"  # We don't include the name- just the function pointer syntax.
         return f"{self.returns_type().cpp_type()} {name}({args_str})"
 
     def defn(self, name: Optional[str] = None) -> str:
@@ -452,6 +430,10 @@
     def returns_type(self) -> CType:
         return dispatcher.returns_type(self.func.returns)
 
+    def ptr_type(self) -> str:
+        dispatcher_args_types_str = ', '.join(a.type for a in self.arguments())
+        return f'{self.returns_type().cpp_type()} (*)({dispatcher_args_types_str})'
+
     # Return the C++ function type, e.g., something like int(bool)
     def type(self) -> str:
         dispatcher_args_types_str = ', '.join(a.type for a in self.arguments())
